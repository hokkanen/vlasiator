/*
 * This file is part of Vlasiator.
 * Copyright 2010-2016 Finnish Meteorological Institute
 *
 * For details of usage, see the COPYING file and read the "Rules of the Road"
 * at http://www.physics.helsinki.fi/vlasiator/
 *
 * This program is free software; you can redistribute it and/or modify
 * it under the terms of the GNU General Public License as published by
 * the Free Software Foundation; either version 2 of the License, or
 * (at your option) any later version.
 *
 * This program is distributed in the hope that it will be useful,
 * but WITHOUT ANY WARRANTY; without even the implied warranty of
 * MERCHANTABILITY or FITNESS FOR A PARTICULAR PURPOSE.  See the
 * GNU General Public License for more details.
 *
 * You should have received a copy of the GNU General Public License along
 * with this program; if not, write to the Free Software Foundation, Inc.,
 * 51 Franklin Street, Fifth Floor, Boston, MA 02110-1301 USA.
 */

/*! \file vlsvdiff.cpp
 \brief File containing write IO for vlasiator. More info at: https://agora.fmi.fi/display/CORSAIR/VLSV+File+Format
*/

#include <cstdlib>
#include <iostream>
#include <iomanip> // for setprecision()
#include <cmath>
#include <sstream>
#include <ctime>
#include <cstring>
#include <array>
#include <algorithm>
#include <limits>

#include "iowrite.h"
#include "grid.h"
#include "phiprof.hpp"
#include "parameters.h"
#include "logger.h"
#include "vlasovmover.h"
#include "object_wrapper.h"
#include "fieldsolver/derivatives.hpp"

using namespace std;
using namespace phiprof;
using namespace vlsv;

extern Logger logFile, diagnostic;

typedef Parameters P;

bool writeVelocityDistributionData(const uint popID,Writer& vlsvWriter,
                                   dccrg::Dccrg<SpatialCell,dccrg::Cartesian_Geometry>& mpiGrid,
                                   const std::vector<CellID>& cells,MPI_Comm comm);

/*! Updates local ids across MPI to let other processes know in which order this process saves the local cell ids
 \param mpiGrid Vlasiator's MPI grid
 \param local_cells local cells on in the current process (no ghost cells included)
 \param comm The MPi comm
 \return Returns true if operation was successful
 */
bool updateLocalIds(  dccrg::Dccrg<SpatialCell,dccrg::Cartesian_Geometry>& mpiGrid,
                      const std::vector<CellID> & local_cells,
                      MPI_Comm comm ) {
   int myRank;
   MPI_Comm_rank(comm,&myRank);

   //Declare an iterator for iterating though the cell ids
   vector<CellID>::const_iterator it;
   //Local ids for the process start from 0 (this is used in the iteration)
   CellID thisProcessLocalId = 0;
   //Iterate through local cells
   for( it = local_cells.begin(); it != local_cells.end(); ++it ) {
      //NOTE: (*it) = cellId
      //Set the local id
      mpiGrid[(*it)]->ioLocalCellId = thisProcessLocalId;
      //Increment the local id
      thisProcessLocalId++;
   }
   //Update the local ids (let the other processes know they've been updated)
   SpatialCell::set_mpi_transfer_type(Transfer::CELL_IOLOCALCELLID);
   mpiGrid.update_copies_of_remote_neighbors(FULL_NEIGHBORHOOD_ID);

   return true;
}

/*! Checks the success of write IO
 \param success Parameter for determining whether the IO has been successful
 \param errorMessage The message to be shown if global success is false
 \param comm The MPI comm
 \return Returns true if all of the processes running this function had success value of true, false otherwise
 */
bool globalSuccess(bool success,string errorMessage,MPI_Comm comm){
   int successInt;
   int globalSuccessInt;
   if(success)
      successInt=1;
   else
      successInt=0;
   
   MPI_Allreduce(&successInt,&globalSuccessInt,1,MPI_INT,MPI_MIN,comm);
   
   if(globalSuccessInt==1) {
      return true;
   }
   else{
      logFile << errorMessage << endl<<write ;
      return false;
   }
}

/** Writes the velocity distribution into the file.
 @param vlsvWriter Some vlsv writer with a file open.
 @param mpiGrid Vlasiator's grid.
 @param cells Vector of local cells within this process (no ghost cells).
 @param comm The MPI communicator.
 @return Returns true if operation was successful.*/
bool writeVelocityDistributionData(Writer& vlsvWriter,
                                   dccrg::Dccrg<SpatialCell,dccrg::Cartesian_Geometry>& mpiGrid,
                                   const vector<CellID>& cells,MPI_Comm comm) {
   bool success = true;
   for (size_t p=0; p<getObjectWrapper().particleSpecies.size(); ++p) {
      if (writeVelocityDistributionData(p,vlsvWriter,mpiGrid,cells,comm) == false) success = false;
   }
   return success;
}

/** Writes the velocity distribution of specified population into the file.
 @param vlsvWriter Some vlsv writer with a file open.
 @param mpiGrid Vlasiator's grid.
 @param cells Vector of local cells within this process (no ghost cells).
 @param comm The MPI communicator.
 @return Returns true if operation was successful.*/
bool writeVelocityDistributionData(const uint popID,Writer& vlsvWriter,
                                   dccrg::Dccrg<SpatialCell,dccrg::Cartesian_Geometry>& mpiGrid,
                                   const std::vector<CellID>& cells,MPI_Comm comm) {
   // Write velocity blocks and related data. 
   // In restart we just write velocity grids for all cells.
   // First write global Ids of those cells which write velocity blocks (here: all cells):
   map<string,string> attribs;
   const string popName      = getObjectWrapper().particleSpecies[popID].name;
   const string spatMeshName = "SpatialGrid";
   attribs["name"] = popName;
   bool success=true;

   // Compute totalBlocks
   uint64_t totalBlocks = 0;
   vector<vmesh::LocalID> blocksPerCell;
   for (size_t cell=0; cell<cells.size(); ++cell){
      totalBlocks+=mpiGrid[cells[cell]]->get_number_of_velocity_blocks(popID);
      blocksPerCell.push_back(mpiGrid[cells[cell]]->get_number_of_velocity_blocks(popID));
   }

   // The name of the mesh is "SpatialGrid"
   attribs["mesh"] = spatMeshName;

   const unsigned int vectorSize = 1;
   // Write the array:
   if (vlsvWriter.writeArray("CELLSWITHBLOCKS",attribs,cells.size(),vectorSize,cells.data()) == false) success = false;
   if (success == false) logFile << "(MAIN) writeGrid: ERROR failed to write CELLSWITHBLOCKS to file!" << endl << writeVerbose;
   // Write blocks per cell, this has to be in the same order as cellswitblocks so that extracting works
   if(vlsvWriter.writeArray("BLOCKSPERCELL",attribs,blocksPerCell.size(),vectorSize,blocksPerCell.data()) == false) success = false;
   if (success == false) logFile << "(MAIN) writeGrid: ERROR failed to write CELLSWITHBLOCKS to file!" << endl << writeVerbose;

   // Write (partial) velocity mesh data
   // The mesh bounding box gives the outer extent of the available velocity space
   // in blocks and cells. Note that this is not the physical extent of that
   // space, but a purely numerical bounding box.
   uint64_t bbox[6];
   const size_t meshID = getObjectWrapper().particleSpecies[popID].velocityMesh;
   bbox[0] = getObjectWrapper().velocityMeshes[meshID].gridLength[0];
   bbox[1] = getObjectWrapper().velocityMeshes[meshID].gridLength[1];
   bbox[2] = getObjectWrapper().velocityMeshes[meshID].gridLength[2];
   bbox[3] = getObjectWrapper().velocityMeshes[meshID].blockLength[0];
   bbox[4] = getObjectWrapper().velocityMeshes[meshID].blockLength[1];
   bbox[5] = getObjectWrapper().velocityMeshes[meshID].blockLength[2];

   attribs.clear();
   attribs["mesh"] = getObjectWrapper().particleSpecies[popID].name;
   attribs["type"] = vlsv::mesh::STRING_UCD_AMR;

   // stringstream is necessary here to correctly convert refLevelMaxAllowed into a string 
   stringstream ss;
   ss << static_cast<unsigned int>(getObjectWrapper().velocityMeshes[meshID].refLevelMaxAllowed);
   attribs["max_velocity_ref_level"] = ss.str();
   
   if (mpiGrid.get_rank() == MASTER_RANK) {
      if (vlsvWriter.writeArray("MESH_BBOX",attribs,6,1,bbox) == false) success = false;

      for (int crd=0; crd<3; ++crd) {
         const size_t N_nodes = bbox[crd]*bbox[crd+3]+1;
         Real* crds = new Real[N_nodes];
         const Real dV = getObjectWrapper().velocityMeshes[meshID].cellSize[crd];

         for (size_t i=0; i<N_nodes; ++i) {
            crds[i] = getObjectWrapper().velocityMeshes[meshID].meshMinLimits[crd] + i*dV;
         }

         if (crd == 0) {
            if (vlsvWriter.writeArray("MESH_NODE_CRDS_X",attribs,N_nodes,1,crds) == false) success = false;
         }
         if (crd == 1) {
            if (vlsvWriter.writeArray("MESH_NODE_CRDS_Y",attribs,N_nodes,1,crds) == false) success = false;
         }
         if (crd == 2) {
            if (vlsvWriter.writeArray("MESH_NODE_CRDS_Z",attribs,N_nodes,1,crds) == false) success = false;
         }
         delete [] crds; crds = NULL;
      }
   } else {
      if (vlsvWriter.writeArray("MESH_BBOX",attribs,0,1,bbox) == false) success = false;
      Real* crds = NULL;
      if (vlsvWriter.writeArray("MESH_NODE_CRDS_X",attribs,0,1,crds) == false) success = false;
      if (vlsvWriter.writeArray("MESH_NODE_CRDS_Y",attribs,0,1,crds) == false) success = false;
      if (vlsvWriter.writeArray("MESH_NODE_CRDS_Z",attribs,0,1,crds) == false) success = false;
   }

   // Write velocity block IDs
   vector<vmesh::GlobalID> velocityBlockIds;
   try {
      velocityBlockIds.reserve( totalBlocks );
      // gather data for writing
      for (size_t cell=0; cell<cells.size(); ++cell) {
         SpatialCell* SC = mpiGrid[cells[cell]];
         for (vmesh::LocalID block_i=0; block_i<SC->get_number_of_velocity_blocks(popID); ++block_i) {
            vmesh::GlobalID block = SC->get_velocity_block_global_id(block_i,popID);
            velocityBlockIds.push_back( block );
         }
      }
   } catch (...) {
      cerr << "FAILED TO WRITE VELOCITY BLOCK IDS AT: " << __FILE__ << " " << __LINE__ << endl;
      success=false;
   }

   if (globalSuccess(success,"(MAIN) writeGrid: ERROR: Failed to fill temporary array velocityBlockIds",MPI_COMM_WORLD) == false) {
      vlsvWriter.close();
      return false;
   }

   attribs.clear();
   attribs["mesh"] = spatMeshName;
   attribs["name"] = popName;
   if (vlsvWriter.writeArray("BLOCKIDS", attribs, totalBlocks, vectorSize, velocityBlockIds.data()) == false) success = false;
   if (success == false) logFile << "(MAIN) writeGrid: ERROR failed to write BLOCKIDS to file!" << endl << writeVerbose;
   {
      vector<vmesh::GlobalID>().swap(velocityBlockIds);
   }

   // Write the velocity space data
   // set everything that is needed for writing in data such as the array name, size, datatype, etc..
   attribs.clear();
   attribs["mesh"] = spatMeshName; // Name of the spatial mesh
   attribs["name"] = popName;      // Name of the velocity space distribution is written avgs
   const string datatype_avgs = "float";
   const uint64_t arraySize_avgs = totalBlocks;
   const uint64_t vectorSize_avgs = WID3; // There are 64 elements in every velocity block

   // Get the data size needed for writing in data
   uint64_t dataSize_avgs = sizeof(Realf);

   // Start multi write
   vlsvWriter.startMultiwrite(datatype_avgs,arraySize_avgs,vectorSize_avgs,dataSize_avgs);

   // Loop over cells
   for (size_t cell = 0; cell<cells.size(); ++cell) {
      // Get the spatial cell
      SpatialCell* SC = mpiGrid[cells[cell]];
      
      // Get the number of blocks in this cell
      const uint64_t arrayElements = SC->get_number_of_velocity_blocks(popID);
      char* arrayToWrite = reinterpret_cast<char*>(SC->get_data(popID));

      // Add a subarray to write
      vlsvWriter.addMultiwriteUnit(arrayToWrite, arrayElements); // Note: We told beforehands that the vectorsize = WID3 = 64
   }
   if (cells.size() == 0) {
      vlsvWriter.addMultiwriteUnit(NULL, 0); //Dummy write to avoid hang in end multiwrite
   }

   // Write the subarrays
   vlsvWriter.endMultiwrite("BLOCKVARIABLE", attribs);

   if (globalSuccess(success,"(MAIN) writeGrid: ERROR: Failed to fill temporary velocityBlockData array",MPI_COMM_WORLD) == false) {
      vlsvWriter.close();
      return false;
   }

   if (success ==false) {
      logFile << "(MAIN) writeGrid: ERROR occurred when writing BLOCKVARIABLE f" << endl << writeVerbose;
   }
   return success;
}

/*! Writes info received from data reducer. This function writes out the variable arrays into the file
 \param mpiGrid The Vlasiator's grid
 \param cells List of local cells (no ghost cells included)
 \param writeAsFloat If true, the data reducer writes variable arrays as float instead of double
 \param dataReducer The data reducer which contains the necessary functions for calculating variables
 \param dataReducerIndex Index in the data reducer (determines which variable to read) Note: size of the data reducer can be retrieved with dataReducer.size()
 \param vlsvWriter Some vlsv writer with a file open
 \return Returns true if operation was successful
 */
bool writeDataReducer(const dccrg::Dccrg<SpatialCell,dccrg::Cartesian_Geometry>& mpiGrid,
                      const std::vector<CellID>& cells,
                      FsGrid< std::array<Real, fsgrids::bfield::N_BFIELD>, FS_STENCIL_WIDTH> & perBGrid,
                      FsGrid< std::array<Real, fsgrids::efield::N_EFIELD>, FS_STENCIL_WIDTH> & EGrid,
                      FsGrid< std::array<Real, fsgrids::ehall::N_EHALL>, FS_STENCIL_WIDTH> & EHallGrid,
                      FsGrid< std::array<Real, fsgrids::egradpe::N_EGRADPE>, FS_STENCIL_WIDTH> & EGradPeGrid,
                      FsGrid< std::array<Real, fsgrids::moments::N_MOMENTS>, FS_STENCIL_WIDTH> & momentsGrid,
                      FsGrid< std::array<Real, fsgrids::dperb::N_DPERB>, FS_STENCIL_WIDTH> & dPerBGrid,
                      FsGrid< std::array<Real, fsgrids::dmoments::N_DMOMENTS>, FS_STENCIL_WIDTH> & dMomentsGrid,
                      FsGrid< std::array<Real, fsgrids::bgbfield::N_BGB>, FS_STENCIL_WIDTH> & BgBGrid,
                      FsGrid< std::array<Real, fsgrids::volfields::N_VOL>, FS_STENCIL_WIDTH> & volGrid,
                      FsGrid< fsgrids::technical, FS_STENCIL_WIDTH> & technicalGrid,
                      const bool writeAsFloat,
                      DataReducer& dataReducer,
                      int dataReducerIndex,
                      Writer& vlsvWriter){
   map<string,string> attribs;
   string variableName,dataType,unitString,unitStringLaTeX, variableStringLaTeX, unitConversionFactor;
   bool success=true;

   const string meshName = "SpatialGrid";
   variableName = dataReducer.getName(dataReducerIndex);
   phiprof::start("DRO_"+variableName);

   // If the DataReducer can write its data directly to the output file, do it here.
   // Otherwise the output data is buffered and written below.
   if (dataReducer.handlesWriting(dataReducerIndex) == true) {
      success = dataReducer.writeData(dataReducerIndex,mpiGrid,cells,meshName,vlsvWriter);
      phiprof::stop("DRO_"+variableName);
      return success;
   }

   //Get basic data on a variable:
   uint dataSize,vectorSize;
   attribs["mesh"] = meshName;
   attribs["name"] = variableName;
   if (dataReducer.getDataVectorInfo(dataReducerIndex,dataType,dataSize,vectorSize) == false) {
      cerr << "ERROR when requesting info from DRO " << dataReducerIndex << endl;
      phiprof::stop("DRO_"+variableName);
      return false;
   }

   // Request variable unit metadata: unit, latex-formatted unit, and conversion factor to SI
   if (dataReducer.getMetadata(dataReducerIndex,unitString,unitStringLaTeX,variableStringLaTeX,unitConversionFactor) == false) {
      cerr << "ERROR when requesting unit metadata from DRO " << dataReducerIndex << endl;
      phiprof::stop("DRO_"+variableName);
      return false;
   }
   attribs["unit"]=unitString;
   attribs["unitLaTeX"]=unitStringLaTeX;
   attribs["unitConversion"]=unitConversionFactor;
   attribs["variableLaTeX"]=variableStringLaTeX;

   // If DRO has a vector size of 0 it means this DRO should not write out anything. This is used e.g. for DROs we want only for certain populations.
   if (vectorSize == 0) {
      phiprof::stop("DRO_"+variableName);
      return true;
   }

   const uint64_t varBufferArraySize = cells.size()*vectorSize*dataSize;
   
   //Request DataReductionOperator to calculate the reduced data for all local cells:
   char* varBuffer = NULL;
   try {
      varBuffer = new char[varBufferArraySize];
   } catch( bad_alloc& ) {
      cerr << "ERROR, FAILED TO ALLOCATE MEMORY AT: " << __FILE__ << " " << __LINE__ << endl;
      logFile << "(MAIN) writeGrid: ERROR FAILED TO ALLOCATE MEMORY AT: " << __FILE__ << " " << __LINE__ << endl << writeVerbose;
      phiprof::stop("DRO_"+variableName);
      return false;
   }

   for (size_t cell=0; cell<cells.size(); ++cell) {
      //Reduce data ( return false if the operation fails )
      if (dataReducer.reduceData(mpiGrid[cells[cell]],dataReducerIndex,varBuffer + cell*vectorSize*dataSize) == false){
         success = false;
         // Note that this is not an error (anymore), since fsgrid reducers will return false here.
      }
   }
   if( success ) {

      if( (writeAsFloat == true && dataType.compare("float") == 0) && dataSize == sizeof(double) ) {
         double * varBuffer_double = reinterpret_cast<double*>(varBuffer);
         //Declare smaller varbuffer:
         const uint64_t arraySize_smaller = cells.size();
         const uint32_t vectorSize_smaller = vectorSize;
         const uint32_t dataSize_smaller = sizeof(float);
         const string dataType_smaller = dataType;
         float * varBuffer_smaller = NULL;
         try {
            varBuffer_smaller = new float[arraySize_smaller * vectorSize_smaller];
         } catch( bad_alloc& ) {
            cerr << "ERROR, FAILED TO ALLOCATE MEMORY AT: " << __FILE__ << " " << __LINE__ << endl;
            logFile << "(MAIN) writeGrid: ERROR FAILED TO ALLOCATE MEMORY AT: " << __FILE__ << " " << __LINE__ << endl << writeVerbose;
            delete[] varBuffer;
            varBuffer = NULL;
            phiprof::stop("DRO_"+variableName);
            return false;
         }
         //Input varBuffer_double into varBuffer_smaller:
         for( uint64_t i = 0; i < arraySize_smaller * vectorSize_smaller; ++i ) {
            const double value = varBuffer_double[i];
            varBuffer_smaller[i] = (float)(value);
         }
         //Cast the varBuffer to char:
         char * varBuffer_smaller_char = reinterpret_cast<char*>(varBuffer_smaller);
         //Write the array:
         phiprof::start("writeArray");
         if (vlsvWriter.writeArray("VARIABLE", attribs, dataType_smaller, arraySize_smaller, vectorSize_smaller, dataSize_smaller, varBuffer_smaller_char) == false) {
            success = false;
            logFile << "(MAIN) writeGrid: ERROR failed to write datareductionoperator data to file!" << endl << writeVerbose;
         }
         phiprof::stop("writeArray");
         delete[] varBuffer_smaller;
         varBuffer_smaller = NULL;
      } else {
         // Write  reduced data to file if DROP was successful:
         phiprof::start("writeArray");
         if (vlsvWriter.writeArray("VARIABLE",attribs, dataType, cells.size(), vectorSize, dataSize, varBuffer) == false) {
            success = false;
            logFile << "(MAIN) writeGrid: ERROR failed to write datareductionoperator data to file!" << endl << writeVerbose;
         }
         phiprof::stop("writeArray");
      }

   } else {
      // If the data reducer didn't want to write dccrg data, maybe it will be happy
      // dumping data straight from fsgrid into our file.
      phiprof::start("writeFsGrid");
      success = dataReducer.writeFsGridData(perBGrid,EGrid,EHallGrid,EGradPeGrid,momentsGrid,dPerBGrid,dMomentsGrid,BgBGrid,volGrid, technicalGrid, "fsgrid", dataReducerIndex, vlsvWriter, writeAsFloat);
      phiprof::stop("writeFsGrid");
   }
   
   // Check if the DataReducer wants to write paramters to the output file
   if (dataReducer.hasParameters(dataReducerIndex) == true) {
      success = dataReducer.writeParameters(dataReducerIndex,vlsvWriter);
   }

   delete[] varBuffer;
   varBuffer = NULL;
   phiprof::stop("DRO_"+variableName);
   return success;
}




/*! Writes common grid data such as parameters (time steps, x_min, ..) as well as local cell ids as variables
 \param vlsvWriter Some vlsv writer with a file open
 \param mpiGrid Vlasiator's grid
 \param local_cells The local cell ids in this process
 \param fileIndex File index, file will be called "name.index.vlsv"
 \param comm The MPI comm
 \return Returns true if operation was successful
 */
bool writeCommonGridData(
   Writer& vlsvWriter,
   dccrg::Dccrg<SpatialCell,dccrg::Cartesian_Geometry>& mpiGrid,
   const vector<uint64_t>& local_cells,
   const uint& fileIndex,
   MPI_Comm comm
) {
   // Writes parameters and cell ids into the VLSV file
   int myRank;
   MPI_Comm_rank(comm, &myRank);
   const int masterProcessId = 0;
   //Write local cells into array as a variable:
   //Note: This needs to be done separately from the array MESH
   const short unsigned int vectorSize = 1;
   const uint32_t arraySize = local_cells.size();
   map<string, string> xmlAttributes;
   xmlAttributes["name"] = "CellID";
   xmlAttributes["mesh"] = "SpatialGrid";
   if( vlsvWriter.writeArray( "VARIABLE", xmlAttributes, arraySize, vectorSize, local_cells.data() ) == false ) {
      return false;
   }

   //Write parameters:
   if( vlsvWriter.writeParameter("time", &P::t) == false ) { return false; }
   if( vlsvWriter.writeParameter("dt", &P::dt) == false ) { return false; }
   if( vlsvWriter.writeParameter("timestep", &P::tstep) == false ) { return false; }
   if( vlsvWriter.writeParameter("fieldSolverSubcycles", &P::fieldSolverSubcycles) == false ) { return false; }
   if( vlsvWriter.writeParameter("fileIndex", &fileIndex) == false ) { return false; }
   if( vlsvWriter.writeParameter("xmin", &P::xmin) == false ) { return false; }
   if( vlsvWriter.writeParameter("xmax", &P::xmax) == false ) { return false; }
   if( vlsvWriter.writeParameter("ymin", &P::ymin) == false ) { return false; }
   if( vlsvWriter.writeParameter("ymax", &P::ymax) == false ) { return false; }
   if( vlsvWriter.writeParameter("zmin", &P::zmin) == false ) { return false; }
   if( vlsvWriter.writeParameter("zmax", &P::zmax) == false ) { return false; }
   if( vlsvWriter.writeParameter("xcells_ini", &P::xcells_ini) == false ) { return false; }
   if( vlsvWriter.writeParameter("ycells_ini", &P::ycells_ini) == false ) { return false; }
   if( vlsvWriter.writeParameter("zcells_ini", &P::zcells_ini) == false ) { return false; }

   //Mark the new version:
   float version = 3.00;
   if( vlsvWriter.writeParameter( "version", &version ) == false ) { return false; }
   return true; 
}

/*! Writes ghost cell ids into the file
 \param mpiGrid Vlasiator's grid
 \param vlsvWriter Some vlsv writer with a file open
 \param meshName Name of the mesh (If unsure, put SpatialGrid)
 \param ghost_cells List of cell ids on the process boundary (Ghost cells)
 \return Returns true if operation was successful
 \sa updateLocalIds
 */
bool writeGhostZoneDomainAndLocalIdNumbers( dccrg::Dccrg<SpatialCell,dccrg::Cartesian_Geometry>& mpiGrid,
                                              Writer & vlsvWriter,
                                              const string & meshName,
                                              const vector<uint64_t> & ghost_cells ) {
   //Declare vectors for storing data
   vector<uint64_t> ghostDomainIds;
   ghostDomainIds.reserve( ghost_cells.size() );
   vector<uint64_t> ghostLocalIds;
   ghostLocalIds.reserve( ghost_cells.size() );

   //Iterate through all ghost zones:
   vector<uint64_t>::const_iterator it;
   for( it = ghost_cells.begin(); it != ghost_cells.end(); ++it ) {
      //Domain id is the MPI process rank owning the ghost zone

      //get the local id of the zone in the process where THIS ghost zone is a local zone:
      //In order to do this we need MPI (Done in createZone)
      //Example:
      //Marking zones with a letter A, B, C, D etc and local ids are numbers above the zones
      //local id:                     0  1  2                  3 4 5
      //Process 1. has: local zones ( A, B, C ), ghost zones ( D E F )

      //local id:                     0  1                  2
      //Process 2. has: local zones ( D, G ), ghost zones ( H )
      //Now if we're in process 1. and our ghost zone is D, its domainId would be 2. because process 2. has D as local zone
      //In process 2, the local id of D is 0, so that's the local id we want now
      //The local id is being saved in createZone function     

      //Append to the vectors Note: Check updateLocalIds function
      ghostDomainIds.push_back( mpiGrid.get_process( *it ) );
      ghostLocalIds.push_back( mpiGrid[(*it)]->ioLocalCellId );
   }

   //We need the number of ghost zones for vlsvWriter:
   uint64_t numberOfGhosts = ghost_cells.size();

   //Write:
   map<string, string> xmlAttributes; //Used for writing in info
   //Note: should be "SpatialGrid"
   xmlAttributes["mesh"] = meshName;
   const unsigned int vectorSize = 1;
   //Write the in the number of ghost domains: (Returns false if writing fails)
   if( vlsvWriter.writeArray( "MESH_GHOST_DOMAINS", xmlAttributes, numberOfGhosts, vectorSize, ghostDomainIds.data() ) == false ) {
      cerr << "Error, failed to write MEST_GHOST_DOMAINS at: " << __FILE__ << " " << __LINE__ << endl;
      logFile << "(MAIN) writeGrid: ERROR failed to write MEST_GHOST_DOMAINS at: " << __FILE__ << " " << __LINE__ << endl << writeVerbose;
      return false;
   }
   //Write the in the number of ghost local ids: (Returns false if writing fails)
   if( vlsvWriter.writeArray( "MESH_GHOST_LOCALIDS", xmlAttributes, numberOfGhosts, vectorSize, ghostLocalIds.data()) == false ) {
      cerr << "Error, failed to write MEST_GHOST_LOCALIDS at: " << __FILE__ << " " << __LINE__ << endl;
      logFile << "(MAIN) writeGrid: ERROR failed to write MEST_GHOST_LOCALIDS at: " << __FILE__ << " " << __LINE__ << endl << writeVerbose;
      return false;
   }
   //Everything good
   return true;
}


/*! Writes domain sizes into the vlsv file, so the number of ghost and local cell ids in this process
 \param vlsvWriter Some vlsv writer with a file open
 \param meshName Name of the mesh (SpatialGrid used in the writeGrid function)
 \param numberOfLocalZones Number of local cells in this process
 \param numberOfGhostZones Number of ghost cells in this process ( Cells on the process boundary )
 \return Returns true if operation was successful
 */
bool writeDomainSizes( Writer & vlsvWriter,
                         const string & meshName,
                         const unsigned int & numberOfLocalZones,
                         const unsigned int & numberOfGhostZones ) {
   //Declare domainSize. There are two types of domain sizes -- ghost and local
   const unsigned int numberOfDomainTypes = 2;
   uint32_t domainSize[numberOfDomainTypes];
   domainSize[0] = numberOfLocalZones + numberOfGhostZones;
   domainSize[1] = numberOfGhostZones;

   //Write the array:
   map<string, string> xmlAttributes;
   //Put the meshName
   xmlAttributes["mesh"] = meshName;
   const unsigned int arraySize = 1;
   const unsigned int vectorSize = 2;
   //Write (writeArray does the writing) Note: Here the important part is "MESH_DOMAIN_SIZES" -- visit plugin needs this
   if( vlsvWriter.writeArray( "MESH_DOMAIN_SIZES", xmlAttributes, arraySize, vectorSize, domainSize ) == false ) {
      cerr << "Error at: " << __FILE__ << " " << __LINE__ << ", FAILED TO WRITE MESH_DOMAIN_SIZES" << endl;
      logFile << "(MAIN) writeGrid: ERROR FAILED TO WRITE MESH_DOMAIN_SIZES AT: " << __FILE__ << " " << __LINE__ << endl << writeVerbose;
      return false;
   }
   return true;
}



/*! Writes the zone global id numbers into the file. The vlsv file needs to know in which order the local cells + ghost cells are written. Local cells are first appended to a vector called global ids, after which the ghost cells are appended. The global ids vector will then be saved into a vlsv file
 \param mpiGrid Vlasiator's MPI grid
 \param vlsvWriter Some vlsv writer with a file open
 \param meshName Name of the mesh ("SpatialGrid" used in the writeGrid function and it should be the default)
 \param local_cells Vector containing the local cells of this process
 \param ghost_cells Vector containing the ghost cells of this process ( The cells on process boundary )
 \return Returns true if the operation was successful
 */
bool writeZoneGlobalIdNumbers( const dccrg::Dccrg<SpatialCell,dccrg::Cartesian_Geometry>& mpiGrid,
                                 Writer & vlsvWriter,
                                 const string & meshName,
                                 const vector<uint64_t> & local_cells,
                                 const vector<uint64_t> & ghost_cells ) {
   if( local_cells.empty() ) {
      if( !ghost_cells.empty() ) {
         //Something very wrong -- local zones should always have members when ghost zones has members
         cerr << "ERROR, LOCAL ZONES EMPTY BUT GHOST ZONES NOT AT " << __FILE__ << __LINE__ << endl;
         return false;
      }
   }

   //Get the cells in x, y, z direction right off the bat (for the sake of clarity):
   const unsigned int xCells = P::xcells_ini;
   const unsigned int yCells = P::ycells_ini;
   const unsigned int zCells = P::zcells_ini;

   vector<uint64_t> globalIds;
   globalIds.reserve( local_cells.size() + ghost_cells.size() );

   //Iterate through local_cells and store the values into globalIDs
   //Note: globalID is defined as follows: global ID = z*yCells*xCells + y*xCells + x
   vector<uint64_t>::const_iterator it;
   for( it = local_cells.begin(); it != local_cells.end(); ++it ) {
      if( (*it) == 0 ) {
         cerr << "ERROR, Invalid cell id at " << __FILE__ << " " << __LINE__ << endl;
         return false;
      }
      //Add the global id:
      //Note: Unlike cell ids, global ids start from 0
      globalIds.push_back( (*it) - 1 );
   }
   //Do the same for ghost zones: (Append to the end of the list of global ids)
   for( it = ghost_cells.begin(); it != ghost_cells.end(); ++it ) {
      if( (*it) == 0 ) {
         cerr << "ERROR, Invalid cell id at " << __FILE__ << " " << __LINE__ << endl;
         return false;
      }
      //Add the global id:
      globalIds.push_back( (*it) - 1 );
   }

   //Get the total number of zones:
   const uint64_t numberOfZones = globalIds.size();

   //Write the array:
   map<string, string> xmlAttributes;
   //The name of the mesh (user input -- should be "SpatialGrid")
   xmlAttributes["name"] = meshName;
   //A mandatory 'type' -- just something visit hopefully understands, because I dont (some of us do!) :)
   xmlAttributes["type"] = vlsv::mesh::STRING_UCD_AMR;
   char refLevelString[] = "0";
   // Ultra-dirty number-to-string
   refLevelString[0] += P::amrMaxSpatialRefLevel;
   xmlAttributes["max_refinement_level"] = refLevelString;

   //Set periodicity:
   if( mpiGrid.topology.is_periodic( 0 ) ) { xmlAttributes["xperiodic"] = "yes"; } else { xmlAttributes["xperiodic"] = "no"; }
   if( mpiGrid.topology.is_periodic( 1 ) ) { xmlAttributes["yperiodic"] = "yes"; } else { xmlAttributes["yperiodic"] = "no"; }
   if( mpiGrid.topology.is_periodic( 2 ) ) { xmlAttributes["zperiodic"] = "yes"; } else { xmlAttributes["zperiodic"] = "no"; }
   //Write:
   if( numberOfZones == 0 ) {
      const uint64_t dummy_data = 0;
      const unsigned int dummy_array = 0;
      if( vlsvWriter.writeArray( "MESH", xmlAttributes, dummy_array, 1, &dummy_data ) == false ) {
         cerr << "Unsuccessful writing of MESH at: " << __FILE__ << " " << __LINE__ << endl;
         return false;
      }
   } else {
      if( vlsvWriter.writeArray( "MESH", xmlAttributes, numberOfZones, 1, globalIds.data() ) == false ) {
         cerr << "Unsuccessful writing of MESH at: " << __FILE__ << " " << __LINE__ << endl;
         return false;
      }
   }
   //Successfully wrote the array
   return true;
}

/*! Writes the node coordinates. This means basically every cell's node (Corner of each cell). Note: The grid is a structured one, so writing the nodes means starting from the corner of the grid and writing coordinates per every cell length until reaching the other corner of the grid
 \param vlsvWriter Some vlsv writer with a file open
 \param meshName Name of the mesh (SpatialGrid used in writeGrid and should be the default)
 \param masterRank The master rank (Vlasiator uses 0)
 \param comm The MPI comm
 \return Returns true if the operation was successful
 */
bool writeBoundingBoxNodeCoordinates ( Writer & vlsvWriter,
                                       const string & meshName,
                                       const int masterRank,
                                       MPI_Comm comm ) {

   //Create variables xCells, yCells, zCells which tell the number of zones in the given direction
   //Note: This is for the sake of clarity.
   const uint64_t & xCells = P::xcells_ini;
   const uint64_t & yCells = P::ycells_ini;
   const uint64_t & zCells = P::zcells_ini;

   //Create variables xmin, ymin, zmin for calculations
   const Real & xmin = (Real)P::xmin;
   const Real & ymin = (Real)P::ymin;
   const Real & zmin = (Real)P::zmin;

   //Create variables for cell lengths in x, y, z directions for calculations
   const Real & xCellLength = (Real)P::dx_ini;
   const Real & yCellLength = (Real)P::dy_ini;
   const Real & zCellLength = (Real)P::dz_ini;
   

   //Create node coordinates:
   //These are the coordinates for any given node in x y or z direction
   //Note: Nodes are basically the box coordinates
   vector<Real> xNodeCoordinates;
   xNodeCoordinates.reserve(xCells + 1);
   vector<Real> yNodeCoordinates;
   yNodeCoordinates.reserve(yCells + 1);
   vector<Real> zNodeCoordinates;
   zNodeCoordinates.reserve(zCells + 1);

   //Input the coordinates for the nodes:
   for( unsigned int i = 0; i < xCells + 1; ++i ) {
      //The x coordinate of the first node should be xmin, the second xmin + xCellLength and so on
      xNodeCoordinates.push_back(xmin + xCellLength * i);
   }
   for( unsigned int i = 0; i < yCells + 1; ++i ) {
      yNodeCoordinates.push_back(ymin + yCellLength * i);
   }
   for( unsigned int i = 0; i < zCells + 1; ++i ) {
      zNodeCoordinates.push_back(zmin + zCellLength * i);
   }

   //Write the arrays:
   map<string, string> xmlAttributes;
   //Note: meshName should be "SpatialGrid", probably
   xmlAttributes["mesh"] = meshName;
   //"success"'s value will be returned. By default it's true but if some of the vlsvWriter operations fail it will be false:
   bool success = true;
   //Depending on whether our rank is master rank or not the operation is slightly different, so let's get out rank from the MPI_Comm comm:
   int myRank;
   //Input myRank:
   MPI_Comm_rank(comm, &myRank);
   //Check the rank and write the arrays:
   const unsigned int vectorSize = 1;
   uint64_t arraySize;
   if( myRank == masterRank ) {
      //Save with the correct name "MESH_NODE_CRDS_X" -- writeArray returns false if something goes wrong
      arraySize = xCells + 1;
      if( vlsvWriter.writeArray("MESH_NODE_CRDS_X", xmlAttributes, arraySize, vectorSize, xNodeCoordinates.data()) == false ) success = false;
      arraySize = yCells + 1;
      if( vlsvWriter.writeArray("MESH_NODE_CRDS_Y", xmlAttributes, arraySize, vectorSize, yNodeCoordinates.data()) == false ) success = false;
      arraySize = zCells + 1;
      if( vlsvWriter.writeArray("MESH_NODE_CRDS_Z", xmlAttributes, arraySize, vectorSize, zNodeCoordinates.data()) == false ) success = false;
   } else {
      //Not a master process, so write empty:
      arraySize = 0;
      if( vlsvWriter.writeArray("MESH_NODE_CRDS_X", xmlAttributes, arraySize, vectorSize, xNodeCoordinates.data()) == false ) success = false;
      if( vlsvWriter.writeArray("MESH_NODE_CRDS_Y", xmlAttributes, arraySize, vectorSize, yNodeCoordinates.data()) == false ) success = false;
      if( vlsvWriter.writeArray("MESH_NODE_CRDS_Z", xmlAttributes, arraySize, vectorSize, zNodeCoordinates.data()) == false ) success = false;
   }
   //Free the memory
   xNodeCoordinates.clear();
   yNodeCoordinates.clear();
   zNodeCoordinates.clear();
   return success;
}


/*! Function for writing the bounding box. This writes only if the process running it is the master rank. This array contains info on the boundaries of the grid so for example the number of cells in x, y, z direction.
 * Note that this is *not* the physical coordinate bounding box, but the computational domain bounding box, measured in blocks and cells.
 \param vlsvWriter Some vlsv writer with a file open
 \param meshName Name of the mesh to write ("SpatialGrid" is used in writeGrid and it should be the default)
 \param masterRank The master process' id. Vlasiator uses 0 as the master process id, so by default should be 0
 \param comm MPI comm
 \return Returns true if operation was successful
 */
bool writeMeshBoundingBox( Writer & vlsvWriter, 
                           const string & meshName, 
                           const int masterRank,
                           MPI_Comm comm ) {
   //Get my rank from the MPI_Comm
   int myRank;
   MPI_Comm_rank(comm, &myRank);

   //Declare boundaryBox (writeArray expects it to tell the size of
   const unsigned int box_size = 6;
   const unsigned int notBlockBasedMesh = 1; // 1 because we are not interested in block based mesh
                                             //Note: If we were, the 3 last values in boundaryBox(below) would tell the
                                             //number of cells in blocks in x, y, z direction
   //Set the boundary box
   const uint64_t & numberOfXCells = P::xcells_ini;
   const uint64_t & numberOfYCells = P::ycells_ini;
   const uint64_t & numberOfZCells = P::zcells_ini;
   uint64_t boundaryBox[box_size] = { numberOfXCells, numberOfYCells, numberOfZCells, 
                                      notBlockBasedMesh, notBlockBasedMesh, notBlockBasedMesh };

   //Write:
   //Declare attributes
   map<string, string> xmlAttributes;
   //We received mesh name as a parameter: MOST LIKELY THIS IS SpatialGrid!
   xmlAttributes["mesh"] = meshName;

   //Write an array (NOTE: success will be returned and writeArray will return true or false depending on whether or not the write is successful)
   bool success;
   if( myRank == masterRank ) {
      //The visit plugin expects MESH_BBOX as a keyword
      //NOTE: writeArray writes boundaryBox
      const unsigned int arraySize = 6;
      const unsigned int vectorSize = 1;
      success = vlsvWriter.writeArray("MESH_BBOX", xmlAttributes, arraySize, vectorSize, boundaryBox);
   } else {
      const unsigned int arraySize = 0;
      const unsigned int vectorSize = 1;
      success = vlsvWriter.writeArray("MESH_BBOX", xmlAttributes, arraySize, vectorSize, boundaryBox);
   }
   return success;
}

/** Writes the mesh metadata for Visit to read FSGrid variable data.
 * @param technicalGrid An fsgrid instance used to extract metadata info.
 * @param vlsvWriter file object to write into.
 */
bool writeFsGridMetadata(FsGrid< fsgrids::technical, FS_STENCIL_WIDTH> & technicalGrid, vlsv::Writer& vlsvWriter) {

  std::map<std::string, std::string> xmlAttributes;
  const std::string meshName="fsgrid";
  xmlAttributes["mesh"] = meshName;

  //The visit plugin expects MESH_BBOX as a keyword. We only write one
  //from the first rank.
  std::array<int32_t, 3>& globalSize = technicalGrid.getGlobalSize();
  std::array<int64_t, 6> boundaryBox({globalSize[0], globalSize[1], globalSize[2],
      1,1,1});

  if(technicalGrid.getRank() == 0) {
    const unsigned int arraySize = 6;
    const unsigned int vectorSize = 1;
    vlsvWriter.writeArray("MESH_BBOX", xmlAttributes, arraySize, vectorSize, &boundaryBox[0]);
  } else {
    const unsigned int arraySize = 0;
    const unsigned int vectorSize = 1;
    vlsvWriter.writeArray("MESH_BBOX", xmlAttributes, arraySize, vectorSize, &boundaryBox);
  }

  // Write three 1-dimensional arrays of node coordinates (x,y,z) for
  // visit to create a cartesian grid out of.
  std::vector<double> xNodeCoordinates(globalSize[0]+1);
  for(int64_t i=0; i<globalSize[0]+1; i++) {
    xNodeCoordinates[i] = technicalGrid.getPhysicalCoords(i,0,0)[0];
  }
  std::vector<double> yNodeCoordinates(globalSize[1]+1);
  for(int64_t i=0; i<globalSize[1]+1; i++) {
    yNodeCoordinates[i] = technicalGrid.getPhysicalCoords(0,i,0)[1];
  }
  std::vector<double> zNodeCoordinates(globalSize[2]+1);
  for(int64_t i=0; i<globalSize[2]+1; i++) {
    zNodeCoordinates[i] = technicalGrid.getPhysicalCoords(0,0,i)[2];
  }
  if(technicalGrid.getRank() == 0) {
    // Write this data only on rank 0 
    vlsvWriter.writeArray("MESH_NODE_CRDS_X", xmlAttributes, globalSize[0]+1, 1, xNodeCoordinates.data());
    vlsvWriter.writeArray("MESH_NODE_CRDS_Y", xmlAttributes, globalSize[1]+1, 1, yNodeCoordinates.data());
    vlsvWriter.writeArray("MESH_NODE_CRDS_Z", xmlAttributes, globalSize[2]+1, 1, zNodeCoordinates.data());

  } else {

    // The others just write an empty dummy
    vlsvWriter.writeArray("MESH_NODE_CRDS_X", xmlAttributes, 0, 1, xNodeCoordinates.data());
    vlsvWriter.writeArray("MESH_NODE_CRDS_Y", xmlAttributes, 0, 1, yNodeCoordinates.data());
    vlsvWriter.writeArray("MESH_NODE_CRDS_Z", xmlAttributes, 0, 1, zNodeCoordinates.data());
  }

  // Dummy ghost info
  int dummyghost=0;
  vlsvWriter.writeArray("MESH_GHOST_DOMAINS", xmlAttributes, 0, 1, &dummyghost);
  vlsvWriter.writeArray("MESH_GHOST_LOCALIDS", xmlAttributes, 0, 1, &dummyghost);

  // Write cell "globalID" numbers, which are just the global array indices.
  std::array<int32_t,3>& localSize = technicalGrid.getLocalSize();
  std::vector<uint64_t> globalIds(localSize[0]*localSize[1]*localSize[2]);
  int i=0;
  for(int z=0; z<localSize[2]; z++) {
    for(int y=0; y<localSize[1]; y++) {
      for(int x=0; x<localSize[0]; x++) {
        std::array<int32_t,3> globalIndex = technicalGrid.getGlobalIndices(x,y,z);
        globalIds[i++] = globalIndex[2]*globalSize[0]*globalSize[1]+
          globalIndex[1]*globalSize[0] +
          globalIndex[0];
      }
    }
  }


  // writeDomainSizes
  std::array<uint64_t,2> meshDomainSize({globalIds.size(), 0});
  vlsvWriter.writeArray("MESH_DOMAIN_SIZES", xmlAttributes, 1, 2, &meshDomainSize[0]);

  // how many MPI ranks we wrote from
  int size;
  MPI_Comm_size(MPI_COMM_WORLD, &size);
  vlsvWriter.writeParameter("numWritingRanks", &size);

  // Finally, write mesh object itself.
  xmlAttributes.clear();
  xmlAttributes["name"] = meshName;
  xmlAttributes["type"] = vlsv::mesh::STRING_UCD_MULTI;
  xmlAttributes["xperiodic"]=technicalGrid.getPeriodic()[0]?"yes":"no";
  xmlAttributes["yperiodic"]=technicalGrid.getPeriodic()[1]?"yes":"no";
  xmlAttributes["zperiodic"]=technicalGrid.getPeriodic()[2]?"yes":"no";

  vlsvWriter.writeArray("MESH", xmlAttributes, globalIds.size(), 1, globalIds.data());

  return true;
}

/** This function writes the velocity space.
 * @param mpiGrid Vlasiator's grid.
 * @param vlsvWriter some vlsv writer with a file open.
 * @param index Index to call the correct member of the various parameter vectors.
 * @param cells Vector containing local cells of this process.
 * @return Returns true if the operation was successful.
 * @sa writeVelocityDistributionData. */
bool writeVelocitySpace(dccrg::Dccrg<SpatialCell,dccrg::Cartesian_Geometry>& mpiGrid,
                        Writer& vlsvWriter,int index,const vector<uint64_t>& cells) {
      //Compute which cells will write out their velocity space
      vector<uint64_t> velSpaceCells;
      int lineX, lineY, lineZ;
      Real shellRadiusSquare;
      Real cellX, cellY, cellZ, DX, DY, DZ;
      Real dx_rm, dx_rp, dy_rm, dy_rp, dz_rm, dz_rp;
      Real rsquare_minus,rsquare_plus;
      for (uint i = 0; i < cells.size(); i++) {
         mpiGrid[cells[i]]->parameters[CellParams::ISCELLSAVINGF] = 0.0;
         // CellID stride selection
         if (P::systemWriteDistributionWriteStride[index] > 0 &&
             cells[i] % P::systemWriteDistributionWriteStride[index] == 0) {
            velSpaceCells.push_back(cells[i]);
            mpiGrid[cells[i]]->parameters[CellParams::ISCELLSAVINGF] = 1.0;
            continue; // Avoid double entries in case the cell also matches following conditions.
         }
         // Cell lines selection
         // Determine cellID's 3D indices
	 
	 // Loop over AMR levels
	 uint startindex=1;
	 uint endindex=1;
	 for (uint AMR = 0; AMR <= P::amrMaxSpatialRefLevel; AMR++) {
	    uint AMRm = std::floor(std::pow(2,AMR));
	    uint cellsthislevel = (AMRm*P::xcells_ini)*(AMRm*P::ycells_ini)*(AMRm*P::zcells_ini);
	    startindex = endindex;
	    endindex = endindex + cellsthislevel;
	  
	    // If cell belongs to this AMR level, find indices
	    if ((cells[i]>=startindex)&&(cells[i]<endindex)) {
	       lineX =  (cells[i]-startindex) % (AMRm*P::xcells_ini);
	       lineY = ((cells[i]-startindex) / (AMRm*P::xcells_ini)) % (AMRm*P::ycells_ini);
	       lineZ = ((cells[i]-startindex) /((AMRm*P::xcells_ini) *  (AMRm*P::ycells_ini))) % (AMRm*P::zcells_ini);
	       // Check that indices are in correct intersection at least in one plane
	       if ((P::systemWriteDistributionWriteXlineStride[index] > 0 &&
		    P::systemWriteDistributionWriteYlineStride[index] > 0 &&
		    lineX % P::systemWriteDistributionWriteXlineStride[index] == 0 &&
		    lineY % P::systemWriteDistributionWriteYlineStride[index] == 0)
		   &&
		   (P::systemWriteDistributionWriteYlineStride[index] > 0 &&
		    P::systemWriteDistributionWriteZlineStride[index] > 0 &&
		    lineY % P::systemWriteDistributionWriteYlineStride[index] == 0 &&
		    lineZ % P::systemWriteDistributionWriteZlineStride[index] == 0)
		   &&
		   (P::systemWriteDistributionWriteZlineStride[index] > 0 &&
		    P::systemWriteDistributionWriteXlineStride[index] > 0 &&
		    lineZ % P::systemWriteDistributionWriteZlineStride[index] == 0 &&
		    lineX % P::systemWriteDistributionWriteXlineStride[index] == 0)
		   ) {
		  velSpaceCells.push_back(cells[i]);
		  mpiGrid[cells[i]]->parameters[CellParams::ISCELLSAVINGF] = 1.0;
                  continue; // Avoid double entries in case the cell also matches following conditions.
	       }
	    }
	 }

         // Loop over spherical shells at defined distances
         for (uint ishell = 0; ishell < P::systemWriteDistributionWriteShellRadius.size(); ishell++) {
            shellRadiusSquare = P::systemWriteDistributionWriteShellRadius[ishell] * P::systemWriteDistributionWriteShellRadius[ishell];
            cellX = mpiGrid[cells[i]]->parameters[CellParams::XCRD];
            cellY = mpiGrid[cells[i]]->parameters[CellParams::YCRD];
            cellZ = mpiGrid[cells[i]]->parameters[CellParams::ZCRD];
            DX = mpiGrid[cells[i]]->parameters[CellParams::DX];
            DY = mpiGrid[cells[i]]->parameters[CellParams::DY];
            DZ = mpiGrid[cells[i]]->parameters[CellParams::DZ];

            dx_rm = cellX < 0 ? DX : 0;
            dx_rp = cellX < 0 ? 0 : DX;
            dy_rm = cellY < 0 ? DY : 0;
            dy_rp = cellY < 0 ? 0 : DY;
            dz_rm = cellZ < 0 ? DZ : 0;
            dz_rp = cellZ < 0 ? 0 : DZ;
            rsquare_minus = (cellX + dx_rm) * (cellX + dx_rm) + (cellY + dy_rm) * (cellY + dy_rm) + (cellZ + dz_rm) * (cellZ + dz_rm);
            rsquare_plus  = (cellX + dx_rp) * (cellX + dx_rp) + (cellY + dy_rp) * (cellY + dy_rp) + (cellZ + dz_rp) * (cellZ + dz_rp);
            if (rsquare_minus <= shellRadiusSquare && rsquare_plus > shellRadiusSquare &&
                P::systemWriteDistributionWriteShellStride[ishell] > 0 && 
                cells[i] % P::systemWriteDistributionWriteShellStride[ishell] == 0
               ) {
               velSpaceCells.push_back(cells[i]);
               mpiGrid[cells[i]]->parameters[CellParams::ISCELLSAVINGF] = 1.0;
            }
         }
      }

      uint64_t numVelSpaceCells;
      uint64_t localNumVelSpaceCells;
      localNumVelSpaceCells=velSpaceCells.size();
      MPI_Allreduce(&localNumVelSpaceCells,&numVelSpaceCells,1,MPI_UINT64_T,MPI_SUM,MPI_COMM_WORLD);
      //write out velocity space data NOTE: There is mpi communication in writeVelocityDistributionData
      if (writeVelocityDistributionData(vlsvWriter, mpiGrid, velSpaceCells, MPI_COMM_WORLD ) == false ) {
         cerr << "ERROR, FAILED TO WRITE VELOCITY DISTRIBUTION DATA AT " << __FILE__ << " " << __LINE__ << endl;
         logFile << "(MAIN) writeGrid: ERROR FAILED TO WRITE VELOCITY DISTRIBUTION DATA AT: " << __FILE__ << " " << __LINE__ << endl << writeVerbose;
      }
      return true;
}

/*! This function makes sure that local cells and ghost cells do not have any identical members (used for error checking)
 \param local_cells List of local cells within this process
 \param ghost_cells List of ghost cells within this process (cells on the process boundary)
 */
bool checkForSameMembers( const vector<uint64_t> local_cells, const vector<uint64_t> ghost_cells ) {
   //NOTE: VECTORS MUST BE SORTED
   //Make sure ghost cells and local cells don't have same members in them:
   vector<uint64_t>::const_iterator i = local_cells.begin();
   vector<uint64_t>::const_iterator j = ghost_cells.begin();
   while( i != local_cells.end() && j != ghost_cells.end() ) {
      if( (*i) < (*j) ) {
         ++i;
      } else if( (*i) > (*j) ) {
         ++j;
      } else {
         //Has a same member
         cerr << "ERROR SAME CELL ID " << *i << " -" << endl;
         logFile << "(MAIN) writeGrid: ERROR SAME CELL ID AT: " << __FILE__ << " " << __LINE__ << endl << writeVerbose;
         return true;
      }
   }
   return false;
}


/*!

\brief Write out system into a vlsv file

\param mpiGrid     The DCCRG grid with spatial cells
\param dataReducer Contains datareductionoperators that are used to compute data that is added into file
\param index       Index to call the correct member of the various parameter vectors
\param writeGhosts If true, writes out ghost cells (cells that exist on the process boundary so other process' cells)
*/
bool writeGrid(dccrg::Dccrg<SpatialCell,dccrg::Cartesian_Geometry>& mpiGrid,
      FsGrid< std::array<Real, fsgrids::bfield::N_BFIELD>, FS_STENCIL_WIDTH> & perBGrid,
      FsGrid< std::array<Real, fsgrids::efield::N_EFIELD>, FS_STENCIL_WIDTH> & EGrid,
      FsGrid< std::array<Real, fsgrids::ehall::N_EHALL>, FS_STENCIL_WIDTH> & EHallGrid,
      FsGrid< std::array<Real, fsgrids::egradpe::N_EGRADPE>, FS_STENCIL_WIDTH> & EGradPeGrid,
      FsGrid< std::array<Real, fsgrids::moments::N_MOMENTS>, FS_STENCIL_WIDTH> & momentsGrid,
      FsGrid< std::array<Real, fsgrids::dperb::N_DPERB>, FS_STENCIL_WIDTH> & dPerBGrid,
      FsGrid< std::array<Real, fsgrids::dmoments::N_DMOMENTS>, FS_STENCIL_WIDTH> & dMomentsGrid,
      FsGrid< std::array<Real, fsgrids::bgbfield::N_BGB>, FS_STENCIL_WIDTH> & BgBGrid,
      FsGrid< std::array<Real, fsgrids::volfields::N_VOL>, FS_STENCIL_WIDTH> & volGrid,
      FsGrid< fsgrids::technical, FS_STENCIL_WIDTH> & technicalGrid,
               DataReducer* dataReducer,
               const uint& index,
<<<<<<< HEAD
               const bool writeGhosts ) {
   // Calculates derivatives
   calculateScaledDeltasSimple(mpiGrid);

=======
               const int& stripe,
               const bool writeGhosts) {
>>>>>>> b94817ce
   double allStart = MPI_Wtime();
   bool success = true;
   int myRank;
   phiprof::initializeTimer("Barrier-entering-writegrid","MPI","Barrier");
   phiprof::start("Barrier-entering-writegrid");
   MPI_Barrier(MPI_COMM_WORLD);
   phiprof::stop("Barrier-entering-writegrid");


   MPI_Comm_rank(MPI_COMM_WORLD,&myRank);
   phiprof::start("writeGrid-reduced");
   // Create a name for the output file and open it with VLSVWriter:
   stringstream fname;
   fname << P::systemWritePath.at(index) << "/" << P::systemWriteName.at(index) << ".";
   fname.width(7);
   fname.fill('0');
   fname << P::systemWrites.at(index) << ".vlsv";


   //Open the file with vlsvWriter:
   Writer vlsvWriter;
   const int masterProcessId = 0;

   MPI_Info MPIinfo;
   if (P::systemWriteHints.size() == 0) {
      MPIinfo = MPI_INFO_NULL;
   } else {
      MPI_Info_create(&MPIinfo);
      
      for (std::vector<std::pair<std::string,std::string>>::const_iterator it = P::systemWriteHints.begin();
           it != P::systemWriteHints.end();
           it++)
      {
         MPI_Info_set(MPIinfo, it->first.c_str(), it->second.c_str());
      }
   }
   if (stripe == 0 || stripe < -1){
      MPIinfo = MPI_INFO_NULL;
   } else {
      if ( MPIinfo == MPI_INFO_NULL ) {
         MPI_Info_create(&MPIinfo);
      }
      char stripeChar[6];
      sprintf(stripeChar,"%d",stripe);
      /* no. of I/O devices to be used for file striping */
      char factor[] = "striping_factor";
      MPI_Info_set(MPIinfo, factor, stripeChar);
   }

   phiprof::start("open");
   vlsvWriter.open( fname.str(), MPI_COMM_WORLD, masterProcessId, MPIinfo );
   phiprof::stop("open");
   
   if( MPIinfo != MPI_INFO_NULL ) {
      MPI_Info_free(&MPIinfo);
   }
   
   vlsvWriter.setBuffer(P::vlsvBufferSize);

   phiprof::start("metadataIO");

   // Get all local cell Ids 
   const vector<CellID>& local_cells = getLocalCells();
   
   //Declare ghost cells:
   vector<CellID> ghost_cells;
   if( writeGhosts ) {
      // Writing ghost cells:
      // Get all ghost cell Ids (NOTE: this works slightly differently depending on whether the grid is periodic or not)
      ghost_cells = mpiGrid.get_remote_cells_on_process_boundary( NEAREST_NEIGHBORHOOD_ID );
   }


   //Make sure the local cells and ghost cells are fetched properly
   if( local_cells.empty() ) {
      if( !ghost_cells.empty() ) {
         //Local cells empty but ghost cells not empty -- something very wrong
         cerr << "ERROR! LOCAL CELLS EMPTY BUT GHOST CELLS NOT AT: " << __FILE__ << " " << __LINE__ << endl;
      }
   }

   //The mesh name is "SpatialGrid" (This is used for writing in data)
   const string meshName = "SpatialGrid";

   //Write mesh boundaries: NOTE: master process only
   //Visit plugin needs to know the boundaries of the mesh so the number of cells in x, y, z direction
   if( writeMeshBoundingBox( vlsvWriter, meshName, masterProcessId, MPI_COMM_WORLD ) == false ) return false;

   //Write the node coordinates: NOTE: master process only
   if( writeBoundingBoxNodeCoordinates( vlsvWriter, meshName, masterProcessId, MPI_COMM_WORLD ) == false ) return false;

   //Write basic grid variables: NOTE: master process only
   if( writeCommonGridData(vlsvWriter, mpiGrid, local_cells, P::systemWrites[index], MPI_COMM_WORLD) == false ) return false;

   //Write zone global id numbers:
   if( writeZoneGlobalIdNumbers( mpiGrid, vlsvWriter, meshName, local_cells, ghost_cells ) == false ) return false;

   //Write domain sizes:
   if( writeDomainSizes( vlsvWriter, meshName, local_cells.size(), ghost_cells.size() ) == false ) return false;

   //Update local ids for cells:
   if( updateLocalIds( mpiGrid, local_cells, MPI_COMM_WORLD ) == false ) return false;

   //Write ghost zone domain and local id numbers ( VisIt plugin needs this for MPI )
   if( writeGhostZoneDomainAndLocalIdNumbers( mpiGrid, vlsvWriter, meshName, ghost_cells ) == false ) return false;

   //Write FSGrid metadata
   if( writeFsGridMetadata( technicalGrid, vlsvWriter ) == false ) return false;
   
   phiprof::stop("metadataIO");
   phiprof::start("velocityspaceIO");
   if( writeVelocitySpace( mpiGrid, vlsvWriter, index, local_cells ) == false ) return false;
   phiprof::stop("velocityspaceIO");

   phiprof::start("reduceddataIO");
   //Write necessary variables:
   //Determines whether we write in floats or doubles
   phiprof::start("writeDataReducer");
   if (dataReducer != NULL) for( uint i = 0; i < dataReducer->size(); ++i ) {
      if( writeDataReducer( mpiGrid, local_cells,
               perBGrid, EGrid, EHallGrid, EGradPeGrid, momentsGrid, dPerBGrid, dMomentsGrid,
               BgBGrid, volGrid, technicalGrid,
               (P::writeAsFloat==1), *dataReducer, i, vlsvWriter ) == false ) return false;
   }
   phiprof::stop("writeDataReducer");
   
   phiprof::initializeTimer("Barrier","MPI","Barrier");
   phiprof::start("Barrier");
   MPI_Barrier(MPI_COMM_WORLD);
   phiprof::stop("Barrier");
   
   const uint64_t bytesWritten = vlsvWriter.getBytesWritten();
   const double writeTime = vlsvWriter.getWriteTime();
   logFile << "(writeGrid) Wrote ";

   if (bytesWritten > 1.0e9) logFile << bytesWritten/1.0e9 << " GB in ";
   else if (bytesWritten > 1e6) logFile << bytesWritten/1.0e6 << " MB in ";
   else if (bytesWritten > 1e3) logFile << bytesWritten/1.0e3 << " kB in ";
   else logFile << bytesWritten << " B in ";

   logFile << writeTime << " seconds, approximate data rate is ";

   if (bytesWritten/writeTime > 1e9) logFile << bytesWritten/writeTime/1e9 << " GB/s";
   else if (bytesWritten/writeTime > 1e6) logFile << bytesWritten/writeTime/1e6 << " MB/s";
   else if (bytesWritten/writeTime > 1e3) logFile << bytesWritten/writeTime/1e3 << " kB/s";
   else logFile << bytesWritten/writeTime << " B/s";
   logFile << endl;

   phiprof::stop("reduceddataIO");

   phiprof::start("close");
   vlsvWriter.close();
   phiprof::stop("close");
   phiprof::stop("writeGrid-reduced",bytesWritten*1e-9,"GB");
   return success;
}

/*!

\brief Write out a restart of the simulation into a vlsv file. All block data in remote cells will be reset.

\param mpiGrid   The DCCRG grid with spatial cells
\param dataReducer Contains datareductionoperators that are used to compute data that is added into file
\param name       File name prefix, file will be called "name.index.vlsv"
\param fileIndex  File index, file will be called "name.index.vlsv"
*/
bool writeRestart(dccrg::Dccrg<SpatialCell,dccrg::Cartesian_Geometry>& mpiGrid,
      FsGrid< std::array<Real, fsgrids::bfield::N_BFIELD>, FS_STENCIL_WIDTH> & perBGrid,
      FsGrid< std::array<Real, fsgrids::efield::N_EFIELD>, FS_STENCIL_WIDTH> & EGrid,
      FsGrid< std::array<Real, fsgrids::ehall::N_EHALL>, FS_STENCIL_WIDTH> & EHallGrid,
      FsGrid< std::array<Real, fsgrids::egradpe::N_EGRADPE>, FS_STENCIL_WIDTH> & EGradPeGrid,
      FsGrid< std::array<Real, fsgrids::moments::N_MOMENTS>, FS_STENCIL_WIDTH> & momentsGrid,
      FsGrid< std::array<Real, fsgrids::dperb::N_DPERB>, FS_STENCIL_WIDTH> & dPerBGrid,
      FsGrid< std::array<Real, fsgrids::dmoments::N_DMOMENTS>, FS_STENCIL_WIDTH> & dMomentsGrid,
      FsGrid< std::array<Real, fsgrids::bgbfield::N_BGB>, FS_STENCIL_WIDTH> & BgBGrid,
      FsGrid< std::array<Real, fsgrids::volfields::N_VOL>, FS_STENCIL_WIDTH> & volGrid,
      FsGrid< fsgrids::technical, FS_STENCIL_WIDTH> & technicalGrid,
                  DataReducer& dataReducer,
                  const string& name,
                  const uint& fileIndex,
                  const int& stripe) {
   // Writes a restart
   double allStart = MPI_Wtime();
   bool success = true;
   int myRank;

   // Calculates gradients for alpha
   calculateScaledDeltasSimple(mpiGrid);
   
   MPI_Comm_rank(MPI_COMM_WORLD,&myRank);
   phiprof::initializeTimer("BarrierEnteringWriteRestart","MPI","Barrier");
   phiprof::start("BarrierEnteringWriteRestart");
   MPI_Barrier(MPI_COMM_WORLD);
   phiprof::stop("BarrierEnteringWriteRestart");

   phiprof::start("writeRestart");
   phiprof::start("DeallocateRemoteBlocks");
   //deallocate blocks in remote cells to decrease memory load
   deallocateRemoteCellBlocks(mpiGrid);
   phiprof::stop("DeallocateRemoteBlocks");
   
   // Get the current time.
   // Avoid different times on different processes!
   char currentDate[80];
   if(myRank == MASTER_RANK) {
      const time_t rawTime = time(NULL);
      const struct tm * timeInfo = localtime(&rawTime);
      strftime(currentDate, 80, "%F_%H-%M-%S", timeInfo);
   }
   MPI_Bcast(&currentDate,80,MPI_CHAR,MASTER_RANK,MPI_COMM_WORLD);
   
   // Create a name for the output file and open it with VLSVWriter:
   stringstream fname;
   fname << P::restartWritePath << "/" << name << ".";
   fname.width(7);
   fname.fill('0');
   fname << fileIndex << "." << currentDate << ".vlsv";

   phiprof::start("open");
   //Open the file with vlsvWriter:
   Writer vlsvWriter;
   const int masterProcessId = 0;
   MPI_Info MPIinfo;
   if (stripe == 0 || stripe < -1){
      MPIinfo = MPI_INFO_NULL;
   } else {
      MPI_Info_create(&MPIinfo);
      char stripeChar[6];
      sprintf(stripeChar,"%d",stripe);
      /* no. of I/O devices to be used for file striping */
      char factor[] = "striping_factor";
      MPI_Info_set(MPIinfo, factor, stripeChar);
   }
   
   if( vlsvWriter.open( fname.str(), MPI_COMM_WORLD, masterProcessId, MPIinfo ) == false) return false;

   if( MPIinfo != MPI_INFO_NULL ) {
      MPI_Info_free(&MPIinfo);
   }

   phiprof::stop("open");

   vlsvWriter.setBuffer(P::vlsvBufferSize);

   phiprof::start("metadataIO");
   
   // Get all local cell Ids 
   vector<CellID> local_cells = getLocalCells();
   //no order assumed so let's order cells here
   std::sort(local_cells.begin(), local_cells.end());
   
   //Note: No need to write ghost zones for write restart
   const vector<CellID> ghost_cells;
   
   //The mesh name is "SpatialGrid"
   const string meshName = "SpatialGrid";
   
   //Write mesh boundaries: NOTE: master process only
   //Visit plugin needs to know the boundaries of the mesh so the number of cells in x, y, z direction
   if( writeMeshBoundingBox( vlsvWriter, meshName, masterProcessId, MPI_COMM_WORLD ) == false ) return false;
   
   //Write the node coordinates: NOTE: master process only
   if( writeBoundingBoxNodeCoordinates( vlsvWriter, meshName, masterProcessId, MPI_COMM_WORLD ) == false ) return false;
   
   //Write basic grid parameters: NOTE: master process only ( I think )
   if( writeCommonGridData(vlsvWriter, mpiGrid, local_cells, fileIndex, MPI_COMM_WORLD) == false ) return false;
   
   //Write zone global id numbers:
   if( writeZoneGlobalIdNumbers( mpiGrid, vlsvWriter, meshName, local_cells, ghost_cells ) == false ) return false;

   //Write domain sizes:
   if( writeDomainSizes( vlsvWriter, meshName, local_cells.size(), ghost_cells.size() ) == false ) return false;

   //Write FSGrid metadata
   if( writeFsGridMetadata( technicalGrid, vlsvWriter ) == false ) return false;

   phiprof::stop("metadataIO");
   phiprof::start("reduceddataIO");   
   //write out DROs we need for restarts
   DataReducer restartReducer;
   restartReducer.addOperator(new DRO::DataReductionOperatorCellParams("moments",CellParams::RHOM,5));
   restartReducer.addOperator(new DRO::DataReductionOperatorCellParams("moments_dt2",CellParams::RHOM_DT2,5));
   restartReducer.addOperator(new DRO::DataReductionOperatorCellParams("moments_r",CellParams::RHOM_R,5));
   restartReducer.addOperator(new DRO::DataReductionOperatorCellParams("moments_v",CellParams::RHOM_V,5));
   restartReducer.addOperator(new DRO::DataReductionOperatorCellParams("pressure",CellParams::P_11,3));
   restartReducer.addOperator(new DRO::DataReductionOperatorCellParams("pressure_dt2",CellParams::P_11_DT2,3));
   restartReducer.addOperator(new DRO::DataReductionOperatorCellParams("pressure_r",CellParams::P_11_R,3));
   restartReducer.addOperator(new DRO::DataReductionOperatorCellParams("pressure_v",CellParams::P_11_V,3));
   restartReducer.addOperator(new DRO::DataReductionOperatorCellParams("LB_weight",CellParams::LBWEIGHTCOUNTER,1));
   restartReducer.addOperator(new DRO::DataReductionOperatorCellParams("max_v_dt",CellParams::MAXVDT,1));
   restartReducer.addOperator(new DRO::DataReductionOperatorCellParams("max_r_dt",CellParams::MAXRDT,1));
   restartReducer.addOperator(new DRO::DataReductionOperatorCellParams("max_fields_dt",CellParams::MAXFDT,1));
   restartReducer.addOperator(new DRO::VariableBVol);
   restartReducer.addMetadata(restartReducer.size()-1,"T","$\\mathrm{T}$","$B_\\mathrm{vol,vg}$","1.0");
   restartReducer.addOperator(new DRO::MPIrank);
   restartReducer.addOperator(new DRO::BoundaryType);
   restartReducer.addOperator(new DRO::BoundaryLayer);
   // Needed for re-adapting the mesh
   restartReducer.addOperator(new DRO::DataReductionOperatorCellParams("vg_amr_alpha",CellParams::AMR_ALPHA,1));

   // Fsgrid Reducers
   restartReducer.addOperator(new DRO::DataReductionOperatorFsGrid("fg_E",[](
                      FsGrid< std::array<Real, fsgrids::bfield::N_BFIELD>, FS_STENCIL_WIDTH> & perBGrid,
                      FsGrid< std::array<Real, fsgrids::efield::N_EFIELD>, FS_STENCIL_WIDTH> & EGrid,
                      FsGrid< std::array<Real, fsgrids::ehall::N_EHALL>, FS_STENCIL_WIDTH> & EHallGrid,
                      FsGrid< std::array<Real, fsgrids::egradpe::N_EGRADPE>, FS_STENCIL_WIDTH> & EGradPeGrid,
                      FsGrid< std::array<Real, fsgrids::moments::N_MOMENTS>, FS_STENCIL_WIDTH> & momentsGrid,
                      FsGrid< std::array<Real, fsgrids::dperb::N_DPERB>, FS_STENCIL_WIDTH> & dPerBGrid,
                      FsGrid< std::array<Real, fsgrids::dmoments::N_DMOMENTS>, FS_STENCIL_WIDTH> & dMomentsGrid,
                      FsGrid< std::array<Real, fsgrids::bgbfield::N_BGB>, FS_STENCIL_WIDTH> & BgBGrid,
                      FsGrid< std::array<Real, fsgrids::volfields::N_VOL>, FS_STENCIL_WIDTH> & volGrid,
                      FsGrid< fsgrids::technical, FS_STENCIL_WIDTH> & technicalGrid)->std::vector<Real> {
            std::array<int32_t,3>& gridSize = technicalGrid.getLocalSize();
            std::vector<Real> retval(gridSize[0]*gridSize[1]*gridSize[2]*fsgrids::efield::N_EFIELD);
            int index=0;
            for(int z=0; z<gridSize[2]; z++) {
               for(int y=0; y<gridSize[1]; y++) {
                  for(int x=0; x<gridSize[0]; x++) {
                     std::memcpy(&retval[index], EGrid.get(x,y,z), sizeof(Real)*fsgrids::efield::N_EFIELD);
                     index += fsgrids::efield::N_EFIELD;
                  }
               }
            }
            return retval;
         }
   ));
   
   restartReducer.addOperator(new DRO::DataReductionOperatorFsGrid("fg_PERB",[](
                      FsGrid< std::array<Real, fsgrids::bfield::N_BFIELD>, FS_STENCIL_WIDTH> & perBGrid,
                      FsGrid< std::array<Real, fsgrids::efield::N_EFIELD>, FS_STENCIL_WIDTH> & EGrid,
                      FsGrid< std::array<Real, fsgrids::ehall::N_EHALL>, FS_STENCIL_WIDTH> & EHallGrid,
                      FsGrid< std::array<Real, fsgrids::egradpe::N_EGRADPE>, FS_STENCIL_WIDTH> & EGradPeGrid,
                      FsGrid< std::array<Real, fsgrids::moments::N_MOMENTS>, FS_STENCIL_WIDTH> & momentsGrid,
                      FsGrid< std::array<Real, fsgrids::dperb::N_DPERB>, FS_STENCIL_WIDTH> & dPerBGrid,
                      FsGrid< std::array<Real, fsgrids::dmoments::N_DMOMENTS>, FS_STENCIL_WIDTH> & dMomentsGrid,
                      FsGrid< std::array<Real, fsgrids::bgbfield::N_BGB>, FS_STENCIL_WIDTH> & BgBGrid,
                      FsGrid< std::array<Real, fsgrids::volfields::N_VOL>, FS_STENCIL_WIDTH> & volGrid,
                      FsGrid< fsgrids::technical, FS_STENCIL_WIDTH> & technicalGrid)->std::vector<Real> {
            std::array<int32_t,3>& gridSize = technicalGrid.getLocalSize();
            std::vector<Real> retval(gridSize[0]*gridSize[1]*gridSize[2]*fsgrids::bfield::N_BFIELD);
            int index=0;
            for(int z=0; z<gridSize[2]; z++) {
               for(int y=0; y<gridSize[1]; y++) {
                  for(int x=0; x<gridSize[0]; x++) {
                     std::memcpy(&retval[index], perBGrid.get(x,y,z), sizeof(Real)*fsgrids::bfield::N_BFIELD);
                     index += fsgrids::bfield::N_BFIELD;
                  }
               }
            }
            return retval;
         }
   ));
   
   //Write necessary variables:
   const bool writeAsFloat = P::writeRestartAsFloat;
   for (uint i=0; i<restartReducer.size(); ++i) {
      writeDataReducer(mpiGrid, local_cells,
            perBGrid, EGrid, EHallGrid, EGradPeGrid, momentsGrid, dPerBGrid, dMomentsGrid,
            BgBGrid, volGrid, technicalGrid,
            writeAsFloat, restartReducer, i, vlsvWriter);
   }
   phiprof::stop("reduceddataIO");   
   //write the velocity distribution data -- note: it's expecting a vector of pointers:
   // Note: restart should always write double values to ensure the accuracy of the restart runs. 
   // In case of distribution data it is not as important as they are mainly used for visualization purpose
   phiprof::start("velocityspaceIO");
   writeVelocityDistributionData(vlsvWriter, mpiGrid, local_cells, MPI_COMM_WORLD);
   phiprof::stop("velocityspaceIO");

   phiprof::start("close");
   vlsvWriter.close();
   phiprof::stop("close");

   phiprof::start("updateRemoteBlocks");
   //Updated newly adjusted velocity block lists on remote cells, and
   //prepare to receive block data
   for (uint popID=0; popID<getObjectWrapper().particleSpecies.size(); ++popID)
      updateRemoteVelocityBlockLists(mpiGrid,popID);
   phiprof::stop("updateRemoteBlocks");

   const uint64_t bytesWritten = vlsvWriter.getBytesWritten();
   const double writeTime = vlsvWriter.getWriteTime();
   logFile << "(writeGrid) Wrote ";
   
   if (bytesWritten > 1.0e9) logFile << bytesWritten/1.0e9 << " GB in ";
   else if (bytesWritten > 1e6) logFile << bytesWritten/1.0e6 << " MB in ";
   else if (bytesWritten > 1e3) logFile << bytesWritten/1.0e3 << " kB in ";
   else logFile << bytesWritten << " B in ";
   
   logFile << writeTime << " seconds, approximate data rate is ";
   
   if (bytesWritten/writeTime > 1e9) logFile << bytesWritten/writeTime/1e9 << " GB/s";
   else if (bytesWritten/writeTime > 1e6) logFile << bytesWritten/writeTime/1e6 << " MB/s";
   else if (bytesWritten/writeTime > 1e3) logFile << bytesWritten/writeTime/1e3 << " kB/s";
   else logFile << bytesWritten/writeTime << " B/s";
   logFile << endl;
   
   phiprof::stop("writeRestart",bytesWritten*1e-9,"GB");
   return success;
}


/*!

\brief Write out simulation diagnostics into diagnostic.txt

\param mpiGrid   The DCCRG grid with spatial cells
\param dataReducer Contains datareductionoperators that are used to compute diagnostic data
*/
bool writeDiagnostic(const dccrg::Dccrg<SpatialCell,dccrg::Cartesian_Geometry>& mpiGrid,
                     DataReducer& dataReducer)
{
   int myRank;
   MPI_Comm_rank(MPI_COMM_WORLD,&myRank);
   
   string dataType;
   uint dataSize, vectorSize;
   const vector<CellID>& cells = getLocalCells();
   cuint nCells = cells.size();
   cuint nOps = dataReducer.size();
   
   // Exit if the user does not want any diagnostics output
   if (nOps == 0) return true;

   vector<Real> localMin(nOps), localMax(nOps), localSum(nOps+1), localAvg(nOps),
               globalMin(nOps),globalMax(nOps),globalSum(nOps+1),globalAvg(nOps);
   localSum[0] = 1.0 * nCells;
   Real buffer;
   bool success = true;
   static bool printDiagnosticHeader = true;
   
   if (printDiagnosticHeader == true && myRank == MASTER_RANK) {
      if (P::isRestart){
         diagnostic << "# ==== Restart from file "<< P::restartFileName << " ===="<<endl;
      }
      diagnostic << "# Column 1 Step" << endl;
      diagnostic << "# Column 2 Simulation time" << endl;
      diagnostic << "# Column 3 Time step dt" << endl;
      for (uint i=0; i<nOps; ++i) {
         diagnostic << "# Columns " << 4 + i*4 << " to " << 7 + i*4 << ": " << dataReducer.getName(i) << " min max sum average" << endl;
      }
      printDiagnosticHeader = false;
   }
   
   for (uint i=0; i<nOps; ++i) {
      
      if (dataReducer.getDataVectorInfo(i,dataType,dataSize,vectorSize) == false) {
         cerr << "ERROR when requesting info from diagnostic DRO " << dataReducer.getName(i) << endl;
      }
      localMin[i] = std::numeric_limits<Real>::max();
      localMax[i] = std::numeric_limits<Real>::min();
      localSum[i+1] = 0.0;
      buffer = 0.0;
      
      // Request DataReductionOperator to calculate the reduced data for all local cells:
      for (uint64_t cell=0; cell<nCells; ++cell) {
         success = true;
         if (dataReducer.reduceDiagnostic(mpiGrid[cells[cell]], i, &buffer) == false) success = false;
         localMin[i] = min(buffer, localMin[i]);
         localMax[i] = max(buffer, localMax[i]);
         localSum[i+1] += buffer;
      }
      localAvg[i] = localSum[i+1];
      
      if (success == false) logFile << "(MAIN) writeDiagnostic: ERROR datareductionoperator '" << dataReducer.getName(i) <<
                               "' returned false!" << endl << writeVerbose;
   }
   
   MPI_Reduce(&localMin[0], &globalMin[0], nOps, MPI_Type<Real>(), MPI_MIN, 0, MPI_COMM_WORLD);
   MPI_Reduce(&localMax[0], &globalMax[0], nOps, MPI_Type<Real>(), MPI_MAX, 0, MPI_COMM_WORLD);
   MPI_Reduce(&localSum[0], &globalSum[0], nOps + 1, MPI_Type<Real>(), MPI_SUM, 0, MPI_COMM_WORLD);
   
   diagnostic << setprecision(12); 
   diagnostic << Parameters::tstep << "\t";
   diagnostic << Parameters::t << "\t";
   diagnostic << Parameters::dt << "\t";
   
   for (uint i=0; i<nOps; ++i) {
      if (globalSum[0] != 0.0) globalAvg[i] = globalSum[i+1] / globalSum[0];
      else globalAvg[i] = globalSum[i+1];
      if (myRank == MASTER_RANK) {
         diagnostic << globalMin[i] << "\t" <<
         globalMax[i] << "\t" <<
         globalSum[i+1] << "\t" <<
         globalAvg[i] << "\t";
      }
   }
   if (myRank == MASTER_RANK) diagnostic << endl << write;
   return true;
}
<|MERGE_RESOLUTION|>--- conflicted
+++ resolved
@@ -1075,15 +1075,8 @@
       FsGrid< fsgrids::technical, FS_STENCIL_WIDTH> & technicalGrid,
                DataReducer* dataReducer,
                const uint& index,
-<<<<<<< HEAD
-               const bool writeGhosts ) {
-   // Calculates derivatives
-   calculateScaledDeltasSimple(mpiGrid);
-
-=======
                const int& stripe,
                const bool writeGhosts) {
->>>>>>> b94817ce
    double allStart = MPI_Wtime();
    bool success = true;
    int myRank;
