--- conflicted
+++ resolved
@@ -343,30 +343,18 @@
       phiprof::stop("DRO_"+variableName);
       return false;
    }
-<<<<<<< HEAD
-   
-   phiprof::start("reduceData");
-//   #pragma omp parallel for schedule(dynamic)
-=======
 
 #pragma omp parallel for schedule(guided) reduction(min : success)
->>>>>>> f98ac004
    for (size_t cell=0; cell<cells.size(); ++cell) {
       //Reduce data ( return false if the operation fails )
       if (dataReducer.reduceData(mpiGrid[cells[cell]],dataReducerIndex,varBuffer + cell*vectorSize*dataSize) == false){
          success = false;
       }
    }
-<<<<<<< HEAD
-   phiprof::stop("reduceData");
-   
-   phiprof::start("writeReducedData");
-=======
    if(success == false) {
       logFile << "(MAIN) writeGrid: ERROR datareductionoperator '" << dataReducer.getName(dataReducerIndex) << "' returned false!" << endl << writeVerbose;
    }
    
->>>>>>> f98ac004
    if( success ) {
 
       if( (writeAsFloat == true && dataType.compare("float") == 0) && dataSize == sizeof(double) ) {
@@ -1287,5 +1275,3 @@
    if (myRank == MASTER_RANK) diagnostic << endl << write;
    return true;
 }
-
-
