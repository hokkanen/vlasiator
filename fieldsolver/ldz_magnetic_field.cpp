/*
 * This file is part of Vlasiator.
 * Copyright 2010-2016 Finnish Meteorological Institute
 *
 * For details of usage, see the COPYING file and read the "Rules of the Road"
 * at http://www.physics.helsinki.fi/vlasiator/
 *
 * This program is free software; you can redistribute it and/or modify
 * it under the terms of the GNU General Public License as published by
 * the Free Software Foundation; either version 2 of the License, or
 * (at your option) any later version.
 *
 * This program is distributed in the hope that it will be useful,
 * but WITHOUT ANY WARRANTY; without even the implied warranty of
 * MERCHANTABILITY or FITNESS FOR A PARTICULAR PURPOSE.  See the
 * GNU General Public License for more details.
 *
 * You should have received a copy of the GNU General Public License along
 * with this program; if not, write to the Free Software Foundation, Inc.,
 * 51 Franklin Street, Fifth Floor, Boston, MA 02110-1301 USA.
 */

#ifdef _OPENMP
   #include <omp.h>
#endif

#include "ldz_magnetic_field.hpp"

/*! \brief Low-level magnetic field propagation function.
 * 
 * Propagates the cell's face-averaged magnetic field components by
 * using Faraday's law on the face edges. Depending on the time order
 * of accuracy it is done in one stage or in two stages using the
 * intermediate E1 components for the first stage of the second-order
 * Runge-Kutta method and E for the other cases.
 * 
 *
 * \param perBGrid fsGrid holding the perturbed B quantities at runge-kutta t=0
 * \param perBDt2Grid fsGrid holding the perturbed B quantities at runge-kutta t=0.5
 * \param EGrid fsGrid holding the Electric field quantities at runge-kutta t=0
 * \param EDt2Grid fsGrid holding the Electric field quantities at runge-kutta t=0.5
 * \param i,j,k fsGrid cell coordinates for the current cell
 * \param dt Length of the time step
 * \param RKCase Element in the enum defining the Runge-Kutta method steps
 * \param doX If true, compute the x component (default true).
 * \param doY If true, compute the y component (default true).
 * \param doZ If true, compute the z component (default true).
 */
void propagateMagneticField(
   FsGrid< std::array<Real, fsgrids::bfield::N_BFIELD>, FS_STENCIL_WIDTH> & perBGrid,
   FsGrid< std::array<Real, fsgrids::bfield::N_BFIELD>, FS_STENCIL_WIDTH> & perBDt2Grid,
   FsGrid< std::array<Real, fsgrids::efield::N_EFIELD>, FS_STENCIL_WIDTH> & EGrid,
   FsGrid< std::array<Real, fsgrids::efield::N_EFIELD>, FS_STENCIL_WIDTH> & EDt2Grid,
   cint i,
   cint j,
   cint k,
   creal& dt,
   cint& RKCase,
   const bool doX, //=true (default)
   const bool doY, //=true (default)
   const bool doZ  //=true (default)
) {
   creal dx = perBGrid.DX;
   creal dy = perBGrid.DY;
   creal dz = perBGrid.DZ;
   
   std::array<Real, fsgrids::bfield::N_BFIELD> * perBGrid0 = perBGrid.get(i,j,k);
   std::array<Real, fsgrids::efield::N_EFIELD> * EGrid0;
   std::array<Real, fsgrids::efield::N_EFIELD> * EGrid1;
   std::array<Real, fsgrids::efield::N_EFIELD> * EGrid2;
   std::array<Real, fsgrids::bfield::N_BFIELD> * perBDt2Grid0;
   
   if (doX == true) {
      switch (RKCase) {
         case RK_ORDER1:
            EGrid0 = EGrid.get(i,j,k);
            EGrid1 = EGrid.get(i,j+1,k);
            EGrid2 = EGrid.get(i,j,k+1);
            perBGrid0->at(fsgrids::bfield::PERBX) += dt/dz*(EGrid2->at(fsgrids::efield::EY) - EGrid0->at(fsgrids::efield::EY)) + dt/dy*(EGrid0->at(fsgrids::efield::EZ) - EGrid1->at(fsgrids::efield::EZ));
            break;
            
         case RK_ORDER2_STEP1:
            perBDt2Grid0 = perBDt2Grid.get(i,j,k);
            EGrid0 = EGrid.get(i,j,k);
            EGrid1 = EGrid.get(i,j+1,k);
            EGrid2 = EGrid.get(i,j,k+1);
            perBDt2Grid0->at(fsgrids::bfield::PERBX) = perBGrid0->at(fsgrids::bfield::PERBX) + 0.5*dt*(1.0/dz*(EGrid2->at(fsgrids::efield::EY) - EGrid0->at(fsgrids::efield::EY)) + 1.0/dy*(EGrid0->at(fsgrids::efield::EZ) - EGrid1->at(fsgrids::efield::EZ)));
            break;
            
         case RK_ORDER2_STEP2:
            EGrid0 = EDt2Grid.get(i,j,k);
            EGrid1 = EDt2Grid.get(i,j+1,k);
            EGrid2 = EDt2Grid.get(i,j,k+1);
            perBGrid0->at(fsgrids::bfield::PERBX) += dt * (1.0/dz*(EGrid2->at(fsgrids::efield::EY) - EGrid0->at(fsgrids::efield::EY)) + 1.0/dy*(EGrid0->at(fsgrids::efield::EZ) - EGrid1->at(fsgrids::efield::EZ)));
            break;
            
         default:
            std::cerr << __FILE__ << ":" << __LINE__ << ":" << "Invalid RK case." << std::endl;
            abort();
      }
   }
   
   if (doY == true) {
      switch (RKCase) {
         case RK_ORDER1:
            EGrid0 = EGrid.get(i,j,k);
            EGrid1 = EGrid.get(i,j,k+1);
            EGrid2 = EGrid.get(i+1,j,k);
            perBGrid0->at(fsgrids::bfield::PERBY) += dt/dx*(EGrid2->at(fsgrids::efield::EZ) - EGrid0->at(fsgrids::efield::EZ)) + dt/dz*(EGrid0->at(fsgrids::efield::EX) - EGrid1->at(fsgrids::efield::EX));
            break;
         case RK_ORDER2_STEP1:
            perBDt2Grid0 = perBDt2Grid.get(i,j,k);
            EGrid0 = EGrid.get(i,j,k);
            EGrid1 = EGrid.get(i,j,k+1);
            EGrid2 = EGrid.get(i+1,j,k);
            perBDt2Grid0->at(fsgrids::bfield::PERBY) = perBGrid0->at(fsgrids::bfield::PERBY) + 0.5*dt*(1.0/dx*(EGrid2->at(fsgrids::efield::EZ) - EGrid0->at(fsgrids::efield::EZ)) + 1.0/dz*(EGrid0->at(fsgrids::efield::EX) - EGrid1->at(fsgrids::efield::EX)));
            break;
         case RK_ORDER2_STEP2:
            EGrid0 = EDt2Grid.get(i,j,k);
            EGrid1 = EDt2Grid.get(i,j,k+1);
            EGrid2 = EDt2Grid.get(i+1,j,k);
            perBGrid0->at(fsgrids::bfield::PERBY) += dt * (1.0/dx*(EGrid2->at(fsgrids::efield::EZ) - EGrid0->at(fsgrids::efield::EZ)) + 1.0/dz*(EGrid0->at(fsgrids::efield::EX) - EGrid1->at(fsgrids::efield::EX)));
            break;
         default:
            std::cerr << __FILE__ << ":" << __LINE__ << ":" << "Invalid RK case." << std::endl;
            abort();
      }
   }
   
   if (doZ == true) {
      switch (RKCase) {
         case RK_ORDER1:
            EGrid0 = EGrid.get(i,j,k);
            EGrid1 = EGrid.get(i+1,j,k);
            EGrid2 = EGrid.get(i,j+1,k);
            perBGrid0->at(fsgrids::bfield::PERBZ) += dt/dy*(EGrid2->at(fsgrids::efield::EX) - EGrid0->at(fsgrids::efield::EX)) + dt/dx*(EGrid0->at(fsgrids::efield::EY) - EGrid1->at(fsgrids::efield::EY));
            break;
         case RK_ORDER2_STEP1:
            perBDt2Grid0 = perBDt2Grid.get(i,j,k);
            EGrid0 = EGrid.get(i,j,k);
            EGrid1 = EGrid.get(i+1,j,k);
            EGrid2 = EGrid.get(i,j+1,k);
            perBDt2Grid0->at(fsgrids::bfield::PERBZ) = perBGrid0->at(fsgrids::bfield::PERBZ) + 0.5*dt*(1.0/dy*(EGrid2->at(fsgrids::efield::EX) - EGrid0->at(fsgrids::efield::EX)) + 1.0/dx*(EGrid0->at(fsgrids::efield::EY) - EGrid1->at(fsgrids::efield::EY)));
            break;
         case RK_ORDER2_STEP2:
            EGrid0 = EDt2Grid.get(i,j,k);
            EGrid1 = EDt2Grid.get(i+1,j,k);
            EGrid2 = EDt2Grid.get(i,j+1,k);
            perBGrid0->at(fsgrids::bfield::PERBZ) += dt  * (1.0/dy*(EGrid2->at(fsgrids::efield::EX) - EGrid0->at(fsgrids::efield::EX)) + 1.0/dx*(EGrid0->at(fsgrids::efield::EY) - EGrid1->at(fsgrids::efield::EY)));
            break;
         default:
            std::cerr << __FILE__ << ":" << __LINE__ << ":" << "Invalid RK case." << std::endl;
            abort();
      }
   }
}

/*! \brief Low-level magnetic field propagation function.
 * 
 * Propagates the magnetic field according to the system boundary conditions.
 * 
 * \param perBGrid fsGrid holding the perturbed B quantities at runge-kutta t=0
 * \param perBDt2Grid fsGrid holding the perturbed B quantities at runge-kutta t=0.5
 * \param EGrid fsGrid holding the Electric field quantities at runge-kutta t=0
 * \param EDt2Grid fsGrid holding the Electric field quantities at runge-kutta t=0.5
 * \param technicalGrid fsGrid holding technical information (such as boundary types)
 * \param i,j,k fsGrid cell coordinates for the current cell
 * \param sysBoundaries System boundary conditions existing
 * \param dt Length of the time step
 * \param RKCase Element in the enum defining the Runge-Kutta method steps
 * 
 * \sa propagateMagneticFieldSimple propagateMagneticField
 */
void propagateSysBoundaryMagneticField(
   FsGrid< std::array<Real, fsgrids::bfield::N_BFIELD>, FS_STENCIL_WIDTH> & perBGrid,
   FsGrid< std::array<Real, fsgrids::bfield::N_BFIELD>, FS_STENCIL_WIDTH> & perBDt2Grid,
   FsGrid< std::array<Real, fsgrids::efield::N_EFIELD>, FS_STENCIL_WIDTH> & EGrid,
   FsGrid< std::array<Real, fsgrids::efield::N_EFIELD>, FS_STENCIL_WIDTH> & EDt2Grid,
   FsGrid< fsgrids::technical, FS_STENCIL_WIDTH> & technicalGrid,
   cint i,
   cint j,
   cint k,
   SysBoundary& sysBoundaries,
   creal& dt,
   cint& RKCase,
   cuint component
) {
   if (RKCase == RK_ORDER1 || RKCase == RK_ORDER2_STEP2) {
      perBGrid.get(i,j,k)->at(fsgrids::bfield::PERBX + component) = sysBoundaries.getSysBoundary(technicalGrid.get(i,j,k)->sysBoundaryFlag)->fieldSolverBoundaryCondMagneticField(perBGrid, technicalGrid, i, j, k, dt, component);
   } else {
      perBDt2Grid.get(i,j,k)->at(fsgrids::bfield::PERBX + component) = sysBoundaries.getSysBoundary(technicalGrid.get(i,j,k)->sysBoundaryFlag)->fieldSolverBoundaryCondMagneticField(perBDt2Grid, technicalGrid, i, j, k, dt, component);
   }
}

/*! \brief High-level magnetic field propagation function.
 * 
 * Propagates the magnetic field and applies the field boundary conditions defined in project.h where needed.
 * 
 * \param perBGrid fsGrid holding the perturbed B quantities at runge-kutta t=0
 * \param perBDt2Grid fsGrid holding the perturbed B quantities at runge-kutta t=0.5
 * \param EGrid fsGrid holding the Electric field quantities at runge-kutta t=0
 * \param EDt2Grid fsGrid holding the Electric field quantities at runge-kutta t=0.5
 * \param technicalGrid fsGrid holding technical information (such as boundary types)
 * \param sysBoundaries System boundary conditions existing
 * \param dt Length of the time step
 * \param RKCase Element in the enum defining the Runge-Kutta method steps
 * 
 * \sa propagateMagneticField propagateSysBoundaryMagneticField
 */
void propagateMagneticFieldSimple(
   FsGrid< std::array<Real, fsgrids::bfield::N_BFIELD>, FS_STENCIL_WIDTH> & perBGrid,
   FsGrid< std::array<Real, fsgrids::bfield::N_BFIELD>, FS_STENCIL_WIDTH> & perBDt2Grid,
   FsGrid< std::array<Real, fsgrids::efield::N_EFIELD>, FS_STENCIL_WIDTH> & EGrid,
   FsGrid< std::array<Real, fsgrids::efield::N_EFIELD>, FS_STENCIL_WIDTH> & EDt2Grid,
   FsGrid< fsgrids::technical, FS_STENCIL_WIDTH> & technicalGrid,
   SysBoundary& sysBoundaries,
   creal& dt,
   cint& RKCase
) {
   int timer;
   //const std::array<int, 3> gridDims = technicalGrid.getLocalSize();
   const int* gridDims = &technicalGrid.getLocalSize()[0];
   const size_t N_cells = gridDims[0]*gridDims[1]*gridDims[2];
   
   phiprof::Timer propagateBTimer {"Propagate magnetic field"};
   
   phiprof::Timer computeTimer {"Compute cells"};
   #pragma omp parallel for collapse(3) schedule(dynamic,1)
   for (int k=0; k<gridDims[2]; k++) {
      for (int j=0; j<gridDims[1]; j++) {
         for (int i=0; i<gridDims[0]; i++) {
            cuint bitfield = technicalGrid.get(i,j,k)->SOLVE;
            propagateMagneticField(perBGrid, perBDt2Grid, EGrid, EDt2Grid, i, j, k, dt, RKCase, ((bitfield & compute::BX) == compute::BX), ((bitfield & compute::BY) == compute::BY), ((bitfield & compute::BZ) == compute::BZ));
         }
      }
   }
   
   //phiprof::stop("propagate not sysbound",localCells.size(),"Spatial Cells");
   computeTimer.stop(N_cells,"Spatial Cells");
   
   //This communication is needed for boundary conditions, in practice almost all
   //of the communication is going to be redone in calculateDerivativesSimple
   //TODO: do not transfer if there are no field boundaryconditions
   phiprof::Timer mpiTimer {"MPI", {"MPI"}};
   if (RKCase == RK_ORDER1 || RKCase == RK_ORDER2_STEP2) {
      // Exchange PERBX,PERBY,PERBZ with neighbours
      perBGrid.updateGhostCells();
   } else { // RKCase == RK_ORDER2_STEP1
      // Exchange PERBX_DT2,PERBY_DT2,PERBZ_DT2 with neighbours
      perBDt2Grid.updateGhostCells();
   }
   
   mpiTimer.stop();
   
   // Propagate B on system boundary/process inner cells
   phiprof::Timer sysBoundaryTimer {"Compute system boundary cells"};
   // L1 pass
   #pragma omp parallel for collapse(3)
   for (int k=0; k<gridDims[2]; k++) {
      for (int j=0; j<gridDims[1]; j++) {
         for (int i=0; i<gridDims[0]; i++) {
            cuint bitfield = technicalGrid.get(i,j,k)->SOLVE;
            // L1 pass
            if (technicalGrid.get(i,j,k)->sysBoundaryLayer == 1) {
               if ((bitfield & compute::BX) != compute::BX) {
                  propagateSysBoundaryMagneticField(perBGrid, perBDt2Grid, EGrid, EDt2Grid, technicalGrid, i, j, k, sysBoundaries, dt, RKCase, 0);
               }
               if ((bitfield & compute::BY) != compute::BY) {
                  propagateSysBoundaryMagneticField(perBGrid, perBDt2Grid, EGrid, EDt2Grid, technicalGrid, i, j, k, sysBoundaries, dt, RKCase, 1);
               }
               if ((bitfield & compute::BZ) != compute::BZ) {
                  propagateSysBoundaryMagneticField(perBGrid, perBDt2Grid, EGrid, EDt2Grid, technicalGrid, i, j, k, sysBoundaries, dt, RKCase, 2);
               }
            }
         }
      }
   }
   sysBoundaryTimer.stop();
   
   mpiTimer.start();
   if (RKCase == RK_ORDER1 || RKCase == RK_ORDER2_STEP2) {
      // Exchange PERBX,PERBY,PERBZ with neighbours
      perBGrid.updateGhostCells();
   } else { // RKCase == RK_ORDER2_STEP1
      // Exchange PERBX_DT2,PERBY_DT2,PERBZ_DT2 with neighbours
      perBDt2Grid.updateGhostCells();
   }
   mpiTimer.stop();

   sysBoundaryTimer.start();
   // L2 pass
   #pragma omp parallel for collapse(3)
   for (int k=0; k<gridDims[2]; k++) {
      for (int j=0; j<gridDims[1]; j++) {
         for (int i=0; i<gridDims[0]; i++) {
            if(technicalGrid.get(i,j,k)->sysBoundaryFlag != sysboundarytype::NOT_SYSBOUNDARY &&
               technicalGrid.get(i,j,k)->sysBoundaryLayer == 2
            ) {
               for (uint component = 0; component < 3; component++) {
                  propagateSysBoundaryMagneticField(perBGrid, perBDt2Grid, EGrid, EDt2Grid, technicalGrid, i, j, k, sysBoundaries, dt, RKCase, component);
               }
            }
         }
      }
   }
<<<<<<< HEAD
   phiprof::stop(timer,N_cells,"Spatial Cells");
=======
   sysBoundaryTimer.stop(N_cells,"Spatial Cells");

   // Projection of magnetic field to normal of boundary, if necessary
   sysBoundaryTimer.start();
   #pragma omp parallel for collapse(3)
   for (int k=0; k<gridDims[2]; k++) {
      for (int j=0; j<gridDims[1]; j++) {
         for (int i=0; i<gridDims[0]; i++) {
            if (technicalGrid.get(i,j,k)->sysBoundaryFlag != sysboundarytype::NOT_SYSBOUNDARY &&
                ((technicalGrid.get(i,j,k)->sysBoundaryLayer == 2) ||
                 (technicalGrid.get(i,j,k)->sysBoundaryLayer == 1))
               ) {
               SysBoundaryMagneticFieldProjection(perBGrid, perBDt2Grid, technicalGrid, i, j, k, sysBoundaries, RKCase);
            }
         }
      }
   }
   sysBoundaryTimer.stop(N_cells,"Spatial Cells");
>>>>>>> be29e203
   
   propagateBTimer.stop(N_cells,"Spatial Cells");
}<|MERGE_RESOLUTION|>--- conflicted
+++ resolved
@@ -217,7 +217,6 @@
    creal& dt,
    cint& RKCase
 ) {
-   int timer;
    //const std::array<int, 3> gridDims = technicalGrid.getLocalSize();
    const int* gridDims = &technicalGrid.getLocalSize()[0];
    const size_t N_cells = gridDims[0]*gridDims[1]*gridDims[2];
@@ -303,28 +302,4 @@
          }
       }
    }
-<<<<<<< HEAD
-   phiprof::stop(timer,N_cells,"Spatial Cells");
-=======
-   sysBoundaryTimer.stop(N_cells,"Spatial Cells");
-
-   // Projection of magnetic field to normal of boundary, if necessary
-   sysBoundaryTimer.start();
-   #pragma omp parallel for collapse(3)
-   for (int k=0; k<gridDims[2]; k++) {
-      for (int j=0; j<gridDims[1]; j++) {
-         for (int i=0; i<gridDims[0]; i++) {
-            if (technicalGrid.get(i,j,k)->sysBoundaryFlag != sysboundarytype::NOT_SYSBOUNDARY &&
-                ((technicalGrid.get(i,j,k)->sysBoundaryLayer == 2) ||
-                 (technicalGrid.get(i,j,k)->sysBoundaryLayer == 1))
-               ) {
-               SysBoundaryMagneticFieldProjection(perBGrid, perBDt2Grid, technicalGrid, i, j, k, sysBoundaries, RKCase);
-            }
-         }
-      }
-   }
-   sysBoundaryTimer.stop(N_cells,"Spatial Cells");
->>>>>>> be29e203
-   
-   propagateBTimer.stop(N_cells,"Spatial Cells");
 }