#include <dccrg.hpp>
#include <dccrg_cartesian_geometry.hpp>
#include "../grid.h"
#include "../spatial_cell.hpp"
#include "../definitions.h"
#include "../common.h"
#include "gridGlue.hpp"

/*
Calculate the number of cells on the maximum refinement level overlapping the list of dccrg cells in cells.
*/
int getNumberOfCellsOnMaxRefLvl(dccrg::Dccrg<SpatialCell,dccrg::Cartesian_Geometry>& mpiGrid, const std::vector<CellID>& cells) {

   int nCells = 0;
   auto maxRefLvl = mpiGrid.mapping.get_maximum_refinement_level();
   
   for (auto cellid : cells) {
      auto refLvl = mpiGrid.get_refinement_level(cellid);
      nCells += pow(pow(2,maxRefLvl-refLvl),3);
   }

   return nCells;
   
}



void feedMomentsIntoFsGrid(dccrg::Dccrg<SpatialCell,dccrg::Cartesian_Geometry>& mpiGrid,
                           const std::vector<CellID>& cells,
                           FsGrid< std::array<Real, fsgrids::moments::N_MOMENTS>, 2>& momentsGrid, bool dt2 /*=false*/) {

   int nCells = getNumberOfCellsOnMaxRefLvl(mpiGrid, cells);
   momentsGrid.setupForTransferIn(nCells);

   std::vector< std::array<Real, fsgrids::moments::N_MOMENTS> > transferBuffer(cells.size());
   
   // Fill from cellParams
#pragma omp parallel for
   for(uint i = 0; i < cells.size(); ++i) {
      CellID dccrgId = cells[i];
      auto cellParams = mpiGrid[dccrgId]->get_cell_parameters();
      
      std::array<Real, fsgrids::moments::N_MOMENTS>* thisCellData = &transferBuffer[i];
      
      if(dt2) {
         thisCellData->at(fsgrids::moments::RHOM) = cellParams[CellParams::RHOM_DT2];
         thisCellData->at(fsgrids::moments::RHOQ) = cellParams[CellParams::RHOQ_DT2];
         thisCellData->at(fsgrids::moments::VX)   = cellParams[CellParams::VX_DT2];
         thisCellData->at(fsgrids::moments::VY)   = cellParams[CellParams::VY_DT2];
         thisCellData->at(fsgrids::moments::VZ)   = cellParams[CellParams::VZ_DT2];
         thisCellData->at(fsgrids::moments::P_11) = cellParams[CellParams::P_11_DT2];
         thisCellData->at(fsgrids::moments::P_22) = cellParams[CellParams::P_22_DT2];
         thisCellData->at(fsgrids::moments::P_33) = cellParams[CellParams::P_33_DT2];
      } else {
         thisCellData->at(fsgrids::moments::RHOM) = cellParams[CellParams::RHOM];
         thisCellData->at(fsgrids::moments::RHOQ) = cellParams[CellParams::RHOQ];
         thisCellData->at(fsgrids::moments::VX)   = cellParams[CellParams::VX];
         thisCellData->at(fsgrids::moments::VY)   = cellParams[CellParams::VY];
         thisCellData->at(fsgrids::moments::VZ)   = cellParams[CellParams::VZ];
         thisCellData->at(fsgrids::moments::P_11) = cellParams[CellParams::P_11];
         thisCellData->at(fsgrids::moments::P_22) = cellParams[CellParams::P_22];
         thisCellData->at(fsgrids::moments::P_33) = cellParams[CellParams::P_33];
      }
   }

   for (uint i = 0;i < cells.size(); ++i) {
      CellID dccrgId = cells[i];
      const auto fsgridIds = mapDccrgIdToFsGrid(mpiGrid, momentsGrid.getLocalSize(), dccrgId);
      for (auto fsgridId : fsgridIds) {
         momentsGrid.transferDataIn(fsgridId, &transferBuffer[i]);
      }
   }

   // Finish the actual transfer
   momentsGrid.finishTransfersIn();
}


void feedBgFieldsIntoFsGrid(dccrg::Dccrg<SpatialCell,dccrg::Cartesian_Geometry>& mpiGrid,
    const std::vector<CellID>& cells, FsGrid< std::array<Real, fsgrids::bgbfield::N_BGB>, 2>& bgBGrid) {

   int nCells = getNumberOfCellsOnMaxRefLvl(mpiGrid, cells);
   bgBGrid.setupForTransferIn(nCells);

   // Setup transfer buffers
   std::vector< std::array<Real, fsgrids::bgbfield::N_BGB> > transferBuffer(cells.size());
   
   // Fill from cellParams
   // We only need to read data once per dccrg cell here
#pragma omp parallel for
   for(uint i = 0; i < cells.size(); ++i) {
      CellID dccrgId = cells[i];
      auto cellParams = mpiGrid[dccrgId]->get_cell_parameters();
      auto derivatives = mpiGrid[dccrgId]->derivatives;
      auto volumeDerivatives = mpiGrid[dccrgId]->derivativesBVOL;

      //      std::cout << "I am at line " << __LINE__ << " of " << __FILE__ << std::endl;
               
      std::array<Real, fsgrids::bgbfield::N_BGB>* thisCellData = &transferBuffer[i];
      
      thisCellData->at(fsgrids::bgbfield::BGBX) = cellParams[CellParams::BGBX];
      thisCellData->at(fsgrids::bgbfield::BGBY) = cellParams[CellParams::BGBY];
      thisCellData->at(fsgrids::bgbfield::BGBZ) = cellParams[CellParams::BGBZ];
      thisCellData->at(fsgrids::bgbfield::BGBXVOL) = cellParams[CellParams::BGBXVOL];
      thisCellData->at(fsgrids::bgbfield::BGBYVOL) = cellParams[CellParams::BGBYVOL];
      thisCellData->at(fsgrids::bgbfield::BGBZVOL) = cellParams[CellParams::BGBZVOL];
      
      thisCellData->at(fsgrids::bgbfield::dBGBxdy) = derivatives[fieldsolver::dBGBxdy];
      thisCellData->at(fsgrids::bgbfield::dBGBxdz) = derivatives[fieldsolver::dBGBxdz];
      thisCellData->at(fsgrids::bgbfield::dBGBydx) = derivatives[fieldsolver::dBGBydx];
      thisCellData->at(fsgrids::bgbfield::dBGBydz) = derivatives[fieldsolver::dBGBydz];
      thisCellData->at(fsgrids::bgbfield::dBGBzdx) = derivatives[fieldsolver::dBGBzdx];
      thisCellData->at(fsgrids::bgbfield::dBGBzdy) = derivatives[fieldsolver::dBGBzdy];
      
      thisCellData->at(fsgrids::bgbfield::dBGBXVOLdy) = volumeDerivatives[bvolderivatives::dBGBXVOLdy];
      thisCellData->at(fsgrids::bgbfield::dBGBXVOLdz) = volumeDerivatives[bvolderivatives::dBGBXVOLdz];
      thisCellData->at(fsgrids::bgbfield::dBGBYVOLdx) = volumeDerivatives[bvolderivatives::dBGBYVOLdx];
      thisCellData->at(fsgrids::bgbfield::dBGBYVOLdz) = volumeDerivatives[bvolderivatives::dBGBYVOLdz];
      thisCellData->at(fsgrids::bgbfield::dBGBZVOLdx) = volumeDerivatives[bvolderivatives::dBGBZVOLdx];
      thisCellData->at(fsgrids::bgbfield::dBGBZVOLdy) = volumeDerivatives[bvolderivatives::dBGBZVOLdy];
   }

   // Copy data into each fsgrid cell overlapping the dccrg cell
   for (uint i = 0; i < cells.size(); ++i) {
      CellID dccrgId = cells[i];
      const auto fsgridIds = mapDccrgIdToFsGrid(mpiGrid, bgBGrid.getLocalSize(), dccrgId);
      for (auto fsgridId : fsgridIds) {
         bgBGrid.transferDataIn(fsgridId, &transferBuffer[i]);
      }
   }
   
   // Finish the actual transfer
   bgBGrid.finishTransfersIn();

}

void getVolumeFieldsFromFsGrid(FsGrid< std::array<Real, fsgrids::volfields::N_VOL>, 2>& volumeFieldsGrid,
                           dccrg::Dccrg<SpatialCell,dccrg::Cartesian_Geometry>& mpiGrid,
                           const std::vector<CellID>& cells) {


   // Setup transfer buffers
   int nCells = getNumberOfCellsOnMaxRefLvl(mpiGrid, cells);
   std::vector< std::array<Real, fsgrids::volfields::N_VOL> > transferBuffer(nCells);
   std::vector< std::array<Real, fsgrids::volfields::N_VOL>*> transferBufferPointer;

   // Setup transfer pointers
   volumeFieldsGrid.setupForTransferOut(nCells);
   int k = 0;
   for(auto dccrgId : cells) {
      const auto fsgridIds = mapDccrgIdToFsGrid(mpiGrid, volumeFieldsGrid.getLocalSize(), dccrgId);
      // Store a pointer to the first fsgrid cell that maps to each dccrg Id
      transferBufferPointer.push_back(&transferBuffer[k]);
      for (auto fsgridId : fsgridIds) {
         std::array<Real, fsgrids::volfields::N_VOL>* thisCellData = &transferBuffer[k++];
         volumeFieldsGrid.transferDataOut(fsgridId, thisCellData);
      }
   }
   // Do the transfer
   volumeFieldsGrid.finishTransfersOut();

   // Build a list of index pairs to cellparams and fsgrid
   std::vector<std::pair<int,int>> iCellParams;
   iCellParams.reserve(6);
   iCellParams.push_back(std::make_pair(CellParams::PERBXVOL, fsgrids::volfields::PERBXVOL));
   iCellParams.push_back(std::make_pair(CellParams::PERBYVOL, fsgrids::volfields::PERBYVOL));
   iCellParams.push_back(std::make_pair(CellParams::PERBZVOL, fsgrids::volfields::PERBZVOL));
   iCellParams.push_back(std::make_pair(CellParams::EXVOL,    fsgrids::volfields::EXVOL));
   iCellParams.push_back(std::make_pair(CellParams::EYVOL,    fsgrids::volfields::EYVOL));
   iCellParams.push_back(std::make_pair(CellParams::EZVOL,    fsgrids::volfields::EZVOL));

   // Build lists of index pairs to dccrg and fsgrid
   std::vector<std::pair<int,int>> iDerivativesBVOL;
   iDerivativesBVOL.reserve(6);
   iDerivativesBVOL.push_back(std::make_pair(bvolderivatives::dPERBXVOLdy, fsgrids::volfields::dPERBXVOLdy));
   iDerivativesBVOL.push_back(std::make_pair(bvolderivatives::dPERBXVOLdz, fsgrids::volfields::dPERBXVOLdz));
   iDerivativesBVOL.push_back(std::make_pair(bvolderivatives::dPERBYVOLdx, fsgrids::volfields::dPERBYVOLdx));
   iDerivativesBVOL.push_back(std::make_pair(bvolderivatives::dPERBYVOLdz, fsgrids::volfields::dPERBYVOLdz));
   iDerivativesBVOL.push_back(std::make_pair(bvolderivatives::dPERBZVOLdx, fsgrids::volfields::dPERBZVOLdx));
   iDerivativesBVOL.push_back(std::make_pair(bvolderivatives::dPERBZVOLdy, fsgrids::volfields::dPERBZVOLdy));
   
   // Distribute data from the transfer buffer back into the appropriate mpiGrid places
   #pragma omp parallel for
   for(uint i = 0; i < cells.size(); ++i) {

      int dccrgId = cells[i];
      auto cellParams = mpiGrid[dccrgId]->get_cell_parameters();

      // Calculate the number of fsgrid cells we need to average into the current dccrg cell
      int nCells = pow(pow(2,mpiGrid.mapping.get_maximum_refinement_level() - mpiGrid.mapping.get_refinement_level(dccrgId)),3);

      // TODO: Could optimize here by adding a separate branch for nCells == 1 with direct assignment of the value
      // Could also do the average in a temporary value and only access grid structure once.
      
      // Initialize values to 0
      for (auto j : iCellParams)      cellParams[j.first]                        = 0.0;
      for (auto j : iDerivativesBVOL) mpiGrid[dccrgId]->derivativesBVOL[j.first] = 0.0;
                  
      for(int iCell = 0; iCell < nCells; ++iCell) {
         // The fsgrid cells that cover the i'th dccrg cell are pointed at by
         // transferBufferPointer[i] ... transferBufferPointer[i] + nCell. We want to average
         // over all of them to get the value for the dccrg cell
         std::array<Real, fsgrids::volfields::N_VOL>* thisCellData = transferBufferPointer[i] + iCell;

         for (auto j : iCellParams)      cellParams[j.first]                        += thisCellData->at(j.second);
         for (auto j : iDerivativesBVOL) mpiGrid[dccrgId]->derivativesBVOL[j.first] += thisCellData->at(j.second);
      }

      // Divide by the number of cells to get the average
      for (auto j : iCellParams)      cellParams[j.first]                        /= nCells;
      for (auto j : iDerivativesBVOL) mpiGrid[dccrgId]->derivativesBVOL[j.first] /= nCells;

   }
}


void getDerivativesFromFsGrid(FsGrid< std::array<Real, fsgrids::dperb::N_DPERB>, 2>& dperbGrid,
                          FsGrid< std::array<Real, fsgrids::dmoments::N_DMOMENTS>, 2>& dmomentsGrid,
                          FsGrid< std::array<Real, fsgrids::bgbfield::N_BGB>, 2>& bgbfieldGrid,
                          dccrg::Dccrg<SpatialCell,dccrg::Cartesian_Geometry>& mpiGrid,
                          const std::vector<CellID>& cells) {

   // Setup transfer buffers
   int nCellsOnMaxRefLvl = getNumberOfCellsOnMaxRefLvl(mpiGrid, cells);
   std::vector< std::array<Real, fsgrids::dperb::N_DPERB> > dperbTransferBuffer(nCellsOnMaxRefLvl);
   std::vector< std::array<Real, fsgrids::dmoments::N_DMOMENTS> > dmomentsTransferBuffer(nCellsOnMaxRefLvl);
   std::vector< std::array<Real, fsgrids::bgbfield::N_BGB> > bgbfieldTransferBuffer(nCellsOnMaxRefLvl);
   
   std::vector< std::array<Real, fsgrids::dperb::N_DPERB>*> dperbTransferBufferPointer;
   std::vector< std::array<Real, fsgrids::dmoments::N_DMOMENTS>*> dmomentsTransferBufferPointer;
   std::vector< std::array<Real, fsgrids::bgbfield::N_BGB>*> bgbfieldTransferBufferPointer;
   
   dperbGrid.setupForTransferOut(nCellsOnMaxRefLvl);
   dmomentsGrid.setupForTransferOut(nCellsOnMaxRefLvl);
   bgbfieldGrid.setupForTransferOut(nCellsOnMaxRefLvl);
   
   int k = 0;
   for (auto dccrgId : cells) {

      // Assuming same local size in all fsgrids
      const auto fsgridIds = mapDccrgIdToFsGrid(mpiGrid, dperbGrid.getLocalSize(), dccrgId);
      // Store a pointer to the first fsgrid cell that maps to each dccrg Id
      dperbTransferBufferPointer.push_back(&dperbTransferBuffer[k]);
      dmomentsTransferBufferPointer.push_back(&dmomentsTransferBuffer[k]);
      bgbfieldTransferBufferPointer.push_back(&bgbfieldTransferBuffer[k]);

      for (auto fsgridId : fsgridIds) {
      
         std::array<Real, fsgrids::dperb::N_DPERB>* dperbCellData = &dperbTransferBuffer[k];
         dperbGrid.transferDataOut(fsgridId, dperbCellData);
         std::array<Real, fsgrids::dmoments::N_DMOMENTS>* dmomentsCellData = &dmomentsTransferBuffer[k];
         dmomentsGrid.transferDataOut(fsgridId, dmomentsCellData);
         std::array<Real, fsgrids::bgbfield::N_BGB>* bgbfieldCellData = &bgbfieldTransferBuffer[k++];
         bgbfieldGrid.transferDataOut(fsgridId, bgbfieldCellData);
      }
   }
   
   // Do the transfer
   dperbGrid.finishTransfersOut();
   dmomentsGrid.finishTransfersOut();
   bgbfieldGrid.finishTransfersOut();

   std::vector<std::pair<int,int>> iDmoments;
   std::vector<std::pair<int,int>> iDperb;
   std::vector<std::pair<int,int>> iBgbfield;
   iDmoments.reserve(24);
   iDmoments.push_back(std::make_pair(fieldsolver::drhomdx, fsgrids::dmoments::drhomdx));
   iDmoments.push_back(std::make_pair(fieldsolver::drhomdy, fsgrids::dmoments::drhomdy));
   iDmoments.push_back(std::make_pair(fieldsolver::drhomdz, fsgrids::dmoments::drhomdz));
   iDmoments.push_back(std::make_pair(fieldsolver::drhoqdx, fsgrids::dmoments::drhoqdx));
   iDmoments.push_back(std::make_pair(fieldsolver::drhoqdy, fsgrids::dmoments::drhoqdy));
   iDmoments.push_back(std::make_pair(fieldsolver::drhoqdz, fsgrids::dmoments::drhoqdz));
   iDmoments.push_back(std::make_pair(fieldsolver::dp11dx , fsgrids::dmoments::dp11dx ));
   iDmoments.push_back(std::make_pair(fieldsolver::dp11dy , fsgrids::dmoments::dp11dy ));
   iDmoments.push_back(std::make_pair(fieldsolver::dp11dz , fsgrids::dmoments::dp11dz ));
   iDmoments.push_back(std::make_pair(fieldsolver::dp22dx , fsgrids::dmoments::dp22dx ));
   iDmoments.push_back(std::make_pair(fieldsolver::dp22dy , fsgrids::dmoments::dp22dy ));
   iDmoments.push_back(std::make_pair(fieldsolver::dp22dz , fsgrids::dmoments::dp22dz ));
   iDmoments.push_back(std::make_pair(fieldsolver::dp33dx , fsgrids::dmoments::dp33dx ));
   iDmoments.push_back(std::make_pair(fieldsolver::dp33dy , fsgrids::dmoments::dp33dy ));
   iDmoments.push_back(std::make_pair(fieldsolver::dp33dz , fsgrids::dmoments::dp33dz ));
   iDmoments.push_back(std::make_pair(fieldsolver::dVxdx  , fsgrids::dmoments::dVxdx  ));
   iDmoments.push_back(std::make_pair(fieldsolver::dVxdy  , fsgrids::dmoments::dVxdy  ));
   iDmoments.push_back(std::make_pair(fieldsolver::dVxdz  , fsgrids::dmoments::dVxdz  ));
   iDmoments.push_back(std::make_pair(fieldsolver::dVydx  , fsgrids::dmoments::dVydx  ));
   iDmoments.push_back(std::make_pair(fieldsolver::dVydy  , fsgrids::dmoments::dVydy  ));
   iDmoments.push_back(std::make_pair(fieldsolver::dVydz  , fsgrids::dmoments::dVydz  ));
   iDmoments.push_back(std::make_pair(fieldsolver::dVzdx  , fsgrids::dmoments::dVzdx  ));
   iDmoments.push_back(std::make_pair(fieldsolver::dVzdy  , fsgrids::dmoments::dVzdy  ));
   iDmoments.push_back(std::make_pair(fieldsolver::dVzdz  , fsgrids::dmoments::dVzdz  ));

   iDperb.reserve(15);
   iDperb.push_back(std::make_pair(fieldsolver::dPERBxdy , fsgrids::dperb::dPERBxdy ));
   iDperb.push_back(std::make_pair(fieldsolver::dPERBxdz , fsgrids::dperb::dPERBxdz ));
   iDperb.push_back(std::make_pair(fieldsolver::dPERBydx , fsgrids::dperb::dPERBydx ));
   iDperb.push_back(std::make_pair(fieldsolver::dPERBydz , fsgrids::dperb::dPERBydz ));
   iDperb.push_back(std::make_pair(fieldsolver::dPERBzdx , fsgrids::dperb::dPERBzdx ));
   iDperb.push_back(std::make_pair(fieldsolver::dPERBzdy , fsgrids::dperb::dPERBzdy ));
   iDperb.push_back(std::make_pair(fieldsolver::dPERBxdyy, fsgrids::dperb::dPERBxdyy));
   iDperb.push_back(std::make_pair(fieldsolver::dPERBxdzz, fsgrids::dperb::dPERBxdzz));
   iDperb.push_back(std::make_pair(fieldsolver::dPERBydxx, fsgrids::dperb::dPERBydxx));
   iDperb.push_back(std::make_pair(fieldsolver::dPERBydzz, fsgrids::dperb::dPERBydzz));
   iDperb.push_back(std::make_pair(fieldsolver::dPERBzdxx, fsgrids::dperb::dPERBzdxx));
   iDperb.push_back(std::make_pair(fieldsolver::dPERBzdyy, fsgrids::dperb::dPERBzdyy));
   iDperb.push_back(std::make_pair(fieldsolver::dPERBxdyz, fsgrids::dperb::dPERBxdyz));
   iDperb.push_back(std::make_pair(fieldsolver::dPERBydxz, fsgrids::dperb::dPERBydxz));
   iDperb.push_back(std::make_pair(fieldsolver::dPERBzdxy, fsgrids::dperb::dPERBzdxy));

   iBgbfield.reserve(6);
   iBgbfield.push_back(std::make_pair(fieldsolver::dBGBxdy, fsgrids::bgbfield::dBGBxdy));
   iBgbfield.push_back(std::make_pair(fieldsolver::dBGBxdz, fsgrids::bgbfield::dBGBxdz));
   iBgbfield.push_back(std::make_pair(fieldsolver::dBGBydx, fsgrids::bgbfield::dBGBydx));
   iBgbfield.push_back(std::make_pair(fieldsolver::dBGBydz, fsgrids::bgbfield::dBGBydz));
   iBgbfield.push_back(std::make_pair(fieldsolver::dBGBzdx, fsgrids::bgbfield::dBGBzdx));
   iBgbfield.push_back(std::make_pair(fieldsolver::dBGBzdy, fsgrids::bgbfield::dBGBzdy));
   
   // Distribute data from the transfer buffers back into the appropriate mpiGrid places
   #pragma omp parallel for
   for(uint i = 0; i < cells.size(); ++i) {

      int dccrgId = cells[i];

      // Calculate the number of fsgrid cells we need to average into the current dccrg cell
      auto refLvl = mpiGrid.mapping.get_refinement_level(dccrgId);
      int nCells = pow(pow(2,mpiGrid.mapping.get_maximum_refinement_level() - mpiGrid.mapping.get_refinement_level(dccrgId)),3);

      for (auto j : iDmoments) mpiGrid[dccrgId]->derivatives[j.first] = 0.0;
      for (auto j : iDperb   ) mpiGrid[dccrgId]->derivatives[j.first] = 0.0;
      for (auto j : iBgbfield) mpiGrid[dccrgId]->derivatives[j.first] = 0.0;
      
      for(int iCell = 0; iCell < nCells; ++iCell) {
         // The fsgrid cells that cover the i'th dccrg cell are pointed at by
         // transferBufferPointer[i] ... transferBufferPointer[i] + nCell. We want to average
         // over all of them to get the value for the dccrg cell
         
         std::array<Real, fsgrids::dperb::N_DPERB>* dperb    = dperbTransferBufferPointer[i] + iCell;
         std::array<Real, fsgrids::dmoments::N_DMOMENTS>* dmoments = dmomentsTransferBufferPointer[i] + iCell;
         std::array<Real, fsgrids::bgbfield::N_BGB>* bgbfield = bgbfieldTransferBufferPointer[i] + iCell;
      
         for (auto j : iDmoments) mpiGrid[dccrgId]->derivatives[j.first] += dmoments->at(j.second);
         for (auto j : iDperb   ) mpiGrid[dccrgId]->derivatives[j.first] += dperb   ->at(j.second);
         for (auto j : iBgbfield) mpiGrid[dccrgId]->derivatives[j.first] += bgbfield->at(j.second);
      }

      for (auto j : iDmoments) mpiGrid[dccrgId]->derivatives[j.first] /= nCells;
      for (auto j : iDperb   ) mpiGrid[dccrgId]->derivatives[j.first] /= nCells;
      for (auto j : iBgbfield) mpiGrid[dccrgId]->derivatives[j.first] /= nCells;

   }
}
    

void setupTechnicalFsGrid(dccrg::Dccrg<SpatialCell,dccrg::Cartesian_Geometry>& mpiGrid,
      const std::vector<CellID>& cells, FsGrid< fsgrids::technical, 2>& technicalGrid) {

   int nCells = getNumberOfCellsOnMaxRefLvl(mpiGrid, cells);   
   technicalGrid.setupForTransferIn(nCells);

   // Setup transfer buffers
   std::vector< fsgrids::technical > transferBuffer(cells.size());
   
#pragma omp parallel for
   for(uint i = 0; i < cells.size(); ++i) {

      fsgrids::technical* thisCellData = &transferBuffer[i];
      // Data needs to be collected from some different places for this grid.
      thisCellData->sysBoundaryFlag = mpiGrid[cells[i]]->sysBoundaryFlag;
      thisCellData->sysBoundaryLayer = mpiGrid[cells[i]]->sysBoundaryLayer;
      thisCellData->maxFsDt = std::numeric_limits<Real>::max();        
   }

   for(uint i = 0; i < cells.size(); ++i) {
      
      const auto fsgridIds = mapDccrgIdToFsGrid(mpiGrid, technicalGrid.getLocalSize(), cells[i]);
      
      for (auto fsgridId : fsgridIds) {
         // std::cout << "fsgridId: " << fsgridId << ", fsgrid Cell Coordinates:";
         // auto coords = technicalGrid.globalIDtoCellCoord(fsgridId);
         // for (auto coord : coords) std::cout << " " << coord;
         // std::cout << std::endl;
         technicalGrid.transferDataIn(fsgridId,&transferBuffer[i]);
      }
   }


   technicalGrid.finishTransfersIn();
}

void getFsGridMaxDt(FsGrid< fsgrids::technical, 2>& technicalGrid,
      dccrg::Dccrg<SpatialCell,dccrg::Cartesian_Geometry>& mpiGrid,
      const std::vector<CellID>& cells) {

   int nCells = getNumberOfCellsOnMaxRefLvl(mpiGrid, cells);   
   technicalGrid.setupForTransferOut(nCells);

   // Buffer to store contents of the grid
   std::vector<fsgrids::technical> transferBuffer(nCells);
   std::vector<fsgrids::technical*> transferBufferPointer;

   int k = 0;
   for(int i=0; i< cells.size(); i++) {

      transferBufferPointer.push_back(&transferBuffer[k]);
      const auto fsgridIds = mapDccrgIdToFsGrid(mpiGrid, technicalGrid.getLocalSize(), cells[i]);
      for (auto fsgridId : fsgridIds) {
         fsgrids::technical* thisCellData = &transferBuffer[k++];
         technicalGrid.transferDataOut(fsgridId, thisCellData);
      }
   }

   technicalGrid.finishTransfersOut();

   // After the transfer is completed, stuff the recieved maxFDt into the cells.
   #pragma omp parallel for
   for(int i=0; i< cells.size(); i++) {
      
      int dccrgId = cells[i];
      auto cellParams = mpiGrid[dccrgId]->get_cell_parameters();
      
      // Calculate the number of fsgrid cells we need to average into the current dccrg cell
      int nCells = pow(pow(2,mpiGrid.mapping.get_maximum_refinement_level() - mpiGrid.mapping.get_refinement_level(dccrgId)),3);

      cellParams[CellParams::MAXFDT] = std::numeric_limits<Real>::max();
      //cellParams[CellParams::FSGRID_RANK] = 0;
      //cellParams[CellParams::FSGRID_BOUNDARYTYPE] = 0;

      for (int iCell = 0; iCell < nCells; ++iCell) {

         fsgrids::technical* thisCellData = transferBufferPointer[i] + iCell;
         
         cellParams[CellParams::MAXFDT] = std::min(cellParams[CellParams::MAXFDT],thisCellData->maxFsDt);         
         
         //TODO: Implement something for FSGRID_RANK and FSGRID_BOUNDARYTYPE
         //cellParams[CellParams::FSGRID_RANK] = thisCellData->fsGridRank;
         //cellParams[CellParams::FSGRID_BOUNDARYTYPE] = thisCellData->sysBoundaryFlag;
      }
   }
}

/*
Map from fsgrid cell id to dccrg cell id when they aren't identical (ie. when dccrg has refinement).
*/
CellID mapFsGridIdToDccrg(FsGrid< fsgrids::technical, 2>& technicalGrid,
                           dccrg::Dccrg<SpatialCell,dccrg::Cartesian_Geometry>& mpiGrid,
                           CellID fsgridID) {

   auto cellCoord = technicalGrid.globalIDtoCellCoord(fsgridID);
   // theoretically we could directly use cellCoord as indices for
   // mpiGrid.get_cell_from_indices, if we knew the refinement level
   // of the cell in advance. Going via cartesian coordinates is probably
   // faster than iterating through refinement levels until we find the
   // correct one.
   std::array<double,3> cartesianCoord;
   cartesianCoord[0] = cellCoord[0] * technicalGrid.DX + P::xmin;
   cartesianCoord[1] = cellCoord[1] * technicalGrid.DY + P::ymin;
   cartesianCoord[2] = cellCoord[2] * technicalGrid.DZ + P::zmin;
   CellID dccrgID = mpiGrid.get_existing_cell(cartesianCoord);
   return dccrgID;
   
}
<<<<<<< HEAD
// /*
// Map from dccrg cell ids to fsgrid cell ids when they aren't identical (ie. when dccrg has refinement).
// */

// CellID mapDccrgIdToFsGrid(FsGrid< fsgrids::technical, 2>& technicalGrid,
//                           dccrg::Dccrg<SpatialCell,dccrg::Cartesian_Geometry>& mpiGrid,
//                           CellID dccrgID) {
//    auto indices = mpiGrid.mapping.get_indices(dccrgID);
//    // The indices we get from dccrg are directly coordinates at the finest refinement level.
//    // Therefore, they should match fsgrid coordinates exactly.
//    std::array<int,3> cellCoord;
//    for (uint i = 0;i < 3; ++i) {
//       cellCoord[i] = indices[i];
//    }
//    CellID fsgridID = technicalGrid.cellCoordtoGlobalID(cellCoord);
//    return fsgridID;
// }
=======
/*
Map from dccrg cell id to fsgrid cell ids when they aren't identical (ie. when dccrg has refinement).
*/

std::vector<CellID> mapDccrgIdToFsGrid(dccrg::Dccrg<SpatialCell,dccrg::Cartesian_Geometry>& mpiGrid,
                                       std::array<int32_t,3> fsgridDims, CellID dccrgID) {
   const auto cellLength = mpiGrid.mapping.get_cell_length_in_indices(dccrgID);
   const auto gridLength = mpiGrid.length.get();
   const auto maxRefLvl  = mpiGrid.mapping.get_maximum_refinement_level();
   const auto topLeftIndices = mpiGrid.mapping.get_indices(dccrgID);
   std::array<int,3> indices;
   std::vector<std::array<int,3>> allIndices;
   
   for (uint i = 0; i < cellLength; ++i) {
      for (uint j = 0; j < cellLength; ++j) {
         for (uint k = 0; k < cellLength; ++k) {
            indices[0] = topLeftIndices[0] + i;
            indices[1] = topLeftIndices[1] + j;
            indices[2] = topLeftIndices[2] + k;
            allIndices.push_back(indices);
         }
      }
   }

   std::vector<CellID> fsgridIDs;
   for (auto cellCoord: allIndices) {
      fsgridIDs.push_back(cellCoord[0] + cellCoord[1] * fsgridDims[0] + cellCoord[2] * fsgridDims[1] * fsgridDims[0]);
   }

   return fsgridIDs;
}
>>>>>>> 1f4a42fc
<|MERGE_RESOLUTION|>--- conflicted
+++ resolved
@@ -458,25 +458,6 @@
    return dccrgID;
    
 }
-<<<<<<< HEAD
-// /*
-// Map from dccrg cell ids to fsgrid cell ids when they aren't identical (ie. when dccrg has refinement).
-// */
-
-// CellID mapDccrgIdToFsGrid(FsGrid< fsgrids::technical, 2>& technicalGrid,
-//                           dccrg::Dccrg<SpatialCell,dccrg::Cartesian_Geometry>& mpiGrid,
-//                           CellID dccrgID) {
-//    auto indices = mpiGrid.mapping.get_indices(dccrgID);
-//    // The indices we get from dccrg are directly coordinates at the finest refinement level.
-//    // Therefore, they should match fsgrid coordinates exactly.
-//    std::array<int,3> cellCoord;
-//    for (uint i = 0;i < 3; ++i) {
-//       cellCoord[i] = indices[i];
-//    }
-//    CellID fsgridID = technicalGrid.cellCoordtoGlobalID(cellCoord);
-//    return fsgridID;
-// }
-=======
 /*
 Map from dccrg cell id to fsgrid cell ids when they aren't identical (ie. when dccrg has refinement).
 */
@@ -508,4 +489,3 @@
 
    return fsgridIDs;
 }
->>>>>>> 1f4a42fc
