--- conflicted
+++ resolved
@@ -104,10 +104,6 @@
 
 
    // Kernel Characteristics
-<<<<<<< HEAD
-   //const int stencilWidth = 5;   // Stencil width of a 3D 5-tap triangle kernel
-=======
->>>>>>> 3fee0488
    const int kernelOffset = 2;   // offset of 5 pointstencil 3D kernel => (floor(stencilWidth/2);)
    const Real kernelSum=729.0;   // the total kernel's sum 
    const static Real kernel[5][5][5] ={
