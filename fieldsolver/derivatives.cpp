--- conflicted
+++ resolved
@@ -425,19 +425,15 @@
       left = volGrid.get(i-1,j,k);
       rght = volGrid.get(i+1,j,k);
       
-<<<<<<< HEAD
-      array->at(fsgrids::volfields::dPERBXVOLdx) = limiter(left->at(fsgrids::volfields::PERBXVOL),array->at(fsgrids::volfields::PERBXVOL),rght->at(fsgrids::volfields::PERBXVOL));
-      array->at(fsgrids::volfields::dPERBYVOLdx) = limiter(left->at(fsgrids::volfields::PERBYVOL),array->at(fsgrids::volfields::PERBYVOL),rght->at(fsgrids::volfields::PERBYVOL));
-      array->at(fsgrids::volfields::dPERBZVOLdx) = limiter(left->at(fsgrids::volfields::PERBZVOL),array->at(fsgrids::volfields::PERBZVOL),rght->at(fsgrids::volfields::PERBZVOL));
-=======
       if (sysBoundaryLayer == 1 || sysBoundaryLayer == 2) {
+         array->at(fsgrids::volfields::dPERBXVOLdx) = (rght->at(fsgrids::volfields::PERBXVOL)-left->at(fsgrids::volfields::PERBXVOL))/2;
          array->at(fsgrids::volfields::dPERBYVOLdx) = (rght->at(fsgrids::volfields::PERBYVOL)-left->at(fsgrids::volfields::PERBYVOL))/2;
          array->at(fsgrids::volfields::dPERBZVOLdx) = (rght->at(fsgrids::volfields::PERBZVOL)-left->at(fsgrids::volfields::PERBZVOL))/2;
       } else {
+         array->at(fsgrids::volfields::dPERBXVOLdx) = limiter(left->at(fsgrids::volfields::PERBXVOL),array->at(fsgrids::volfields::PERBXVOL),rght->at(fsgrids::volfields::PERBXVOL));
          array->at(fsgrids::volfields::dPERBYVOLdx) = limiter(left->at(fsgrids::volfields::PERBYVOL),array->at(fsgrids::volfields::PERBYVOL),rght->at(fsgrids::volfields::PERBYVOL));
          array->at(fsgrids::volfields::dPERBZVOLdx) = limiter(left->at(fsgrids::volfields::PERBZVOL),array->at(fsgrids::volfields::PERBZVOL),rght->at(fsgrids::volfields::PERBZVOL));
       }
->>>>>>> fbd334ea
    } else {
       SBC::SysBoundaryCondition::setCellBVOLDerivativesToZero(volGrid, i, j, k, 0);
    }
@@ -447,19 +443,15 @@
       left = volGrid.get(i,j-1,k);
       rght = volGrid.get(i,j+1,k);
       
-<<<<<<< HEAD
-      array->at(fsgrids::volfields::dPERBXVOLdy) = limiter(left->at(fsgrids::volfields::PERBXVOL),array->at(fsgrids::volfields::PERBXVOL),rght->at(fsgrids::volfields::PERBXVOL));
-      array->at(fsgrids::volfields::dPERBYVOLdy) = limiter(left->at(fsgrids::volfields::PERBYVOL),array->at(fsgrids::volfields::PERBYVOL),rght->at(fsgrids::volfields::PERBYVOL));
-      array->at(fsgrids::volfields::dPERBZVOLdy) = limiter(left->at(fsgrids::volfields::PERBZVOL),array->at(fsgrids::volfields::PERBZVOL),rght->at(fsgrids::volfields::PERBZVOL));
-=======
       if (sysBoundaryLayer == 1 || sysBoundaryLayer == 2) {
          array->at(fsgrids::volfields::dPERBXVOLdy) = (rght->at(fsgrids::volfields::PERBXVOL)-left->at(fsgrids::volfields::PERBXVOL))/2;
+         array->at(fsgrids::volfields::dPERBYVOLdy) = (rght->at(fsgrids::volfields::PERBYVOL)-left->at(fsgrids::volfields::PERBYVOL))/2;
          array->at(fsgrids::volfields::dPERBZVOLdy) = (rght->at(fsgrids::volfields::PERBZVOL)-left->at(fsgrids::volfields::PERBZVOL))/2;
       } else {
          array->at(fsgrids::volfields::dPERBXVOLdy) = limiter(left->at(fsgrids::volfields::PERBXVOL),array->at(fsgrids::volfields::PERBXVOL),rght->at(fsgrids::volfields::PERBXVOL));
+         array->at(fsgrids::volfields::dPERBYVOLdy) = limiter(left->at(fsgrids::volfields::PERBYVOL),array->at(fsgrids::volfields::PERBYVOL),rght->at(fsgrids::volfields::PERBYVOL));
          array->at(fsgrids::volfields::dPERBZVOLdy) = limiter(left->at(fsgrids::volfields::PERBZVOL),array->at(fsgrids::volfields::PERBZVOL),rght->at(fsgrids::volfields::PERBZVOL));
       }
->>>>>>> fbd334ea
    } else {
       SBC::SysBoundaryCondition::setCellBVOLDerivativesToZero(volGrid, i, j, k, 1);
    }
@@ -469,19 +461,15 @@
       left = volGrid.get(i,j,k-1);
       rght = volGrid.get(i,j,k+1);
       
-<<<<<<< HEAD
-      array->at(fsgrids::volfields::dPERBXVOLdz) = limiter(left->at(fsgrids::volfields::PERBXVOL),array->at(fsgrids::volfields::PERBXVOL),rght->at(fsgrids::volfields::PERBXVOL));
-      array->at(fsgrids::volfields::dPERBYVOLdz) = limiter(left->at(fsgrids::volfields::PERBYVOL),array->at(fsgrids::volfields::PERBYVOL),rght->at(fsgrids::volfields::PERBYVOL));
-      array->at(fsgrids::volfields::dPERBZVOLdz) = limiter(left->at(fsgrids::volfields::PERBZVOL),array->at(fsgrids::volfields::PERBZVOL),rght->at(fsgrids::volfields::PERBZVOL));
-=======
       if (sysBoundaryLayer == 1 || sysBoundaryLayer == 2) {
          array->at(fsgrids::volfields::dPERBXVOLdz) = (rght->at(fsgrids::volfields::PERBXVOL)-left->at(fsgrids::volfields::PERBXVOL))/2;
          array->at(fsgrids::volfields::dPERBYVOLdz) = (rght->at(fsgrids::volfields::PERBYVOL)-left->at(fsgrids::volfields::PERBYVOL))/2;
+         array->at(fsgrids::volfields::dPERBZVOLdz) = (rght->at(fsgrids::volfields::PERBZVOL)-left->at(fsgrids::volfields::PERBZVOL))/2;
       } else {
          array->at(fsgrids::volfields::dPERBXVOLdz) = limiter(left->at(fsgrids::volfields::PERBXVOL),array->at(fsgrids::volfields::PERBXVOL),rght->at(fsgrids::volfields::PERBXVOL));
          array->at(fsgrids::volfields::dPERBYVOLdz) = limiter(left->at(fsgrids::volfields::PERBYVOL),array->at(fsgrids::volfields::PERBYVOL),rght->at(fsgrids::volfields::PERBYVOL));
-      }
->>>>>>> fbd334ea
+         array->at(fsgrids::volfields::dPERBZVOLdz) = limiter(left->at(fsgrids::volfields::PERBZVOL),array->at(fsgrids::volfields::PERBZVOL),rght->at(fsgrids::volfields::PERBZVOL));
+      }
    } else {
       SBC::SysBoundaryCondition::setCellBVOLDerivativesToZero(volGrid, i, j, k, 2);
    }
