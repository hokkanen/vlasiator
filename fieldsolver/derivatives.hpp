/*
 * This file is part of Vlasiator.
 * Copyright 2010-2016 Finnish Meteorological Institute
 *
 * This program is free software; you can redistribute it and/or modify
 * it under the terms of the GNU General Public License as published by
 * the Free Software Foundation; either version 2 of the License, or
 * (at your option) any later version.
 *
 * This program is distributed in the hope that it will be useful,
 * but WITHOUT ANY WARRANTY; without even the implied warranty of
 * MERCHANTABILITY or FITNESS FOR A PARTICULAR PURPOSE.  See the
 * GNU General Public License for more details.
 *
 * You should have received a copy of the GNU General Public License along
 * with this program; if not, write to the Free Software Foundation, Inc.,
 * 51 Franklin Street, Fifth Floor, Boston, MA 02110-1301 USA.
 */

#ifndef DERIVATIVES_HPP
#define DERIVATIVES_HPP

#include <vector>

#include "../spatial_cell.hpp"
#include "../sysboundary/sysboundary.h"

#include "fs_limiters.h"

<<<<<<< HEAD
void calculateDerivatives(
   const CellID& cellID,
   dccrg::Dccrg<spatial_cell::SpatialCell,dccrg::Cartesian_Geometry>& mpiGrid,
   SysBoundary& sysBoundaries,
   cint& RKCase);

=======
>>>>>>> f0d84545
void calculateDerivativesSimple(
   FsGrid< std::array<Real, fsgrids::bfield::N_BFIELD>, 2> & perBGrid,
   FsGrid< std::array<Real, fsgrids::bfield::N_BFIELD>, 2> & perBDt2Grid,
   FsGrid< std::array<Real, fsgrids::moments::N_MOMENTS>, 2> & momentsGrid,
   FsGrid< std::array<Real, fsgrids::moments::N_MOMENTS>, 2> & momentsDt2Grid,
   FsGrid< std::array<Real, fsgrids::dperb::N_DPERB>, 2> & dPerBGrid,
   FsGrid< std::array<Real, fsgrids::dmoments::N_DMOMENTS>, 2> & dMomentsGrid,
   FsGrid< fsgrids::technical, 2> & technicalGrid,
   SysBoundary& sysBoundaries,
   cint& RKCase,
<<<<<<< HEAD
   const bool communicateMoments);

void calculateBVOLDerivatives(
   const CellID& cellID,
   dccrg::Dccrg<spatial_cell::SpatialCell,dccrg::Cartesian_Geometry>& mpiGrid,
   SysBoundary& sysBoundaries);
=======
   const bool& doMoments
);
>>>>>>> f0d84545

void calculateBVOLDerivativesSimple(
   FsGrid< std::array<Real, fsgrids::volfields::N_VOL>, 2> & volGrid,
   FsGrid< fsgrids::technical, 2> & technicalGrid,
   SysBoundary& sysBoundaries
);


#endif<|MERGE_RESOLUTION|>--- conflicted
+++ resolved
@@ -27,15 +27,6 @@
 
 #include "fs_limiters.h"
 
-<<<<<<< HEAD
-void calculateDerivatives(
-   const CellID& cellID,
-   dccrg::Dccrg<spatial_cell::SpatialCell,dccrg::Cartesian_Geometry>& mpiGrid,
-   SysBoundary& sysBoundaries,
-   cint& RKCase);
-
-=======
->>>>>>> f0d84545
 void calculateDerivativesSimple(
    FsGrid< std::array<Real, fsgrids::bfield::N_BFIELD>, 2> & perBGrid,
    FsGrid< std::array<Real, fsgrids::bfield::N_BFIELD>, 2> & perBDt2Grid,
@@ -46,17 +37,8 @@
    FsGrid< fsgrids::technical, 2> & technicalGrid,
    SysBoundary& sysBoundaries,
    cint& RKCase,
-<<<<<<< HEAD
    const bool communicateMoments);
 
-void calculateBVOLDerivatives(
-   const CellID& cellID,
-   dccrg::Dccrg<spatial_cell::SpatialCell,dccrg::Cartesian_Geometry>& mpiGrid,
-   SysBoundary& sysBoundaries);
-=======
-   const bool& doMoments
-);
->>>>>>> f0d84545
 
 void calculateBVOLDerivativesSimple(
    FsGrid< std::array<Real, fsgrids::volfields::N_VOL>, 2> & volGrid,
