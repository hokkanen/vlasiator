--- conflicted
+++ resolved
@@ -526,13 +526,6 @@
       Ex_SW += +HALF*((By_S - HALF*dBydz_S)*(-dmoments_SW->at(fsgrids::dmoments::dVzdy) - dmoments_SW->at(fsgrids::dmoments::dVzdz)) - dBydz_S*Vz0 + SIXTH*dBydx_S*dmoments_SW->at(fsgrids::dmoments::dVzdx));
       Ex_SW += -HALF*((Bz_W - HALF*dBzdy_W)*(-dmoments_SW->at(fsgrids::dmoments::dVydy) - dmoments_SW->at(fsgrids::dmoments::dVydz)) - dBzdy_W*Vy0 + SIXTH*dBzdx_W*dmoments_SW->at(fsgrids::dmoments::dVydx));
    #endif
-<<<<<<< HEAD
-
-   creal* const nbr_cp_SW     = cache.cells[fs_cache::calculateNbrID(1+1,1  ,1  )]->parameters;
-   creal* const nbr_derivs_SW = cache.cells[fs_cache::calculateNbrID(1+1,1  ,1  )]->derivatives;
-   
-   calculateWaveSpeedYZ(cp_SW, derivs_SW, nbr_cp_SW, nbr_derivs_SW, By_S, Bz_W, dBydx_S, dBydz_S, dBzdx_W, dBzdy_W, MINUS, MINUS, minRho, maxRho, RKCase, vA, vS, vW);
-=======
    calculateWaveSpeedYZ(
       perBGrid,
       momentsGrid,
@@ -543,7 +536,6 @@
       i+1, j, k,
       By_S, Bz_W, dBydx_S, dBydz_S, dBzdx_W, dBzdy_W, MINUS, MINUS, minRhom, maxRhom, vA, vS, vW
    );
->>>>>>> fe4932b6
    c_y = min(Parameters::maxWaveVelocity,sqrt(vA*vA + vS*vS) + vW);
    c_z = c_y;
    ay_neg   = max(ZERO,-Vy0 + c_y);
@@ -590,9 +582,6 @@
       Ex_SE += -HALF*((Bz_E + HALF*dBzdy_E)*(+dmoments_SE->at(fsgrids::dmoments::dVydy) - dmoments_SE->at(fsgrids::dmoments::dVydz)) + dBzdy_E*Vy0 + SIXTH*dBzdx_E*dmoments_SE->at(fsgrids::dmoments::dVydx));
    #endif
    
-<<<<<<< HEAD
-   calculateWaveSpeedYZ(cp_SE, derivs_SE, nbr_cp_SE, nbr_derivs_SE, By_S, Bz_E, dBydx_S, dBydz_S, dBzdx_E, dBzdy_E, PLUS, MINUS, minRho, maxRho, RKCase, vA, vS, vW);
-=======
    calculateWaveSpeedYZ(
       perBGrid,
       momentsGrid,
@@ -603,7 +592,6 @@
       i+1, j-1, k,
       By_S, Bz_E, dBydx_S, dBydz_S, dBzdx_E, dBzdy_E, PLUS, MINUS, minRhom, maxRhom, vA, vS, vW
    );
->>>>>>> fe4932b6
    c_y = min(Parameters::maxWaveVelocity,sqrt(vA*vA + vS*vS) + vW);
    c_z = c_y;
    ay_neg   = max(ay_neg,-Vy0 + c_y);
@@ -650,12 +638,6 @@
       Ex_NW += -HALF*((Bz_W - HALF*dBzdy_W)*(-dmoments_NW->at(fsgrids::dmoments::dVydy) + dmoments_NW->at(fsgrids::dmoments::dVydz)) - dBzdy_W*Vy0 + SIXTH*dBzdx_W*dmoments_NW->at(fsgrids::dmoments::dVydx));
    #endif
    
-<<<<<<< HEAD
-   creal* const nbr_cp_NW     = cache.cells[fs_cache::calculateNbrID(1+1,1  ,1-1)]->parameters;
-   creal* const nbr_derivs_NW = cache.cells[fs_cache::calculateNbrID(1+1,1  ,1-1)]->derivatives;
-   
-   calculateWaveSpeedYZ(cp_NW, derivs_NW, nbr_cp_NW, nbr_derivs_NW, By_N, Bz_W, dBydx_N, dBydz_N, dBzdx_W, dBzdy_W, MINUS, PLUS, minRho, maxRho, RKCase, vA, vS, vW);
-=======
    calculateWaveSpeedYZ(
       perBGrid,
       momentsGrid,
@@ -666,7 +648,6 @@
       i+1, j, k-1,
       By_N, Bz_W, dBydx_N, dBydz_N, dBzdx_W, dBzdy_W, MINUS, PLUS, minRhom, maxRhom, vA, vS, vW
    );
->>>>>>> fe4932b6
    c_y = min(Parameters::maxWaveVelocity,sqrt(vA*vA + vS*vS) + vW);
    c_z = c_y;
    ay_neg   = max(ay_neg,-Vy0 + c_y);
@@ -713,12 +694,6 @@
       Ex_NE += -HALF*((Bz_E + HALF*dBzdy_E)*(+dmoments_NE->at(fsgrids::dmoments::dVydy) + dmoments_NE->at(fsgrids::dmoments::dVydz)) + dBzdy_E*Vy0 + SIXTH*dBzdx_E*dmoments_NE->at(fsgrids::dmoments::dVydx));
    #endif
    
-<<<<<<< HEAD
-   creal* const nbr_cp_NE     = cache.cells[fs_cache::calculateNbrID(1+1,1-1,1-1)]->parameters;
-   creal* const nbr_derivs_NE = cache.cells[fs_cache::calculateNbrID(1+1,1-1,1-1)]->derivatives;
-   
-   calculateWaveSpeedYZ(cp_NE, derivs_NE, nbr_cp_NE, nbr_derivs_NE, By_N, Bz_E, dBydx_N, dBydz_N, dBzdx_E, dBzdy_E, PLUS, PLUS, minRho, maxRho, RKCase, vA, vS, vW);
-=======
    calculateWaveSpeedYZ(
       perBGrid,
       momentsGrid,
@@ -729,7 +704,6 @@
       i+1,j-1,k-1,
       By_N, Bz_E, dBydx_N, dBydz_N, dBzdx_E, dBzdy_E, PLUS, PLUS, minRhom, maxRhom, vA, vS, vW
    );
->>>>>>> fe4932b6
    c_y = min(Parameters::maxWaveVelocity,sqrt(vA*vA + vS*vS) + vW);
    c_z = c_y;
    ay_neg   = max(ay_neg,-Vy0 + c_y);
@@ -911,12 +885,6 @@
       Ey_SW += -HALF*((Bx_W - HALF*dBxdz_W)*(-dmoments_SW->at(fsgrids::dmoments::dVzdx) - dmoments_SW->at(fsgrids::dmoments::dVzdz)) - dBxdz_W*Vz0 + SIXTH*dBxdy_W*dmoments_SW->at(fsgrids::dmoments::dVzdy));
    #endif
    
-<<<<<<< HEAD
-   creal* const nbr_cp_SW     = cache.cells[fs_cache::calculateNbrID(1  ,1+1,1  )]->parameters;
-   creal* const nbr_derivs_SW = cache.cells[fs_cache::calculateNbrID(1  ,1+1,1  )]->derivatives;
-   
-   calculateWaveSpeedXZ(cp_SW, derivs_SW, nbr_cp_SW, nbr_derivs_SW, Bx_W, Bz_S, dBxdy_W, dBxdz_W, dBzdx_S, dBzdy_S, MINUS, MINUS, minRho, maxRho, RKCase, vA, vS, vW);
-=======
    calculateWaveSpeedXZ(
       perBGrid,
       momentsGrid,
@@ -927,7 +895,6 @@
       i, j+1, k,
       Bx_W, Bz_S, dBxdy_W, dBxdz_W, dBzdx_S, dBzdy_S, MINUS, MINUS, minRhom, maxRhom, vA, vS, vW
    );
->>>>>>> fe4932b6
    c_z = min(Parameters::maxWaveVelocity,sqrt(vA*vA + vS*vS) + vW);
    c_x = c_z;
    az_neg   = max(ZERO,-Vz0 + c_z);
@@ -974,12 +941,6 @@
       Ey_SE += -HALF*((Bx_E + HALF*dBxdz_E)*(-dmoments_SE->at(fsgrids::dmoments::dVzdx) + dmoments_SE->at(fsgrids::dmoments::dVzdz)) + dBxdz_E*Vz0 + SIXTH*dBxdy_E*dmoments_SE->at(fsgrids::dmoments::dVzdy));
    #endif
    
-<<<<<<< HEAD
-   creal* const nbr_cp_SE     = cache.cells[fs_cache::calculateNbrID(1  ,1+1,1-1)]->parameters;
-   creal* const nbr_derivs_SE = cache.cells[fs_cache::calculateNbrID(1  ,1+1,1-1)]->derivatives;
-   
-   calculateWaveSpeedXZ(cp_SE, derivs_SE, nbr_cp_SE, nbr_derivs_SE, Bx_E, Bz_S, dBxdy_E, dBxdz_E, dBzdx_S, dBzdy_S, MINUS, PLUS, minRho, maxRho, RKCase, vA, vS, vW);
-=======
    calculateWaveSpeedXZ(
       perBGrid,
       momentsGrid,
@@ -990,7 +951,6 @@
       i, j+1, k-1,
       Bx_E, Bz_S, dBxdy_E, dBxdz_E, dBzdx_S, dBzdy_S, MINUS, PLUS, minRhom, maxRhom, vA, vS, vW
    );
->>>>>>> fe4932b6
    c_z = min(Parameters::maxWaveVelocity,sqrt(vA*vA + vS*vS) + vW);
    c_x = c_z;
    az_neg   = max(az_neg,-Vz0 + c_z);
@@ -1037,12 +997,6 @@
       Ey_NW += -HALF*((Bx_W - HALF*dBxdz_W)*(+dmoments_NW->at(fsgrids::dmoments::dVzdx) - dmoments_NW->at(fsgrids::dmoments::dVzdz)) - dBxdz_W*Vz0 + SIXTH*dBxdy_W*dmoments_NW->at(fsgrids::dmoments::dVzdy));
    #endif
    
-<<<<<<< HEAD
-   creal* const nbr_cp_NW     = cache.cells[fs_cache::calculateNbrID(1-1,1+1,1  )]->parameters;
-   creal* const nbr_derivs_NW = cache.cells[fs_cache::calculateNbrID(1-1,1+1,1  )]->derivatives;
-   
-   calculateWaveSpeedXZ(cp_NW, derivs_NW, nbr_cp_NW, nbr_derivs_NW, Bx_W, Bz_N, dBxdy_W, dBxdz_W, dBzdx_N, dBzdy_N, PLUS, MINUS, minRho, maxRho, RKCase, vA, vS, vW);
-=======
    calculateWaveSpeedXZ(
       perBGrid,
       momentsGrid,
@@ -1053,7 +1007,6 @@
       i-1,j+1,k,
       Bx_W, Bz_N, dBxdy_W, dBxdz_W, dBzdx_N, dBzdy_N, PLUS, MINUS, minRhom, maxRhom, vA, vS, vW
    );
->>>>>>> fe4932b6
    c_z = min(Parameters::maxWaveVelocity,sqrt(vA*vA + vS*vS) + vW);
    c_x = c_z;
    az_neg   = max(az_neg,-Vz0 + c_z);
@@ -1100,9 +1053,6 @@
       Ey_NE += -HALF*((Bx_E + HALF*dBxdz_E)*(+dmoments_NE->at(fsgrids::dmoments::dVzdx) + dmoments_NE->at(fsgrids::dmoments::dVzdz)) + dBxdz_E*Vz0 + SIXTH*dBxdy_E*dmoments_NE->at(fsgrids::dmoments::dVzdy));
    #endif
    
-<<<<<<< HEAD
-   calculateWaveSpeedXZ(cp_NE, derivs_NE, nbr_cp_NE, nbr_derivs_NE, Bx_E, Bz_N, dBxdy_E, dBxdz_E, dBzdx_N, dBzdy_N, PLUS, PLUS, minRho, maxRho, RKCase, vA, vS, vW);
-=======
    calculateWaveSpeedXZ(
       perBGrid,
       momentsGrid,
@@ -1113,7 +1063,6 @@
       i-1,j+1,k-1,
       Bx_E, Bz_N, dBxdy_E, dBxdz_E, dBzdx_N, dBzdy_N, PLUS, PLUS, minRhom, maxRhom, vA, vS, vW
    );
->>>>>>> fe4932b6
    c_z = min(Parameters::maxWaveVelocity,sqrt(vA*vA + vS*vS) + vW);
    c_x = c_z;
    az_neg   = max(az_neg,-Vz0 + c_z);
@@ -1298,12 +1247,6 @@
    
    // Calculate maximum wave speed (fast magnetosonic speed) on SW cell. In order 
    // to get Alfven speed we need to calculate some reconstruction coeff. for Bz:
-<<<<<<< HEAD
-   creal* const nbr_cp_SW     = cache.cells[fs_cache::calculateNbrID(1  ,1  ,1+1)]->parameters;
-   creal* const nbr_derivs_SW = cache.cells[fs_cache::calculateNbrID(1  ,1  ,1+1)]->derivatives;
-   
-   calculateWaveSpeedXY(cp_SW, derivs_SW, nbr_cp_SW, nbr_derivs_SW, Bx_S, By_W, dBxdy_S, dBxdz_S, dBydx_W, dBydz_W, MINUS, MINUS, minRho, maxRho, RKCase, vA, vS, vW);
-=======
    calculateWaveSpeedXY(
       perBGrid,
       momentsGrid,
@@ -1314,7 +1257,6 @@
       i, j, k+1,
       Bx_S, By_W, dBxdy_S, dBxdz_S, dBydx_W, dBydz_W, MINUS, MINUS, minRhom, maxRhom, vA, vS, vW
    );
->>>>>>> fe4932b6
    c_x = min(Parameters::maxWaveVelocity,sqrt(vA*vA + vS*vS) + vW);
    c_y = c_x;
    ax_neg   = max(ZERO,-Vx0 + c_x);
@@ -1361,12 +1303,6 @@
       Ez_SE  += -HALF*((By_E + HALF*dBydx_E)*(+dmoments_SE->at(fsgrids::dmoments::dVxdx) - dmoments_SE->at(fsgrids::dmoments::dVxdy)) + dBydx_E*Vx0 + SIXTH*dBydz_E*dmoments_SE->at(fsgrids::dmoments::dVxdz));
    #endif
    
-<<<<<<< HEAD
-   creal* const nbr_cp_SE     = cache.cells[fs_cache::calculateNbrID(1-1,1  ,1+1)]->parameters;
-   creal* const nbr_derivs_SE = cache.cells[fs_cache::calculateNbrID(1-1,1  ,1+1)]->derivatives;
-   
-   calculateWaveSpeedXY(cp_SE, derivs_SE, nbr_cp_SE, nbr_derivs_SE, Bx_S, By_E, dBxdy_S, dBxdz_S, dBydx_E, dBydz_E, PLUS, MINUS, minRho, maxRho, RKCase, vA, vS, vW);
-=======
    calculateWaveSpeedXY(
       perBGrid,
       momentsGrid,
@@ -1377,7 +1313,6 @@
       i-1,j  ,k+1,
       Bx_S, By_E, dBxdy_S, dBxdz_S, dBydx_E, dBydz_E, PLUS, MINUS, minRhom, maxRhom, vA, vS, vW
    );
->>>>>>> fe4932b6
    c_x = min(Parameters::maxWaveVelocity,sqrt(vA*vA + vS*vS) + vW);
    c_y = c_x;
    ax_neg = max(ax_neg,-Vx0 + c_x);
@@ -1424,12 +1359,6 @@
       Ez_NW  += -HALF*((By_W - HALF*dBydx_W)*(-dmoments_NW->at(fsgrids::dmoments::dVxdx) + dmoments_NW->at(fsgrids::dmoments::dVxdy)) - dBydx_W*Vx0 + SIXTH*dBydz_W*dmoments_NW->at(fsgrids::dmoments::dVxdz));
    #endif
    
-<<<<<<< HEAD
-   creal* const nbr_cp_NW     = cache.cells[fs_cache::calculateNbrID(1  ,1-1,1+1)]->parameters;
-   creal* const nbr_derivs_NW = cache.cells[fs_cache::calculateNbrID(1  ,1-1,1+1)]->derivatives;
-   
-   calculateWaveSpeedXY(cp_NW, derivs_NW, nbr_cp_NW, nbr_derivs_NW, Bx_N, By_W, dBxdy_N, dBxdz_N, dBydx_W, dBydz_W, MINUS, PLUS, minRho, maxRho, RKCase, vA, vS, vW);
-=======
    calculateWaveSpeedXY(
       perBGrid,
       momentsGrid,
@@ -1440,7 +1369,6 @@
       i, j-1, k+1,
       Bx_N, By_W, dBxdy_N, dBxdz_N, dBydx_W, dBydz_W, MINUS, PLUS, minRhom, maxRhom, vA, vS, vW
    );
->>>>>>> fe4932b6
    c_x = min(Parameters::maxWaveVelocity,sqrt(vA*vA + vS*vS) + vW);
    c_y = c_x;
    ax_neg = max(ax_neg,-Vx0 + c_x); 
@@ -1487,12 +1415,6 @@
       Ez_NE  += -HALF*((By_E + HALF*dBydx_E)*(+dmoments_NE->at(fsgrids::dmoments::dVxdx) + dmoments_NE->at(fsgrids::dmoments::dVxdy)) + dBydx_E*Vx0 + SIXTH*dBydz_E*dmoments_NE->at(fsgrids::dmoments::dVxdz));
    #endif
    
-<<<<<<< HEAD
-   creal* const nbr_cp_NE     = cache.cells[fs_cache::calculateNbrID(1-1,1-1,1+1)]->parameters;
-   creal* const nbr_derivs_NE = cache.cells[fs_cache::calculateNbrID(1-1,1-1,1+1)]->derivatives;
-   
-   calculateWaveSpeedXY(cp_NE, derivs_NE, nbr_cp_NE, nbr_derivs_NE, Bx_N, By_E, dBxdy_N, dBxdz_N, dBydx_E, dBydz_E, PLUS, PLUS, minRho, maxRho, RKCase, vA, vS, vW);
-=======
    calculateWaveSpeedXY(
       perBGrid,
       momentsGrid,
@@ -1503,7 +1425,6 @@
       i-1,j-1,k+1,
       Bx_N, By_E, dBxdy_N, dBxdz_N, dBydx_E, dBydz_E, PLUS, PLUS, minRhom, maxRhom, vA, vS, vW
    );
->>>>>>> fe4932b6
    c_x = min(Parameters::maxWaveVelocity,sqrt(vA*vA + vS*vS) + vW);
    c_y = c_x;
    ax_neg = max(ax_neg,-Vx0 + c_x);
