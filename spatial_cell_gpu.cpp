--- conflicted
+++ resolved
@@ -940,12 +940,8 @@
          }
          BlocksRequiredMap->optimizeGPU(stream);
       }
-<<<<<<< HEAD
       CHK_ERR( gpuStreamSynchronize(stream) );
-      phiprof::stop("BlocksRequired hashmap resize / clear");
-=======
       resizeTimer.stop();
->>>>>>> e7f50e24
 
       if (localContentBlocks > 0) {
          // First add all local content blocks with a fast hashinator interface
@@ -963,16 +959,9 @@
       // add velocity space neighbors to map. We loop over blocks
       // with content, and insert all its v-space neighbors (halo)
       if (localContentBlocks > 0) {
-<<<<<<< HEAD
          // now with warp accessors
          nGpuBlocks = localContentBlocks > GPUBLOCKS ? GPUBLOCKS : localContentBlocks;
-         phiprof::start("Halo gather");
-=======
-         // Ensure at least one launch block
-         nGpuBlocks = (localContentBlocks/GPUTHREADS) > GPUBLOCKS ? GPUBLOCKS : std::ceil((Real)localContentBlocks/(Real)GPUTHREADS);
          phiprof::Timer haloGatherTimer {"Halo gather"};
-         BlocksHalo->clear();
->>>>>>> e7f50e24
          int addWidthV = getObjectWrapper().particleSpecies[popID].sparseBlockAddWidthV;
          update_blocks_required_halo_kernel<<<nGpuBlocks, GPUTHREADS, 0, stream>>> (
             populations[popID].vmesh,
@@ -982,22 +971,7 @@
             );
          CHK_ERR( gpuPeekAtLastError() );
          CHK_ERR( gpuStreamSynchronize(stream) );
-<<<<<<< HEAD
-         phiprof::stop("Halo gather");
-=======
          haloGatherTimer.stop();
-         phiprof::Timer haloInsertTimer {"Halo insert"};
-         BlocksHalo->copyMetadata(info_Halo,stream);
-         CHK_ERR( gpuStreamSynchronize(stream) );
-         const uint nHalo = info_Halo->size;
-         if (nHalo > 0) {
-            // 0.5 is target load factor
-            BlocksRequiredMap->insert(BlocksHalo->data(),BlocksHalo->data(),nHalo,0.5,stream,false);
-            CHK_ERR( gpuPeekAtLastError() );
-            CHK_ERR( gpuStreamSynchronize(stream) );
-         }
-         haloInsertTimer.stop();
->>>>>>> e7f50e24
       }
 
       // add neighbor content buffer for spatial space neighbors to map. We loop over
@@ -1023,28 +997,11 @@
                );
             CHK_ERR( gpuPeekAtLastError() );
             CHK_ERR( gpuStreamSynchronize(stream) );
-<<<<<<< HEAD
-=======
-            phiprof::Timer haloInsertTimer {"Neighbour Halo insert"};
-            const uint nHalo = BlocksHalo->size();
-            if (nHalo > 0) {
-               // 0.5 is target load factor
-               BlocksRequiredMap->insert(BlocksHalo->data(),BlocksHalo->data(),nHalo,0.5,stream,false);
-               CHK_ERR( gpuPeekAtLastError() );
-               CHK_ERR( gpuStreamSynchronize(stream) );
-            }
-            haloInsertTimer.stop();
->>>>>>> e7f50e24
          }
       }
       // Same capacity for all
-<<<<<<< HEAD
-      phiprof::start("BlocksToXXX reserve");
+      phiprof::Timer reserveTimer {"BlocksToXXX reserve"};
       reserveSize = currSize > populations[popID].reservation ? currSize : populations[popID].reservation;
-=======
-      phiprof::Timer reserveTimer {"BlocksToXXX reserve"};
-      reserveSize = currSize > populations[popID].reservation ? reserveSize : populations[popID].reservation;
->>>>>>> e7f50e24
       reserveSize *= BLOCK_ALLOCATION_FACTOR;
       if (BlocksRequiredCapacity < reserveSize) {
          reserveSize *= BLOCK_ALLOCATION_PADDING/BLOCK_ALLOCATION_FACTOR;
@@ -1072,24 +1029,13 @@
          BlocksToMove->optimizeGPU(stream);
       }
       SSYNC;
-<<<<<<< HEAD
-      phiprof::stop("BlocksToXXX prefetch");
-=======
       prefetchTimer.stop();
-      // stringstream ss;
-      // ss<<" vector capacities: velocity_block_with_content_list "<<velocity_block_with_content_list->capacity()<<" velocity_block_with_no_content_list "<<velocity_block_with_no_content_list->capacity()<<" BlocksToRemove "<<BlocksToRemove->capacity()<<" BlocksToAdd "<<BlocksToAdd->capacity()<<" BlocksToMove "<<BlocksToMove->capacity()<<" BlocksRequired "<<BlocksRequired->capacity()<<" BlocksHalo "<<BlocksHalo->capacity()<<" reservation "<<populations[popID].reservation<<std::endl;
-      // std::cerr<<ss.str();
->>>>>>> e7f50e24
 
       // Extract list and count of all required blocks (content or with neighbors in spatial or velocity space)
       phiprof::Timer gatherTimer {"Gather blocks required"};
       const vmesh::LocalID nBlocksRequired = BlocksRequiredMap->extractAllKeys(*BlocksRequired,stream,false);
-<<<<<<< HEAD
-      phiprof::stop("Gather blocks required");
-=======
       gatherTimer.stop();
 
->>>>>>> e7f50e24
       // Flag all blocks in this cell without content + without neighbors with content to be removed
       if (doDeleteEmptyBlocks) {
          phiprof::Timer timer {"Gather blocks to remove"};
@@ -1122,12 +1068,8 @@
             nBlocksRequired
             );
          CHK_ERR( gpuPeekAtLastError() );
-         SSYNC;
-<<<<<<< HEAD
          CHK_ERR( gpuStreamSynchronize(stream) );
-         phiprof::stop("blocks_to_add_kernel");
-=======
->>>>>>> e7f50e24
+         // implicit timer end
       }
       CHK_ERR( gpuStreamSynchronize(stream) ); // To ensure all previous kernels have finished
 
@@ -1231,13 +1173,8 @@
       addRemoveKernel.stop();
 
       // Shrink the vectors, if necessary
-<<<<<<< HEAD
       if (nBlocksAfterAdjust <= nBlocksBeforeAdjust) {
-         phiprof::start("GPU modify vmesh and VBC size (post)");
-=======
-      if (nBlocksAfterAdjust < nBlocksBeforeAdjust) {
          phiprof::Timer modifyPostTimer {"GPU modify vmesh and VBC size (post)"};
->>>>>>> e7f50e24
          // These functions now prefetch back to device if necessary.
          populations[popID].vmesh->setNewSize(nBlocksAfterAdjust);
          populations[popID].blockContainer->setSize(nBlocksAfterAdjust);
@@ -1267,11 +1204,7 @@
          }
       }
       populations[popID].vmesh->gpu_prefetchDevice();
-<<<<<<< HEAD
-      phiprof::stop("Vmesh and VBC debug output");
-=======
       debugTimer.stop();
->>>>>>> e7f50e24
       #endif
 
       // Don't return until everything is done?
@@ -1713,12 +1646,7 @@
          );
       CHK_ERR( gpuPeekAtLastError() );
       CHK_ERR( gpuStreamSynchronize(stream) ); // This sync is required!
-<<<<<<< HEAD
-=======
       kernelTimer.stop();
->>>>>>> e7f50e24
-
-      phiprof::stop("GPU update spatial cell block lists kernel");
       // Note: Content list is not uploaded to device-only buffer here, but rather
       // in grid.cpp adjustVelocityBlocks()
    }
