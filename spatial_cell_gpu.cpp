--- conflicted
+++ resolved
@@ -30,10 +30,6 @@
 #ifdef DEBUG_VLASIATOR
    #define DEBUG_SPATIAL_CELL
 #endif
-<<<<<<< HEAD
-=======
-//   #define DEBUG_SPATIAL_CELL
->>>>>>> c25f88a0
 
 using namespace std;
 
@@ -1133,12 +1129,8 @@
       // Ensure at least one launch block
       nGpuBlocks = nBlocksRequired > GPUBLOCKS ? GPUBLOCKS : nBlocksRequired;
       if (nBlocksRequired>0) {
-<<<<<<< HEAD
          CHK_ERR( gpuStreamSynchronize(stream) );
-         phiprof::start("blocks_to_add_kernel");
-=======
          phiprof::Timer timer {"blocks_to_add_kernel"};
->>>>>>> c25f88a0
          update_blocks_to_add_kernel<<<nGpuBlocks, GPUTHREADS, 0, stream>>> (
             populations[popID].vmesh,
             BlocksRequired,
@@ -1296,13 +1288,7 @@
 
       // DEBUG output after kernel
       #ifdef DEBUG_SPATIAL_CELL
-<<<<<<< HEAD
-      phiprof::start("Vmesh and VBC debug output");
-=======
       phiprof::Timer debugTimer {"Vmesh and VBC debug output"};
-      populations[popID].vmesh->gpu_prefetchHost();
-      CHK_ERR( gpuStreamSynchronize(stream) );
->>>>>>> c25f88a0
       const vmesh::LocalID nAll = populations[popID].vmesh->size();
       if (nAll!=nBlocksAfterAdjust) {
          populations[popID].vmesh->gpu_prefetchHost();
@@ -1315,12 +1301,7 @@
          }
          populations[popID].vmesh->gpu_prefetchDevice();
       }
-<<<<<<< HEAD
-      phiprof::stop("Vmesh and VBC debug output");
-=======
-      populations[popID].vmesh->gpu_prefetchDevice();
       debugTimer.stop();
->>>>>>> c25f88a0
       #endif
 
       // Don't return until everything is done?
@@ -1720,25 +1701,12 @@
 
       phiprof::Timer updateListsTimer {"GPU update spatial cell block lists"};
       gpuStream_t stream = gpu_getStream();
-<<<<<<< HEAD
-      phiprof::start("VB content list prefetches and allocations");
-=======
       phiprof::Timer prefetchTimer {"VB content list prefetches and allocations"};
-      // No obvious non-pagefaulting method for clearing?
->>>>>>> c25f88a0
       vmesh::LocalID currSize = populations[popID].vmesh->size();
       vmesh::LocalID currCapacity = velocity_block_with_content_list->capacity();
 
       // Immediate return if no blocks to process
       if (currSize == 0) {
-<<<<<<< HEAD
-         phiprof::stop("VB content list prefetches and allocations");
-         phiprof::stop("GPU update spatial cell block lists");
-         velocity_block_with_content_list->clear();
-         velocity_block_with_no_content_list->clear();
-         velocity_block_with_content_list_size = 0;
-=======
->>>>>>> c25f88a0
          return;
       }
 
@@ -1761,24 +1729,16 @@
          velocity_block_with_content_list->optimizeGPU(stream);
          velocity_block_with_no_content_list->optimizeGPU(stream);
       }
-<<<<<<< HEAD
       // Set gathering vectors to correct size
       vbwcl_gather[thread_id]->resize(currSize,true);
       vbwncl_gather[thread_id]->resize(currSize,true);
       velocity_block_with_content_list->resize(currSize,true);
       velocity_block_with_no_content_list->resize(currSize,true);
       velocity_block_with_content_list_size = 0;
-      phiprof::stop("VB content list prefetches and allocations");
-
-      phiprof::start("GPU update spatial cell block lists kernel");
+      prefetchTimer.stop();
+
+      phiprof::Timer kernelTimer {"GPU update spatial cell block lists kernel"};
       const Real velocity_block_min_value = getVelocityBlockMinValue(popID);
-=======
-      prefetchTimer.stop();
-
-      const Real velocity_block_min_value = getVelocityBlockMinValue(popID);
-
-      phiprof::Timer kernelTimer {"GPU update spatial cell block lists kernel"};
->>>>>>> c25f88a0
       dim3 block(WID,WID,WID);
       // Third argument specifies the number of bytes in *shared memory* that is
       // dynamically allocated per block for this call in addition to the statically allocated memory.
@@ -1791,7 +1751,6 @@
          );
       CHK_ERR( gpuPeekAtLastError() );
       CHK_ERR( gpuStreamSynchronize(stream) ); // This sync is required!
-<<<<<<< HEAD
       phiprof::stop("GPU update spatial cell block lists kernel");
 
       phiprof::start("GPU update spatial cell block lists streamcompaction");
@@ -1808,9 +1767,7 @@
       CHK_ERR( gpuStreamSynchronize(stream) );
       phiprof::stop("GPU update spatial cell block lists streamcompaction");
 
-=======
       kernelTimer.stop();
->>>>>>> c25f88a0
       // Note: Content list is not uploaded to device-only buffer here, but rather
       // in grid.cpp adjustVelocityBlocks()
    }
