#include "cuda_header.cuh"
#include "open_acc_map_h.cuh"
#include "../vlasovsolver/vec.h"
#include "../definitions.h"

#include "cuda_runtime.h"
#include "device_launch_parameters.h"
#include "cuda.h"

#include <stdio.h>
#include <stdlib.h>
#include <string.h>

#define NPP_MAXABS_32F ( 3.402823466e+38f )
#define NPP_MINABS_32F ( 1.175494351e-38f )

#define NPP_MAXABS_64F ( 1.7976931348623158e+308 )
#define NPP_MINABS_64F ( 2.2250738585072014e-308 )

#define HANDLE_ERROR( err ) (HandleError( err, __FILE__, __LINE__ ));

__constant__ int TOTALCOLUMNS_DEVICE;
__constant__ int acc_semilag_flag;
__constant__ int WID_DEVICE = WID;

#if VECTORCLASS_H >= 20000
  __constant__ int VECTORCLASS_H_DEVICE = 20102;
#else
  __constant__ int VECTORCLASS_H_DEVICE = 0;
#endif


#define HANDLE_ERROR( err ) (HandleError( err, __FILE__, __LINE__ ));
static void HandleError( cudaError_t err, const char *file, int line )
{
    if (err != cudaSuccess)
    {
        printf( "%s in %s at line %d\n", cudaGetErrorString( err ), file, line );
        exit( EXIT_FAILURE );
    }
}

__device__ Vec minmod(const Vec slope1, const Vec slope2)
{
  Vec zero(0.0);
  Vec slope = select(abs(slope1) < abs(slope2), slope1, slope2);
  return select(slope1 * slope2 <= 0, zero, slope);
}
__device__ Vec maxmod(const Vec slope1, const Vec slope2)
{
  Vec zero(0.0);
  Vec slope=select(abs(slope1) > abs(slope2), slope1, slope2);
  //check for extrema
  return select(slope1 * slope2 <= 0, zero, slope);
}
__device__ Vec slope_limiter_sb(Vec& l, Vec& m, Vec& r)
{
  Vec a = r-m;
  Vec b = m-l;
  Vec slope1 = minmod(a, 2*b);
  Vec slope2 = minmod(2*a, b);
  return maxmod(slope1, slope2);
}
__device__ Vec slope_limiter(Vec& l,Vec& m,Vec& r)
{
   return slope_limiter_sb(l,m,r);
}
//changed to Real it was Realv
<<<<<<< HEAD
__device__ void compute_plm_coeff(Vec *values, uint k, Vec *a, Realv threshold)
{
  // scale values closer to 1 for more accurate slope limiter calculation
  Realv scale = 1./threshold;
  Vec v_1 = values[k - 1]*scale;
  Vec v_2 = values[k]*scale;
  Vec v_3 = values[k + 1]*scale;
  Vec d_cv = slope_limiter(v_1, v_2, v_3)*threshold;
=======
__device__ void compute_plm_coeff(Vec *values, uint k, Vec *a, Real threshold)
{
  // scale values closer to 1 for more accurate slope limiter calculation
  Realv scale = 1./threshold;
  Vec v_1 = values[k - 1] * scale;
  Vec v_2 = values[k] * scale;
  Vec v_3 = values[k + 1] * scale;
  Vec d_cv = slope_limiter(v_1, v_2, v_3) * threshold;
>>>>>>> 6bbb09e1
  a[0] = values[k] - d_cv * 0.5;
  a[1] = d_cv * 0.5;
}

__device__ int i_pcolumnv(int j, int k, int k_block, int num_k_blocks)
{
  return ((j) / ( VECL / WID_DEVICE)) * WID_DEVICE * ( num_k_blocks + 2) + (k) + ( k_block + 1 ) * WID_DEVICE;
}

__global__ void acceleration_1
(
  Realf *dev_blockData,
  Column *dev_columns,
  Vec *values,
  int *dev_cell_indices_to_id,
  Vec intersection,
  Vec intersection_di,
  Vec intersection_dj,
  Vec intersection_dk,
  Real minValue,
  Vec dv,
  Vec v_min
)
{
  for( uint column=0; column < TOTALCOLUMNS_DEVICE; column++)
  {
     // i,j,k are relative to the order in which we copied data to the values array.
     // After this point in the k,j,i loops there should be no branches based on dimensions
     // Note that the i dimension is vectorized, and thus there are no loops over i
     // Iterate through the perpendicular directions of the column
     for (uint j = 0; j < WID_DEVICE; j += VECL/WID_DEVICE)
     {
        const vmesh::LocalID nblocks = dev_columns[column].nblocks;
        // create vectors with the i and j indices in the vector position on the plane.
        #if VECL == 4
          const Veci i_indices = Veci(0, 1, 2, 3);
          const Veci j_indices = Veci(j, j, j, j);
        #elif VECL == 8
          const Veci i_indices = Veci(0, 1, 2, 3, 0, 1, 2, 3);
          const Veci j_indices = Veci(j, j, j, j, j + 1, j + 1, j + 1, j + 1);
        #elif VECL == 16
          const Veci i_indices = Veci(0, 1, 2, 3,
                                      0, 1, 2, 3,
                                      0, 1, 2, 3,
                                      0, 1, 2, 3);
          const Veci j_indices = Veci(j, j, j, j,
                                      j + 1, j + 1, j + 1, j + 1,
                                      j + 2, j + 2, j + 2, j + 2,
                                      j + 3, j + 3, j + 3, j + 3);
        #endif
        const Veci  target_cell_index_common =
           i_indices * dev_cell_indices_to_id[0] +
           j_indices * dev_cell_indices_to_id[1];

        // intersection_min is the intersection z coordinate (z after
        // swaps that is) of the lowest possible z plane for each i,j
        // index (i in vector)
        const Vec intersection_min =
           intersection +
           (dev_columns[column].i * WID_DEVICE + to_realv(i_indices)) * intersection_di +
           (dev_columns[column].j * WID_DEVICE + to_realv(j_indices)) * intersection_dj;

        /*compute some initial values, that are used to set up the
         * shifting of values as we go through all blocks in
         * order. See comments where they are shifted for
         * explanations of their meaning*/
        Vec v_r0( (WID_DEVICE * dev_columns[column].kBegin) * dv + v_min);
        Vec lagrangian_v_r0((v_r0-intersection_min)/intersection_dk);

        /* compute location of min and max, this does not change for one
        column (or even for this set of intersections, and can be used
        to quickly compute max and min later on*/
        //TODO, these can be computed much earlier, since they are
        //identiacal for each set of intersections
        int minGkIndex=0, maxGkIndex=0; // 0 for compiler
        {
            #if defined (VEC4D_FALLBACK) || defined (VEC8D_FALLBACK)
            Realv maxV = NPP_MAXABS_64F;
            Realv minV = NPP_MINABS_64F;
            #endif
            #if defined (VEC4F_FALLBACK) || defined (VEC8F_FALLBACK)
            Realv maxV = NPP_MAXABS_32F;
            Realv minV = NPP_MINABS_32F;
            #endif
           //Realv maxV = std::numeric_limits<Realv>::min();
           //Realv minV = std::numeric_limits<Realv>::max();
           for(int i = 0; i < VECL; i++)
           {
              if ( lagrangian_v_r0[i] > maxV)
              {
                 maxV = lagrangian_v_r0[i];
                 maxGkIndex = i;
              }
              if ( lagrangian_v_r0[i] < minV)
              {
                 minV = lagrangian_v_r0[i];
                 minGkIndex = i;
              }
           }
        }
        // loop through all blocks in column and compute the mapping as integrals.
        for (uint k=0; k < WID_DEVICE * nblocks; ++k )
        {
           // Compute reconstructions
           // values + i_pcolumnv(n_cblocks, -1, j, 0) is the starting point of the column data for fixed j
           // k + WID is the index where we have stored k index, WID amount of padding.
            //if(acc_semilag_flag==0)
            //{
              //Vec a[2];
              Vec *a = new Vec[2];
              compute_plm_coeff(values + dev_columns[column].valuesOffset + i_pcolumnv(j, 0, -1, nblocks), k + WID_DEVICE, a, minValue);
            //}
            /*
            if(acc_semilag_flag==1)
            {
              Vec a[3];
              compute_ppm_coeff(values + columns[column].valuesOffset  + i_pcolumnv(j, 0, -1, nblocks), h4, k + WID, a, minValue);
            }
            if(acc_semilag_flag==2)
            {
              Vec a[5];
              compute_pqm_coeff(values + columns[column].valuesOffset  + i_pcolumnv(j, 0, -1, nblocks), h8, k + WID, a, minValue);
            }
            */
           // set the initial value for the integrand at the boundary at v = 0
           // (in reduced cell units), this will be shifted to target_density_1, see below.
           Vec target_density_r(0.0);
           // v_l, v_r are the left and right velocity coordinates of source cell.
           Vec v_r = v_r0  + (k+1)* dv;
           Vec v_l = v_r0  + k* dv;
           // left(l) and right(r) k values (global index) in the target
           // Lagrangian grid, the intersecting cells. Again old right is new left.
           Veci lagrangian_gk_l,lagrangian_gk_r;
           /*
           if(VECTORCLASS_H_DEVICE >= 20000)
            {
              lagrangian_gk_r = truncatei((v_l-intersection_min)/intersection_dk);
              lagrangian_gk_r = truncatei((v_r-intersection_min)/intersection_dk);
            }
            else
            {
              lagrangian_gk_l = truncate_to_int((v_l-intersection_min)/intersection_dk);
              lagrangian_gk_r = truncate_to_int((v_r-intersection_min)/intersection_dk);
            }
            */
            // I keep only this version with Fallback, because the version with Agner requires another call to CPU
            lagrangian_gk_l = truncate_to_int((v_l-intersection_min)/intersection_dk);
            lagrangian_gk_r = truncate_to_int((v_r-intersection_min)/intersection_dk);
           //limits in lagrangian k for target column. Also take into
           //account limits of target column
           int minGk = max(int(lagrangian_gk_l[minGkIndex]), int(dev_columns[column].minBlockK * WID_DEVICE));
           int maxGk = min(int(lagrangian_gk_r[maxGkIndex]), int((dev_columns[column].maxBlockK + 1) * WID_DEVICE - 1));
           // Run along the column and perform the polynomial reconstruction
           //for(int gk = minGk; gk <= maxGk; gk++){
           for(int gk = dev_columns[column].minBlockK * WID_DEVICE; gk <= dev_columns[column].maxBlockK * WID_DEVICE; gk++)
           {
              if(gk < minGk || gk > maxGk)
              {
                 continue;
              }
              const int blockK = gk/WID_DEVICE;
              const int gk_mod_WID = (gk - blockK * VECL);
              //the block of the Lagrangian cell to which we map
              //const int target_block(target_block_index_common + blockK * block_indices_to_id[2]);
              //cell indices in the target block  (TODO: to be replaced by
              //compile time generated scatter write operation)
              const Veci target_cell(target_cell_index_common + gk_mod_WID * dev_cell_indices_to_id[2]);
              //the velocity between which we will integrate to put mass
              //in the targe cell. If both v_r and v_l are in same cell
              //then v_1,v_2 should be between v_l and v_r.
              //v_1 and v_2 normalized to be between 0 and 1 in the cell.
              //For vector elements where gk is already larger than needed (lagrangian_gk_r), v_2=v_1=v_r and thus the value is zero.
              const Vec v_norm_r = (  min(  max( (gk + 1) * intersection_dk + intersection_min, v_l), v_r) - v_l) * (1.0/dv);
              /*shift, old right is new left*/
              const Vec target_density_l = target_density_r;
              // compute right integrand
              if(acc_semilag_flag==0)
                target_density_r = v_norm_r * ( a[0] + v_norm_r * a[1] );
              if(acc_semilag_flag==1)
                target_density_r = v_norm_r * ( a[0] + v_norm_r * ( a[1] + v_norm_r * a[2] ) );
              if(acc_semilag_flag==2)
                target_density_r =
                  v_norm_r * ( a[0] + v_norm_r * ( a[1] + v_norm_r * ( a[2] + v_norm_r * ( a[3] + v_norm_r * a[4] ) ) ) );
              //store values, one element at a time. All blocks have been created by now.
              //TODO replace by vector version & scatter & gather operation
              const Vec target_density = target_density_r - target_density_l;
              for (int target_i=0; target_i < VECL; ++target_i)
              {
                // do the conversion from Realv to Realf here, faster than doing it in accumulation
                const Realf tval = target_density[target_i];
                const uint tcell = target_cell[target_i];
                (&dev_blockData[dev_columns[column].targetBlockOffsets[blockK]])[tcell] += tval;
              }  // for-loop over vector elements
           } // for loop over target k-indices of current source block
        } // for-loop over source blocks
     } //for loop over j index
  } //for loop over columns
}

Realf* acceleration_1_wrapper
(
  int bdsw3,
  Realf *blockData,
  int totalColumns,
  Column *columns,
  int valuesSizeRequired,
  Vec values[],
  uint cell_indices_to_id[],
  Realv intersection,
  Realv intersection_di,
  Realv intersection_dj,
  Realv intersection_dk,
  Realv v_min,
  Realv dv,
  Real minValue
)
{
  printf("STAGE 3\n");

  cudaMemcpyToSymbol("TOTALCOLUMNS_DEVICE", &totalColumns, sizeof(int));
  cudaMemcpyToSymbol("WID_DEVICE", &WID_DEVICE, sizeof(int));
  cudaMemcpyToSymbol("VECTORCLASS_H_DEVICE", &VECTORCLASS_H_DEVICE, sizeof(int));

  int acc_semilag_flag = 0;
  #ifdef ACC_SEMILAG_PLM
    acc_semilag_flag = 0;
  #endif
  #ifdef ACC_SEMILAG_PPM
    acc_semilag_flag = 1;
  #endif
  #ifdef ACC_SEMILAG_PQM
    acc_semilag_flag = 2;
  #endif
  cudaMemcpyToSymbol("acc_semilag_flag", &acc_semilag_flag, sizeof(int));

  Realf *dev_blockData;
  HANDLE_ERROR( cudaMalloc((void**)&dev_blockData, bdsw3*sizeof(Realf)));
  HANDLE_ERROR( cudaMemcpy(dev_blockData, blockData, bdsw3*sizeof(Realf), cudaMemcpyHostToDevice));

  Column *dev_columns;
  HANDLE_ERROR( cudaMalloc((void**)&dev_columns, totalColumns*sizeof(Column)));
  HANDLE_ERROR( cudaMemcpy(dev_columns, columns, totalColumns*sizeof(Column), cudaMemcpyHostToDevice));

  Vec *dev_values;
  HANDLE_ERROR( cudaMalloc((void**)&dev_values, valuesSizeRequired*sizeof(Vec)));
  HANDLE_ERROR( cudaMemcpy(dev_values, values, valuesSizeRequired*sizeof(Vec), cudaMemcpyHostToDevice));

  int *dev_cell_indices_to_id;
  HANDLE_ERROR( cudaMalloc((void**)&dev_cell_indices_to_id, 3*sizeof(int)));
  HANDLE_ERROR( cudaMemcpy(dev_cell_indices_to_id, cell_indices_to_id, 3*sizeof(int), cudaMemcpyHostToDevice));

  acceleration_1<<<BLOCKS, THREADS>>>
  (
    dev_blockData,
    dev_columns,
    dev_values,
    dev_cell_indices_to_id,
    intersection,
    intersection_di,
    intersection_dj,
    intersection_dk,
    minValue,
    dv,
    v_min
  );

  HANDLE_ERROR( cudaMemcpy(blockData, dev_blockData, bdsw3*sizeof(Realf), cudaMemcpyDeviceToHost));
  HANDLE_ERROR( cudaMemcpy(columns, dev_columns, totalColumns*sizeof(Column), cudaMemcpyDeviceToHost));
  HANDLE_ERROR( cudaMemcpy(values, dev_values, valuesSizeRequired*sizeof(Vec), cudaMemcpyDeviceToHost));
  HANDLE_ERROR( cudaMemcpy(cell_indices_to_id, dev_cell_indices_to_id, 3*sizeof(Vec), cudaMemcpyDeviceToHost));

  HANDLE_ERROR( cudaFree(dev_blockData) );
  HANDLE_ERROR( cudaFree(dev_cell_indices_to_id) );
  HANDLE_ERROR( cudaFree(dev_columns) );
  HANDLE_ERROR( cudaFree(dev_values) );

  return blockData;
}<|MERGE_RESOLUTION|>--- conflicted
+++ resolved
@@ -66,16 +66,6 @@
    return slope_limiter_sb(l,m,r);
 }
 //changed to Real it was Realv
-<<<<<<< HEAD
-__device__ void compute_plm_coeff(Vec *values, uint k, Vec *a, Realv threshold)
-{
-  // scale values closer to 1 for more accurate slope limiter calculation
-  Realv scale = 1./threshold;
-  Vec v_1 = values[k - 1]*scale;
-  Vec v_2 = values[k]*scale;
-  Vec v_3 = values[k + 1]*scale;
-  Vec d_cv = slope_limiter(v_1, v_2, v_3)*threshold;
-=======
 __device__ void compute_plm_coeff(Vec *values, uint k, Vec *a, Real threshold)
 {
   // scale values closer to 1 for more accurate slope limiter calculation
@@ -84,7 +74,6 @@
   Vec v_2 = values[k] * scale;
   Vec v_3 = values[k + 1] * scale;
   Vec d_cv = slope_limiter(v_1, v_2, v_3) * threshold;
->>>>>>> 6bbb09e1
   a[0] = values[k] - d_cv * 0.5;
   a[1] = d_cv * 0.5;
 }
