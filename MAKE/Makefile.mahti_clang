# Suggested modules
###module load clang (used for some libraries, not for running)

#module purge
#module load nvhpc/21.2
#module load openmpi/4.0.5-cuda
#module load cuda/11.2
#  Also, add this to your job script:
#export LD_LIBRARY_PATH=$LD_LIBRARY_PATH:/projappl/project_2002873/libraries/clang/10.0.0/boost/lib

#======== Vectorization ==========
#Set vector backend type for vlasov solvers, sets precision and length.
#Options:
# AVX:	    VEC4D_AGNER, VEC4F_AGNER, VEC8F_AGNER
# AVX512:   VEC8D_AGNER, VEC16F_AGNER
# Fallback: VEC4D_FALLBACK, VEC4F_FALLBACK, VEC8F_FALLBACK

ifeq ($(DISTRIBUTION_FP_PRECISION),SPF)
#Single-precision
	VECTORCLASS = VEC8F_FALLBACK
else
#Double-precision
	VECTORCLASS = VEC4D_FALLBACK
endif

#======== PAPI ==========
#Add PAPI_MEM define to use papi to report memory consumption?
#CXXFLAGS += -DPAPI_MEM
#testpackage: CXXFLAGS += -DPAPI_MEM

#======== Allocator =========
#Use jemalloc instead of system malloc to reduce memory fragmentation https://github.com/jemalloc/jemalloc
#Configure jemalloc with  --with-jemalloc-prefix=je_ when installing it
CXXFLAGS += -DUSE_JEMALLOC -DJEMALLOC_NO_DEMANGLE


#======= Compiler and compilation flags =========
# NOTES on compiler flags:
# CXXFLAGS is for compiler flags, they are always used
# MATHFLAGS are for special math etc. flags, these are only applied on solver functions
# LDFLAGS flags for linker

#-DNO_WRITE_AT_ALL:  Define to disable write at all to
#                    avoid memleak (much slower IO)
#-DMPICH_IGNORE_CXX_SEEK: Ignores some multiple definition
#                         errors that come up when using
#                         mpi.h in c++ on Cray

#FLAGS =
<<<<<<< HEAD
=======
CC = mpicc
CXX = mpic++
NVCC = nvcc
CUDAFLAGS += -gencode arch=compute_80,code=sm_80 -std=c++11
>>>>>>> 44827a6e
CMP = mpic++
LNK = mpic++
NVCC = nvcc
CC = mpicc
CXX = mpic++
CUDAFLAGS += -gencode=arch=compute_80,code=sm_80

#CC_BRAND = pgi
#CC_BRAND_VERSION = 19.7
#CXXFLAGS += -g -O2 -D__GCC_ATOMIC_TEST_AND_SET_TRUEVAL=1 -Minfo=accel -ta=tesla:lineinfo,keepbin,keepgpu,keepptx -Manno -g -nomp
#testpackage: CXXFLAGS += -g -O2 -D__GCC_ATOMIC_TEST_AND_SET_TRUEVAL=1 -Minfo=accel -ta=tesla:lineinfo,keepbin,keepgpu,keepptx -Manno -nomp

#GNU flags:
CC_BRAND = nvhpc
CC_BRAND_VERSION = 21.2
<<<<<<< HEAD
CXXFLAGS += -g -O2 -D__GCC_ATOMIC_TEST_AND_SET_TRUEVAL=1 -Minfo=accel -ta=tesla:lineinfo,keepbin,keepgpu,keepptx -Manno -g -nomp
#CXXFLAGS += -g -O2 -D__GCC_ATOMIC_TEST_AND_SET_TRUEVAL=1 -gpu=cc80 -Minfo=accel -acc -fopenmp -std=c++11
testpackage: CXXFLAGS += -g -O2 -D__GCC_ATOMIC_TEST_AND_SET_TRUEVAL=1 -Minfo=accel -ta=tesla:lineinfo,keepbin,keepgpu,keepptx -Manno -nomp

#-Minfo=accel -ta=tesla:lineinfo,keepbin,keepgpu,keepptx -Manno -g -nomp
#testpackage: CXXFLAGS += -g -O2 -acc -D__GCC_ATOMIC_TEST_AND_SET_TRUEVAL=1 -Minfo=accel

CUDAFLAGS += -D${FP_PRECISION}
CUDAFLAGS += -D${DISTRIBUTION_FP_PRECISION}
=======
CXXFLAGS += -g -O2 -D__GCC_ATOMIC_TEST_AND_SET_TRUEVAL=1 -gpu=cc80 -Minfo=accel -acc -fopenmp -std=c++11
#-Minfo=accel -ta=tesla:lineinfo,keepbin,keepgpu,keepptx -Manno -g -nomp
testpackage: CXXFLAGS += -g -O2 -acc -D__GCC_ATOMIC_TEST_AND_SET_TRUEVAL=1 -Minfo=accel -std=c++11
testpackage: CUDAFLAGS += -gencode arch=compute_80,code=sm_80 -std=c++11
>>>>>>> 44827a6e

MATHFLAGS =
LDFLAGS = -O2 -g  -ta=tesla:lineinfo,keepbin,keepgpu,keepptx -L/appl/spack/v016/install-tree/gcc-4.8.5/nvhpc-21.2-l6xyb4/Linux_x86_64/21.2/cuda/11.2/lib64
LIB_MPI = -lgomp



# BOOST_VERSION = current trilinos version
# ZOLTAN_VERSION = current trilinos verson

#======== Libraries ===========

#MPT_VERSION = 4.0.5-cuda
#JEMALLOC_VERSION = 4.0.4
LIBRARY_PREFIX = /projappl/project_2002873/libraries/nvhpc/21.2
LIBRARY_PREFIX2 = /projappl/project_2002873/libraries/clang/10.0.0

#compiled libraries
#INC_BOOST = -I/usr/include/boost/
#LIB_BOOST = -L/usr/lib/x86_64-linux-gnu/ -lboost_program_options

#LIB_PAPI = -I/$(LIBRARY_PREFIX2)/papi/include -lpapi
#INC_PAPI = -L/$(LIBRARY_PREFIX2)/papi/lib

INC_BOOST = -I/$(LIBRARY_PREFIX2)/boost/include
LIB_BOOST = -L/$(LIBRARY_PREFIX2)/boost/lib -lboost_program_options

INC_ZOLTAN = -I/$(LIBRARY_PREFIX)/zoltan/include
LIB_ZOLTAN = -L/$(LIBRARY_PREFIX)/zoltan/lib -lzoltan

#INC_JEMALLOC = -I/$(LIBRARY_PREFIX)/include
#LIB_JEMALLOC = -L/$(LIBRARY_PREFIX)/lib -ljemalloc -Wl,-rpath=$(LIBRARY_PREFIX)/lib
INC_JEMALLOC = -I/$(LIBRARY_PREFIX2)/jemalloc/include
LIB_JEMALLOC = -L/$(LIBRARY_PREFIX2)/jemalloc/lib -ljemalloc -Wl,-rpath=$(LIBRARY_PREFIX2)/jemalloc/lib

INC_VLSV = -I$(LIBRARY_PREFIX)/vlsv
LIB_VLSV = -L$(LIBRARY_PREFIX)/vlsv -lvlsv -Wl,-rpath=$(LIBRARY_PREFIX)/vlsv/lib

LIB_PROFILE = -L$(LIBRARY_PREFIX)/phiprof/lib -lphiprof -Wl,-rpath=$(LIBRARY_PREFIX)/phiprof/lib
INC_PROFILE = -I$(LIBRARY_PREFIX)/phiprof/include

#LIB_CUDA = -L/usr/local/cuda/lib64 -lcuda -lcudart

#header libraries
INC_EIGEN = -I$(LIBRARY_PREFIX)/eigen
INC_DCCRG = -I$(LIBRARY_PREFIX)/dccrg
INC_FSGRID = -I$(LIBRARY_PREFIX)/fsgrid<|MERGE_RESOLUTION|>--- conflicted
+++ resolved
@@ -47,19 +47,12 @@
 #                         mpi.h in c++ on Cray
 
 #FLAGS =
-<<<<<<< HEAD
-=======
-CC = mpicc
-CXX = mpic++
-NVCC = nvcc
-CUDAFLAGS += -gencode arch=compute_80,code=sm_80 -std=c++11
->>>>>>> 44827a6e
 CMP = mpic++
 LNK = mpic++
 NVCC = nvcc
+CUDAFLAGS += -gencode arch=compute_80,code=sm_80 -std=c++11
 CC = mpicc
 CXX = mpic++
-CUDAFLAGS += -gencode=arch=compute_80,code=sm_80
 
 #CC_BRAND = pgi
 #CC_BRAND_VERSION = 19.7
@@ -69,22 +62,16 @@
 #GNU flags:
 CC_BRAND = nvhpc
 CC_BRAND_VERSION = 21.2
-<<<<<<< HEAD
-CXXFLAGS += -g -O2 -D__GCC_ATOMIC_TEST_AND_SET_TRUEVAL=1 -Minfo=accel -ta=tesla:lineinfo,keepbin,keepgpu,keepptx -Manno -g -nomp
 #CXXFLAGS += -g -O2 -D__GCC_ATOMIC_TEST_AND_SET_TRUEVAL=1 -gpu=cc80 -Minfo=accel -acc -fopenmp -std=c++11
+CXXFLAGS += -g -O2 -D__GCC_ATOMIC_TEST_AND_SET_TRUEVAL=1 -gpu=cc80 -Minfo=accel -acc -fopenmp -std=c++11
 testpackage: CXXFLAGS += -g -O2 -D__GCC_ATOMIC_TEST_AND_SET_TRUEVAL=1 -Minfo=accel -ta=tesla:lineinfo,keepbin,keepgpu,keepptx -Manno -nomp
 
 #-Minfo=accel -ta=tesla:lineinfo,keepbin,keepgpu,keepptx -Manno -g -nomp
-#testpackage: CXXFLAGS += -g -O2 -acc -D__GCC_ATOMIC_TEST_AND_SET_TRUEVAL=1 -Minfo=accel
+testpackage: CXXFLAGS += -g -O2 -acc -D__GCC_ATOMIC_TEST_AND_SET_TRUEVAL=1 -Minfo=accel -std=c++11
+testpackage: CUDAFLAGS += -gencode arch=compute_80,code=sm_80 -std=c++11
 
 CUDAFLAGS += -D${FP_PRECISION}
 CUDAFLAGS += -D${DISTRIBUTION_FP_PRECISION}
-=======
-CXXFLAGS += -g -O2 -D__GCC_ATOMIC_TEST_AND_SET_TRUEVAL=1 -gpu=cc80 -Minfo=accel -acc -fopenmp -std=c++11
-#-Minfo=accel -ta=tesla:lineinfo,keepbin,keepgpu,keepptx -Manno -g -nomp
-testpackage: CXXFLAGS += -g -O2 -acc -D__GCC_ATOMIC_TEST_AND_SET_TRUEVAL=1 -Minfo=accel -std=c++11
-testpackage: CUDAFLAGS += -gencode arch=compute_80,code=sm_80 -std=c++11
->>>>>>> 44827a6e
 
 MATHFLAGS =
 LDFLAGS = -O2 -g  -ta=tesla:lineinfo,keepbin,keepgpu,keepptx -L/appl/spack/v016/install-tree/gcc-4.8.5/nvhpc-21.2-l6xyb4/Linux_x86_64/21.2/cuda/11.2/lib64
