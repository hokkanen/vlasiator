--- conflicted
+++ resolved
@@ -10,13 +10,8 @@
 
 ifeq ($(DISTRIBUTION_FP_PRECISION),SPF)
 #Single-precision        
-<<<<<<< HEAD
-        INC_VECTORCLASS = -I/home/ykempf/Development/vlasiator/vlasovsolver/vectorclass_fallback.h
-	VECTORCLASS = VEC_FALLBACK_GENERIC_FLOAT
-=======
         INC_VECTORCLASS = -I ./submodules/vectorclass/ -I ./submodules/vectorclass-addon/vector3d/
 	VECTORCLASS = VEC4F_FALLBACK
->>>>>>> 72ccb813
 else
 #Double-precision
         INC_VECTORCLASS = -I ./submodules/vectorclass/ -I ./submodules/vectorclass-addon/vector3d/
