--- conflicted
+++ resolved
@@ -1426,13 +1426,9 @@
       const uint vectorSize = 3;
       //Input data into buffer
       const char* ptr = reinterpret_cast<const char*>(&PTensor);
-<<<<<<< HEAD
-      for (uint i = 0; i < vectorSize*sizeof(Real); ++i) buffer[i] = ptr[i];
-=======
       for (uint i = 0; i < vectorSize*sizeof(Real); ++i) {
          buffer[i] = ptr[i];
       }
->>>>>>> 2025ae8d
       return true;
    }
    
@@ -1472,13 +1468,9 @@
       const uint vectorSize = 3;
       //Input data into buffer
       const char* ptr = reinterpret_cast<const char*>(&PTensor);
-<<<<<<< HEAD
-      for (uint i = 0; i < vectorSize*sizeof(Real); ++i) buffer[i] = ptr[i];
-=======
       for (uint i = 0; i < vectorSize*sizeof(Real); ++i) {
          buffer[i] = ptr[i];
       }
->>>>>>> 2025ae8d
       return true;
    }
    
