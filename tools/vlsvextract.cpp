--- conflicted
+++ resolved
@@ -492,46 +492,6 @@
       exit(1);
    }
    
-<<<<<<< HEAD
-   // Read velocity
-   double velocity[3];
-   double* ptr = velocity;
-   xmlAttributes.clear();
-   xmlAttributes.push_back(make_pair("mesh",meshName));
-   xmlAttributes.push_back(make_pair("name","proton/vg_v"));
-   if (vlsvReader.read("VARIABLE",xmlAttributes,cellIndex,1,ptr,false) == false) {
-      cerr << "Could not read velocity in " << __FILE__ << ":" << __LINE__ << ", trying to read density + momentum" << endl;
-      // Try old style
-      // Read number density
-      double numberDensity;
-      double* ptr = &numberDensity;
-      xmlAttributes.clear();
-      xmlAttributes.push_back(make_pair("mesh",meshName));
-      xmlAttributes.push_back(make_pair("name","rho"));
-      if (vlsvReader.read("VARIABLE",xmlAttributes,cellIndex,1,ptr,false) == false) {
-         cerr << "Could not read number density in " << __FILE__ << ":" << __LINE__ << endl;
-         exit(1);
-      }
-      
-      // Read number density times velocity
-      double momentum[3];
-      ptr = momentum;
-      xmlAttributes.clear();
-      xmlAttributes.push_back(make_pair("mesh",meshName));
-      xmlAttributes.push_back(make_pair("name","rho_v"));
-      if (vlsvReader.read("VARIABLE",xmlAttributes,cellIndex,1,ptr,false) == false) {
-         cerr << "Could not read momentum in " << __FILE__ << ":" << __LINE__ << endl;
-         exit(1);
-      }
-
-      V_bulk[0] = momentum[0] / (numberDensity + numeric_limits<double>::min());
-      V_bulk[1] = momentum[1] / (numberDensity + numeric_limits<double>::min());
-      V_bulk[2] = momentum[2] / (numberDensity + numeric_limits<double>::min());
-   }
-   V_bulk[0] = velocity[0];
-   V_bulk[1] = velocity[1];
-   V_bulk[2] = velocity[2];
-=======
    do {
       // Read combined vg_v
       double velocity[3];
@@ -597,7 +557,7 @@
       exit(1);
       break;
    } while (true);
->>>>>>> 2478c959
+
 }
 
 void getB(Real* B,vlsvinterface::Reader& vlsvReader,const string& meshName,const uint64_t& cellID) {
