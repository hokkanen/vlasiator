--- conflicted
+++ resolved
@@ -37,11 +37,7 @@
 #include "definitions.h"
 #include <vlsv_reader.h>
 #include "vlsvreaderinterface.h"
-<<<<<<< HEAD
 #include <vlsv_writer.h>
-=======
-#include "vlsv_writer.h"
->>>>>>> eda8814b
 
 using namespace std;
 using namespace vlsv;
@@ -52,11 +48,7 @@
 // equal to 'plaa'.
 static map<string,string> attributes;
 
-<<<<<<< HEAD
 static uint64_t convUInt(const char* ptr, const vlsv::datatype::type& dataType, const uint64_t& dataSize) {
-=======
-static uint64_t convUInt(const char* ptr, const vlsv::datatype::type & dataType, const uint64_t& dataSize) {
->>>>>>> eda8814b
    if (dataType != vlsv::datatype::type::UINT) {
       cerr << "Erroneous datatype given to convUInt" << endl;
       exit(1);
@@ -86,36 +78,21 @@
  * @param inputAttributes XML attributes for the copied array.
  * @return If true, the array was copied successfully.*/
 bool copyArray(vlsv::Reader& input,vlsv::Writer& output,
-<<<<<<< HEAD
                const std::string& tagName,
                const list<pair<string,string> >& inputAttribs) {
    bool success = true;
-   
-=======
-	       const std::string& tagName,
-	       const list<pair<string,string> >& inputAttribs) {
-   bool success = true;
-
->>>>>>> eda8814b
+
    // Read input array attributes
    map<string,string> outputAttribs;
    if (input.getArrayAttributes(tagName,inputAttribs,outputAttribs) == false) {
       cerr << "ERROR: Failed to read array '" << tagName << "' attributes in " << __FILE__ << ":" << __LINE__ << endl;
       cerr << "Input attributes are:" << endl;
       for (list<pair<string,string> >::const_iterator it=inputAttribs.begin(); it!=inputAttribs.end(); ++it) {
-<<<<<<< HEAD
          cerr << "\t '" << it->first << "' = '" << it->second << "'" << endl;
       }
       return false;
    }
-                 
-=======
-	 cerr << "\t '" << it->first << "' = '" << it->second << "'" << endl;
-      }
-      return false;
-   }
-
->>>>>>> eda8814b
+
    // Figure out arraysize, vectorsize, datasize, and datatype of the copied array
    map<string,string>::const_iterator it;
    it = outputAttribs.find("arraysize"); if (it == outputAttribs.end()) return false;
@@ -126,26 +103,16 @@
    const uint64_t datasize = atol(it->second.c_str());
    it = outputAttribs.find("datatype"); if (it == outputAttribs.end()) return false;
    const string datatype = it->second;
-<<<<<<< HEAD
    
    const size_t bytes = arraysize*vectorsize*datasize;
-   
-=======
-
-   const size_t bytes = arraysize*vectorsize*datasize;
-
->>>>>>> eda8814b
+
    // Read values from input file
    char* ptr = new char[bytes];
    if (input.readArray(tagName,inputAttribs,0,arraysize,ptr) == false) {
       cerr << "ERROR: Failed to clone array '" << tagName << "' in " << __FILE__ << ":" << __LINE__ << endl;
       delete [] ptr; return false;
    }
-<<<<<<< HEAD
-   
-=======
-
->>>>>>> eda8814b
+
    // Write array to output file
    if (output.writeArray(tagName,outputAttribs,datatype,arraysize,vectorsize,datasize,ptr) == false) {
       cerr << "ERROR: Failed to write array '" << tagName << "' in " << __FILE__ << ":" << __LINE__ << endl;
@@ -163,7 +130,6 @@
  * @return If true, the mesh was successfully cloned.*/
 bool cloneMesh(const string& inputFileName,vlsv::Writer& output,const string& meshName) {
    bool success = true;
-<<<<<<< HEAD
             
    vlsv::Reader input;
    if (input.open(inputFileName) == false) {
@@ -174,20 +140,7 @@
    list<pair<string,string> > inputAttribs;
    inputAttribs.push_back(make_pair("name",meshName));
    if (copyArray(input,output,"MESH",inputAttribs) == false) success = false;
-   
-=======
-   
-   vlsv::Reader input;
-   if (input.open(inputFileName) == false) {
-      cerr << "ERROR failed to open input file '" << inputFileName << "' in " << __FILE__ << ":" << __LINE__ << endl;
-      return false;      
-   }
-   
-   list<pair<string,string> > inputAttribs;
-   inputAttribs.push_back(make_pair("name",meshName));   
-   if (copyArray(input,output,"MESH",inputAttribs) == false) success = false;
-
->>>>>>> eda8814b
+
    inputAttribs.clear();
    inputAttribs.push_back(make_pair("mesh",meshName));
    if (copyArray(input,output,"MESH_BBOX",inputAttribs) == false) success = false;
@@ -197,11 +150,7 @@
    if (copyArray(input,output,"MESH_NODE_CRDS_Z",inputAttribs) == false) success = false;
    if (copyArray(input,output,"MESH_GHOST_LOCALIDS",inputAttribs) == false) success = false;
    if (copyArray(input,output,"MESH_GHOST_DOMAINS",inputAttribs) == false) success = false;
-<<<<<<< HEAD
-   
-=======
-
->>>>>>> eda8814b
+
    input.close();
    return success;
 }
@@ -218,13 +167,9 @@
                  const char * varToExtract,
                  const uint compToExtract,
                  map<uint, Real> * orderedData,
-<<<<<<< HEAD
                  unordered_map<size_t,size_t>& cellOrder,
                  const bool& storeCellOrder) {
-=======
-		 unordered_map<size_t,size_t>& cellOrder,
-		 const bool& storeCellOrder) {
->>>>>>> eda8814b
+
    //Check for null pointer:
    if( !varToExtract || !orderedData ) {
       cerr << "ERROR, PASSED A NULL POINTER AT " << __FILE__ << " " << __LINE__ << endl;
@@ -254,11 +199,7 @@
       cerr << "Failed to read cell ids at "  << __FILE__ << " " << __LINE__ << endl;
       return false;
    }
-<<<<<<< HEAD
-
-=======
-   
->>>>>>> eda8814b
+
    //Check for correct output:
    if (local_cells.size() != variableArraySize) {
       cerr << "ERROR array size mismatch: " << local_cells.size() << " " << variableArraySize << endl;
@@ -279,15 +220,9 @@
    if (storeCellOrder == true) {
       cellOrder.clear();
    }
-<<<<<<< HEAD
    
    orderedData->clear();
-   
-=======
-
-   orderedData->clear();
-
->>>>>>> eda8814b
+
    for (uint64_t i=0; i<local_cells.size(); ++i) {
       const short int amountToReadIn = 1;
       const uint64_t & startingReadIndex = i;
@@ -301,11 +236,7 @@
       
       // Get the variable value
       Real extract = NAN;
-<<<<<<< HEAD
-      
-=======
-
->>>>>>> eda8814b
+
       switch (variableDataType) {
          case datatype::type::FLOAT:
             if(variableDataSize == sizeof(float)) extract = (Real)(variablePtrFloat[compToExtract]);
@@ -349,23 +280,13 @@
                  const char * varToExtract,
                  const uint compToExtract,
                  map<uint, Real> * orderedData,
-<<<<<<< HEAD
                  unordered_map<size_t,size_t>& cellOrder,
                  const bool& storeCellOrder=false) {
-   
    bool success = true;
-   
+
    // Open VLSV file for reading:
    T vlsvReader;   
-=======
-		 unordered_map<size_t,size_t>& cellOrder,
-		 const bool& storeCellOrder=false) 
-{
-   bool success = true;
-   
-   // Open VLSV file for reading:
-   T vlsvReader;
->>>>>>> eda8814b
+
    if (vlsvReader.open(fileName) == false) {
       cerr << "Failed to open '" << fileName << "'" << endl;
       return false;
@@ -377,27 +298,16 @@
       cerr << "Failed to read mesh names" << endl;
       exit(1);
    }
-<<<<<<< HEAD
 
    // Clear old data
    orderedData->clear();
-   
-=======
-   
-   // Clear old data
-   orderedData->clear();
-
->>>>>>> eda8814b
+
    for (list<string>::const_iterator it=meshNames.begin(); it!=meshNames.end(); ++it) {
       if (*it != attributes["--meshname"]) continue;
 
       if (convertMesh(vlsvReader, *it, varToExtract, compToExtract, orderedData, cellOrder, storeCellOrder) == false) {
          return false;
-<<<<<<< HEAD
       }      
-=======
-      }
->>>>>>> eda8814b
    }
    vlsvReader.close();
    return success;
@@ -475,35 +385,21 @@
                const std::string& meshName,
                const std::string& varName
               ) {
-<<<<<<< HEAD
-   
    map<uint,Real> shiftedData2;
    map<uint,Real>* data2 = const_cast< map<uint,Real>* >(&orderedData2);   
-=======
-
-   map<uint,Real> shiftedData2;
-   map<uint,Real>* data2 = const_cast< map<uint,Real>* >(&orderedData2);
->>>>>>> eda8814b
+
    if (doShiftAverage == true) {
       shiftAverage(&orderedData1,&orderedData2,&shiftedData2);
       data2 = &shiftedData2;
    }
-<<<<<<< HEAD
-   
-=======
-
->>>>>>> eda8814b
+
    // Reset old values
    *absolute = 0.0;
    *relative = 0.0;
 
    vector<Real> array(orderedData1.size());
    for (size_t i=0; i<array.size(); ++i) array[i] = -1.0;
-<<<<<<< HEAD
-   
-=======
-
->>>>>>> eda8814b
+
    Real length = 0.0;
    if (p == 0) {
       for (map<uint,Real>::const_iterator it1=orderedData1.begin(); it1!=orderedData1.end(); ++it1) {
@@ -541,21 +437,13 @@
       *absolute = pow(*absolute, 1.0 / p);
       length = pow(length, 1.0 / p);
    }
-<<<<<<< HEAD
-   
-=======
-
->>>>>>> eda8814b
+
    if (length != 0.0) *relative = *absolute / length;
    else {
       cout << "WARNING (pDistance) : length of reference is 0.0, cannot divide to give relative distance." << endl;
       *relative = -1;
    }
-<<<<<<< HEAD
-   
-=======
-
->>>>>>> eda8814b
+
    // Write out the difference (if requested):
    if (attributes.find("--diff") != attributes.end()) {
       map<string,string> attributes;
@@ -566,11 +454,7 @@
          return 1;
       }
    }
-<<<<<<< HEAD
-   
-=======
-
->>>>>>> eda8814b
+
    return 0;
 }
 
@@ -1267,48 +1151,28 @@
       if( compareAvgs<vlsvinterface::Reader, vlsvinterface::Reader>(fileName1, fileName2, verboseOutput, cellIds1, cellIds2) == false ) { return false; }
    } else {
       unordered_map<size_t,size_t> cellOrder;
-<<<<<<< HEAD
    
       bool success = true;
       success = convertSILO<vlsvinterface::Reader>(fileName1, varToExtract, compToExtract, &orderedData1, cellOrder, true);
-      
-=======
-
-      bool success = true;
-      success = convertSILO<vlsvinterface::Reader>(fileName1, varToExtract, compToExtract, &orderedData1, cellOrder, true);
-
->>>>>>> eda8814b
+
       if( success == false ) {
          cerr << "ERROR Data import error with " << fileName1 << endl;
          return 1;
       }
-<<<<<<< HEAD
-      
-=======
-
->>>>>>> eda8814b
+
       success = convertSILO<vlsvinterface::Reader>(fileName2, varToExtract, compToExtract, &orderedData2, cellOrder, false);
 
       if( success == false ) {
          cerr << "ERROR Data import error with " << fileName2 << endl;
          return 1;
-<<<<<<< HEAD
       }   
-   
-=======
-      }
-
->>>>>>> eda8814b
+
       // Basic consistency check
       if(orderedData1.size() != orderedData2.size()) {
          cerr << "ERROR Datasets have different size." << endl;
          return 1;
       }
-<<<<<<< HEAD
-      
-=======
-
->>>>>>> eda8814b
+
       // Open VLSV file where the diffence in the chosen variable is written
       const string prefix = fileName1.substr(0,fileName1.find_last_of('.'));
       const string suffix = fileName1.substr(fileName1.find_last_of('.'),fileName1.size());
@@ -1319,72 +1183,41 @@
          if (outputFileName[0] == '.' && outputFileName[1] == '/') {
             outputFileName = outputFileName.substr(2,string::npos);
          }
-<<<<<<< HEAD
          
          for (size_t s=0; s<outputFileName.size(); ++s)
            if (outputFileName[s] == '/') outputFileName[s] = '_';
-         
-=======
-
-         for (size_t s=0; s<outputFileName.size(); ++s)
-           if (outputFileName[s] == '/') outputFileName[s] = '_';
-
->>>>>>> eda8814b
+
          if (outputFile.open(outputFileName,MPI_COMM_SELF,0) == false) {
             cerr << "ERROR failed to open output file '" << outputFileName << "' in " << __FILE__ << ":" << __LINE__ << endl;
             return false;
          }
-<<<<<<< HEAD
-         
-=======
-
->>>>>>> eda8814b
+
          // Clone mesh from input file to diff file
          map<string,string>::const_iterator it = attributes.find("--meshname");
          if (cloneMesh(fileName1,outputFile,it->second) == false) return false;
       }
-<<<<<<< HEAD
-         
-=======
-
->>>>>>> eda8814b
+
       singleStatistics(&orderedData1, &size, &mini, &maxi, &avg, &stdev); //CONTINUE
       outputStats(&size, &mini, &maxi, &avg, &stdev, verboseOutput, false);
 
       singleStatistics(&orderedData2, &size, &mini, &maxi, &avg, &stdev);
       outputStats(&size, &mini, &maxi, &avg, &stdev, verboseOutput, false);
-<<<<<<< HEAD
-      
-=======
-
->>>>>>> eda8814b
+
       pDistance(orderedData1, orderedData2, 0, &absolute, &relative, false, cellOrder,outputFile,attributes["--meshname"],"d0_"+varName);
       outputDistance(0, &absolute, &relative, false, verboseOutput, false);
       pDistance(orderedData1, orderedData2, 0, &absolute, &relative, true, cellOrder,outputFile,attributes["--meshname"],"d0_sft_"+varName);
       outputDistance(0, &absolute, &relative, true, verboseOutput, false);
-<<<<<<< HEAD
-      
-=======
-
->>>>>>> eda8814b
+
       pDistance(orderedData1, orderedData2, 1, &absolute, &relative, false, cellOrder,outputFile,attributes["--meshname"],"d1_"+varName);
       outputDistance(1, &absolute, &relative, false, verboseOutput, false);
       pDistance(orderedData1, orderedData2, 1, &absolute, &relative, true, cellOrder,outputFile,attributes["--meshname"],"d1_sft_"+varName);
       outputDistance(1, &absolute, &relative, true, verboseOutput, false);
-<<<<<<< HEAD
-      
-=======
-
->>>>>>> eda8814b
+
       pDistance(orderedData1, orderedData2, 2, &absolute, &relative, false, cellOrder,outputFile,attributes["--meshname"],"d2_"+varName);
       outputDistance(2, &absolute, &relative, false, verboseOutput, false);
       pDistance(orderedData1, orderedData2, 2, &absolute, &relative, true, cellOrder,outputFile,attributes["--meshname"],"d2_sft_"+varName);
       outputDistance(2, &absolute, &relative, true, verboseOutput, false);
-<<<<<<< HEAD
-      
-=======
-
->>>>>>> eda8814b
+
       outputFile.close();
    }
    
@@ -1458,11 +1291,7 @@
          cout << descr->second << endl;
          continue;
       }
-<<<<<<< HEAD
-      
-=======
-
->>>>>>> eda8814b
+
       // Print the description on multiple lines. First parse the description 
       // string and store each word to a vector.
       vector<string> text;
@@ -1473,11 +1302,7 @@
          text.push_back(descr->second.substr(i,i_space-i));
          i = i_space+1;
       }
-<<<<<<< HEAD
-      
-=======
-
->>>>>>> eda8814b
+
       // Write out the words in vector 'text' so that the length of any line 
       // does not exceed descrMaxWidth characters.
       i = optionWidth;
@@ -1498,11 +1323,7 @@
    }
    cout << endl;
 }
-<<<<<<< HEAD
-      
-=======
-
->>>>>>> eda8814b
+
 /*! Main function, detects which calling pattern is used and sends to the corresponding processing functions.
  * 
  * \sa process2Files processDirectory
@@ -1518,11 +1339,7 @@
    defAttribs.insert(make_pair("--help",""));
    defAttribs.insert(make_pair("--no-distrib",""));
    defAttribs.insert(make_pair("--diff",""));
-<<<<<<< HEAD
-   
-=======
-
->>>>>>> eda8814b
+
    descriptions["--meshname"] = "Name of the spatial mesh that is used in diff.";
    descriptions["--filemask"] = "File mask used in directory comparison mode. For example, if you want to compare files starting with 'fullf', set '--filemask=fullf'.";
    descriptions["--help"]     = "Print this help message.";
@@ -1571,20 +1388,12 @@
       }
       ++i;
    }
-<<<<<<< HEAD
-
-=======
-   
->>>>>>> eda8814b
+
    if (attributes.find("--help") != attributes.end()) {
       printHelp(defAttribs,descriptions);
       return 0;
    }
-<<<<<<< HEAD
-   
-=======
-
->>>>>>> eda8814b
+
    if (argsVector.size() < 5) {
       cout << endl;
       cout << "USAGE 1: ./vlsvdiff <file1> <file2> <Variable> <component>" << endl;
@@ -1605,11 +1414,8 @@
    // 2nd arg is file2 name
    const string fileName2 = argsVector[2];
    // 3rd arg is variable name
-<<<<<<< HEAD
    const char* varToExtract = argsVector[3].c_str();
-=======
-   const char* varToExtract = argsVector[3].c_str();;
->>>>>>> eda8814b
+
    // 4th arg is its component, 0 for scalars, 2 for z component etc
    uint compToExtract = atoi(argsVector[4].c_str());
    // 5h arg if there is one:
