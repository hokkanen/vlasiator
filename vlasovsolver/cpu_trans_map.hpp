--- conflicted
+++ resolved
@@ -190,9 +190,8 @@
       return INVALID_CELLID;
    }
    return nbrID; //no AMR
-<<<<<<< HEAD
-}
-                                      
+}
+
 
 /*
  * return NULL if the spatial neighbor does not exist, or if
@@ -216,8 +215,6 @@
       return mpiGrid[nbrID];
    else
       return NULL;
-=======
->>>>>>> c85dc8c7
 }
 
 /*compute spatial neighbors for source stencil with a size of 2*
@@ -400,20 +397,13 @@
 OpenMP region (as long as it does only one dimension per parallel
 refion). It is safe as each thread only computes certain blocks (blockID%tnum_threads = thread_num */
 
-<<<<<<< HEAD
+
 bool trans_map_1d(const dccrg::Dccrg<SpatialCell,dccrg::Cartesian_Geometry>& mpiGrid,const CellID cellID,const uint dimension, const Realv dt) {
    /*values used with an stencil in 1 dimension, initialized to 0. Contains a block, and its spatial neighbours in one dimension */  
    Realv dz,z_min, dvz,vz_min;
    SpatialCell* spatial_cell = mpiGrid[cellID];
-=======
-bool trans_map_1d(const dccrg::Dccrg<SpatialCell,dccrg::Cartesian_Geometry>& mpiGrid,const CellID cellID,const uint dimension, const Real dt) {
-   // Return immediately if the cell has no velocity blocks
-   SpatialCell* spatial_cell = mpiGrid[cellID];
    if (spatial_cell->get_number_of_velocity_blocks() == 0) return true;
-    
-   /*values used with an stencil in 1 dimension, initialized to 0. Contains a block, and its spatial neighbours in one dimension */  
-   Real dz,z_min, dvz,vz_min;
->>>>>>> c85dc8c7
+   
    uint block_indices_to_id[3]; /*< used when computing id of target block */
    uint cell_indices_to_id[3]; /*< used when computing id of target cell in block*/
    unsigned char  cellid_transpose[WID3]; /*< defines the transpose for the solver internal (transposed) id: i + j*WID + k*WID2 to actual one*/
@@ -634,10 +624,6 @@
       ccell->neighbor_block_data = &(ccell->get_data()[0]);
       ccell->neighbor_number_of_blocks = 0;
       CellID p_ngbr,m_ngbr;
-<<<<<<< HEAD
-=======
-
->>>>>>> c85dc8c7
       switch(dimension) {
           case 0:
              p_ngbr=get_spatial_neighbor(mpiGrid, local_cells[c], false, direction, 0, 0); //p_ngbr is target, if in boundaries then it is not updated
@@ -655,15 +641,8 @@
              cerr << "Dimension wrong at (impossible!) "<< __FILE__ <<":" << __LINE__<<endl;
              exit(1);
       }
-<<<<<<< HEAD
       if(mpiGrid.is_local(p_ngbr) && mpiGrid.is_local(m_ngbr))
          continue; //internal cell, not much to do
-=======
-
-      if(mpiGrid.is_local(p_ngbr) && mpiGrid.is_local(m_ngbr))
-         continue; //internal cell, not much to do
-
->>>>>>> c85dc8c7
       SpatialCell *pcell = NULL;
       if(p_ngbr != INVALID_CELLID)
          pcell = mpiGrid[p_ngbr];
