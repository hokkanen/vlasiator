/*
 * This file is part of Vlasiator.
 * Copyright 2010-2016 Finnish Meteorological Institute
 * 2017 CSC - IT center for Science
 *
 * For details of usage, see the COPYING file and read the "Rules of the Road"
 * at http://www.physics.helsinki.fi/vlasiator/
 *
 * This program is free software; you can redistribute it and/or modify
 * it under the terms of the GNU General Public License as published by
 * the Free Software Foundation; either version 2 of the License, or
 * (at your option) any later version.
 *
 * This program is distributed in the hope that it will be useful,
 * but WITHOUT ANY WARRANTY; without even the implied warranty of
 * MERCHANTABILITY or FITNESS FOR A PARTICULAR PURPOSE.  See the
 * GNU General Public License for more details.
 *
 * You should have received a copy of the GNU General Public License along
 * with this program; if not, write to the Free Software Foundation, Inc.,
 * 51 Franklin Street, Fifth Floor, Boston, MA 02110-1301 USA.
 */

#include <math.h>
#include <algorithm>
#include <utility>
#include <omp.h>

#include "vec.h"
#include "cpu_acc_sort_blocks.hpp"
#include "cpu_acc_load_blocks.hpp"
#include "cpu_1d_pqm.hpp"
#include "cpu_1d_ppm.hpp"
#include "cpu_1d_plm.hpp"
#include "cpu_acc_map.hpp"

using namespace std;
using namespace spatial_cell;
/** Attempt to add the given velocity block to the given velocity mesh.
 * If the block was added to the mesh, its data is set to zero values and
 * velocity block parameters are calculated.
 * @param blockGID Global ID of the added velocity block.
 * @param vmesh Velocity mesh where the block is added.
 * @param blockContainer Velocity block data container.
 * @return Local ID of the added block. If the block was not added, the
 * local ID of the null velocity block is returned instead.*/
vmesh::LocalID addVelocityBlock(const vmesh::GlobalID& blockGID,
        vmesh::VelocityMesh<vmesh::GlobalID,vmesh::LocalID>& vmesh,
        vmesh::VelocityBlockContainer<vmesh::LocalID>& blockContainer) {
    // Block insert will fail if the block already exists, or if
    // there are too many blocks in the velocity mesh.
    if (vmesh.push_back(blockGID) == false)
        return vmesh::VelocityMesh<vmesh::GlobalID,vmesh::LocalID>::invalidLocalID();

    // Insert velocity block data, this will set values to 0.
    const vmesh::LocalID newBlockLID = blockContainer.push_back();

    #ifdef DEBUG_ACC
        bool ok = true;
        if (vmesh.size() != blockContainer.size()) ok = false;
        if (vmesh.getLocalID(blockGID) != newBlockLID) ok = false;
        if (ok == false) {
            stringstream ss;
            ss << "ERROR in acc: sizes " << vmesh.size() << ' ' << blockContainer.size() << endl;
            ss << "\t local IDs " << vmesh.getLocalID(blockGID) << " vs " << newBlockLID << endl;
            cerr << ss.str();
            exit(1);
        }
    #endif

    // Set block parameters:
    Real* parameters = blockContainer.getParameters(newBlockLID);
    vmesh.getBlockCoordinates(blockGID,parameters+BlockParams::VXCRD);
    vmesh.getCellSize(blockGID,parameters+BlockParams::DVX);
    return newBlockLID;
}




void inline swapBlockIndices(velocity_block_indices_t &blockIndices, const uint dimension){

   uint temp;
   // Switch block indices according to dimensions, the algorithm has
   // been written for integrating along z.
   switch (dimension){
   case 0:
      /*i and k coordinates have been swapped*/
      temp=blockIndices[2];
      blockIndices[2]=blockIndices[0];
      blockIndices[0]=temp;
      break;
   case 1:
      /*in values j and k coordinates have been swapped*/
      temp=blockIndices[2];
      blockIndices[2]=blockIndices[1];
      blockIndices[1]=temp;
      break;
   case 2:
      break;
   }
}



/*
   Here we map from the current time step grid, to a target grid which
   is the lagrangian departure grid (so th grid at timestep +dt,
   tracked backwards by -dt)

*/
bool map_1d(SpatialCell* spatial_cell,
            const uint popID,
            Realv intersection, Realv intersection_di, Realv intersection_dj,Realv intersection_dk,
            const uint dimension, const bool useAccelerator) {
   no_subnormals();

   Realv dv,v_min;
   Realv is_temp;
   uint max_v_length;
   uint block_indices_to_id[3] = {0, 0, 0}; /*< used when computing id of target block, 0 for compiler */
   uint cell_indices_to_id[3] = {0, 0, 0}; /*< used when computing id of target cell in block, 0 for compiler */

   vmesh::VelocityMesh<vmesh::GlobalID,vmesh::LocalID>& vmesh    = spatial_cell->get_velocity_mesh(popID);
   vmesh::VelocityBlockContainer<vmesh::LocalID>& blockContainer = spatial_cell->get_velocity_blocks(popID);

   //nothing to do if no blocks
   if(vmesh.size() == 0 )
      return true;

   const int NUM_ASYNC_QUEUES=P::openaccQueueNum;
   int openacc_async_queue_id = (int)(spatial_cell->parameters[CellParams::CELLID]) % NUM_ASYNC_QUEUES;
   //openacc_async_queue_id += omp_get_thread_num() * NUM_ASYNC_QUEUES;

   // Velocity grid refinement level, has no effect but is
   // needed in some vmesh::VelocityMesh function calls.
   const uint8_t REFLEVEL = 0;

   dv            = vmesh.getCellSize(REFLEVEL)[dimension];
   v_min         = vmesh.getMeshMinLimits()[dimension];
   max_v_length  = vmesh.getGridLength(REFLEVEL)[dimension];

   switch (dimension) {
    case 0:
      /* i and k coordinates have been swapped*/

      /*swap intersection i and k coordinates*/
      is_temp=intersection_di;
      intersection_di=intersection_dk;
      intersection_dk=is_temp;

      /*set values in array that is used to convert block indices to id using a dot product*/
      block_indices_to_id[0] = vmesh.getGridLength(REFLEVEL)[0]*vmesh.getGridLength(REFLEVEL)[1];
      block_indices_to_id[1] = vmesh.getGridLength(REFLEVEL)[0];
      block_indices_to_id[2] = 1;

      /*set values in array that is used to convert block indices to id using a dot product*/
      cell_indices_to_id[0]=WID2;
      cell_indices_to_id[1]=WID;
      cell_indices_to_id[2]=1;
      break;
    case 1:
      /* j and k coordinates have been swapped*/

      /*swap intersection j and k coordinates*/
      is_temp=intersection_dj;
      intersection_dj=intersection_dk;
      intersection_dk=is_temp;

      /*set values in array that is used to convert block indices to id using a dot product*/
      block_indices_to_id[0]=1;
      block_indices_to_id[1] = vmesh.getGridLength(REFLEVEL)[0]*vmesh.getGridLength(REFLEVEL)[1];
      block_indices_to_id[2] = vmesh.getGridLength(REFLEVEL)[0];

      /*set values in array that is used to convert block indices to id using a dot product*/
      cell_indices_to_id[0]=1;
      cell_indices_to_id[1]=WID2;
      cell_indices_to_id[2]=WID;
      break;
    case 2:
      /*set values in array that is used to convert block indices to id using a dot product*/
      block_indices_to_id[0]=1;
      block_indices_to_id[1] = vmesh.getGridLength(REFLEVEL)[0];
      block_indices_to_id[2] = vmesh.getGridLength(REFLEVEL)[0]*vmesh.getGridLength(REFLEVEL)[1];

      // set values in array that is used to convert block indices to id using a dot product.
      cell_indices_to_id[0]=1;
      cell_indices_to_id[1]=WID;
      cell_indices_to_id[2]=WID2;
      break;
   }

   const Realv i_dv=1.0/dv;

   // sort blocks according to dimension, and divide them into columns
   vmesh::LocalID* blocks = new vmesh::LocalID[vmesh.size()];
   std::vector<uint> columnBlockOffsets;
   std::vector<uint> columnNumBlocks;
   std::vector<uint> setColumnOffsets;
   std::vector<uint> setNumColumns;

   sortBlocklistByDimension(vmesh, dimension, blocks,
                            columnBlockOffsets, columnNumBlocks,
                            setColumnOffsets, setNumColumns);

   // Calculate total sum of columns and total values size
   int totalColumns = 0;
   int valuesSizeRequired = 0;

   for(uint setIndex=0; setIndex< setColumnOffsets.size(); ++setIndex) {
      totalColumns += setNumColumns[setIndex];
      for(uint columnIndex = setColumnOffsets[setIndex]; columnIndex < setColumnOffsets[setIndex] + setNumColumns[setIndex] ; columnIndex ++){
         valuesSizeRequired += (columnNumBlocks[columnIndex] + 2) * WID3 / VECL;
      }
   }

   // values array used to store column data. The actual columns index into this.
   Vec values[valuesSizeRequired];
   struct Column {
      int valuesOffset;           // Source data values
      size_t targetBlockOffsets[MAX_BLOCKS_PER_DIM]; // Target data array offsets
      int nblocks;                // Number of blocks in this column
      int minBlockK,maxBlockK;    // Column parallel coordinate limits
      int kBegin;                 // Actual un-sheared starting block index
      int i,j;                    // Blocks' perpendicular coordinates
   }* columns;
   columns = new Column[totalColumns];

   // Iterate through all identified columns and shovel them into the values array.
   uint valuesColumnOffset = 0; //offset to values array for data in a column in this set
   for( uint setIndex=0; setIndex< setColumnOffsets.size(); ++setIndex) {

      //Load data into values array (this also zeroes the original data)
      for(uint columnIndex = setColumnOffsets[setIndex]; columnIndex < setColumnOffsets[setIndex] + setNumColumns[setIndex] ; columnIndex ++){
         const vmesh::LocalID n_cblocks = columnNumBlocks[columnIndex];
         vmesh::GlobalID* cblocks = blocks + columnBlockOffsets[columnIndex]; //column blocks
         loadColumnBlockData(vmesh, blockContainer, cblocks, n_cblocks, dimension, values + valuesColumnOffset);

         columns[columnIndex].valuesOffset = valuesColumnOffset;
         columns[columnIndex].nblocks = n_cblocks;

         if(valuesColumnOffset >= valuesSizeRequired) {
            cerr << "ERROR: Overflowing the values array (" << valuesColumnOffset << "> " << valuesSizeRequired << ") with column " << columnIndex << std::endl;
         }
         valuesColumnOffset += (n_cblocks + 2) * (WID3/VECL); // there are WID3/VECL elements of type Vec per block
      }
   }

   // Now the velocity space has been emptied and all data is lying in the value array
   // (TODO: Double-check this for consistency?)
   // Upload that to the GPU.
   if(useAccelerator) {
      #pragma acc enter data copyin(values[:valuesSizeRequired]) async(openacc_async_queue_id)
   }

   // Calculate target column extents
   for( uint setIndex=0; setIndex< setColumnOffsets.size(); ++setIndex) {

      bool isTargetBlock[MAX_BLOCKS_PER_DIM]= {false};
      bool isSourceBlock[MAX_BLOCKS_PER_DIM]= {false};

      /*need x,y coordinate of this column set of blocks, take it from first
        block in first column*/
      velocity_block_indices_t setFirstBlockIndices;
      uint8_t refLevel=0;
      vmesh.getIndices(blocks[columnBlockOffsets[setColumnOffsets[setIndex]]],
                       refLevel,
                       setFirstBlockIndices[0], setFirstBlockIndices[1], setFirstBlockIndices[2]);
      swapBlockIndices(setFirstBlockIndices, dimension);
      /*compute the maximum starting point of the lagrangian (target) grid
        (base level) within the 4 corner cells in this
        block. Needed for computig maximum extent of target column*/

      Realv max_intersectionMin = intersection +
                                      (setFirstBlockIndices[0] * WID + 0) * intersection_di +
                                      (setFirstBlockIndices[1] * WID + 0) * intersection_dj;
      max_intersectionMin =  std::max(max_intersectionMin,
                                      intersection +
                                      (setFirstBlockIndices[0] * WID + 0) * intersection_di +
                                      (setFirstBlockIndices[1] * WID + WID - 1) * intersection_dj);
      max_intersectionMin =  std::max(max_intersectionMin,
                                      intersection +
                                      (setFirstBlockIndices[0] * WID + WID - 1) * intersection_di +
                                      (setFirstBlockIndices[1] * WID + 0) * intersection_dj);
      max_intersectionMin =  std::max(max_intersectionMin,
                                      intersection +
                                      (setFirstBlockIndices[0] * WID + WID - 1) * intersection_di +
                                      (setFirstBlockIndices[1] * WID + WID - 1) * intersection_dj);

      Realv min_intersectionMin = intersection +
                                      (setFirstBlockIndices[0] * WID + 0) * intersection_di +
                                      (setFirstBlockIndices[1] * WID + 0) * intersection_dj;
      min_intersectionMin =  std::min(min_intersectionMin,
                                      intersection +
                                      (setFirstBlockIndices[0] * WID + 0) * intersection_di +
                                      (setFirstBlockIndices[1] * WID + WID - 1) * intersection_dj);
      min_intersectionMin =  std::min(min_intersectionMin,
                                      intersection +
                                      (setFirstBlockIndices[0] * WID + WID - 1) * intersection_di +
                                      (setFirstBlockIndices[1] * WID + 0) * intersection_dj);
      min_intersectionMin =  std::min(min_intersectionMin,
                                      intersection +
                                      (setFirstBlockIndices[0] * WID + WID - 1) * intersection_di +
                                      (setFirstBlockIndices[1] * WID + WID - 1) * intersection_dj);

      //now, record which blocks are target blocks
      for(uint columnIndex = setColumnOffsets[setIndex]; columnIndex < setColumnOffsets[setIndex] + setNumColumns[setIndex] ; columnIndex ++){
         const vmesh::LocalID n_cblocks = columnNumBlocks[columnIndex];
         vmesh::GlobalID* cblocks = blocks + columnBlockOffsets[columnIndex]; //column blocks
         velocity_block_indices_t firstBlockIndices;
         velocity_block_indices_t lastBlockIndices;
         vmesh.getIndices(cblocks[0],
                          refLevel,
                          firstBlockIndices[0], firstBlockIndices[1], firstBlockIndices[2]);
         vmesh.getIndices(cblocks[n_cblocks -1],
                          refLevel,
                          lastBlockIndices[0], lastBlockIndices[1], lastBlockIndices[2]);
         swapBlockIndices(firstBlockIndices, dimension);
         swapBlockIndices(lastBlockIndices, dimension);

         /*firstBlockV is in z the minimum velocity value of the lower
          * edge in source grid.
           *lastBlockV is in z the maximum velocity value of the upper
          * edge in source grid. */
         double firstBlockMinV = (WID * firstBlockIndices[2]) * dv + v_min;
         double lastBlockMaxV = (WID * (lastBlockIndices[2] + 1)) * dv + v_min;

         /*gk is now the k value in terms of cells in target
         grid. This distance between max_intersectionMin (so lagrangian
         plan, well max value here) and V of source grid, divided by
         intersection_dk to find out how many grid cells that is*/
         const int firstBlock_gk = (int)((firstBlockMinV - max_intersectionMin)/intersection_dk);
         const int lastBlock_gk = (int)((lastBlockMaxV - min_intersectionMin)/intersection_dk);

         int firstBlockIndexK = firstBlock_gk/WID;
         int lastBlockIndexK = lastBlock_gk/WID;

         //now enforce mesh limits for target column blocks
         firstBlockIndexK = (firstBlockIndexK >= 0)            ? firstBlockIndexK : 0;
         firstBlockIndexK = (firstBlockIndexK < max_v_length ) ? firstBlockIndexK : max_v_length - 1;
         lastBlockIndexK  = (lastBlockIndexK  >= 0)            ? lastBlockIndexK  : 0;
         lastBlockIndexK  = (lastBlockIndexK  < max_v_length ) ? lastBlockIndexK  : max_v_length - 1;

         //store source blocks
         for (uint blockK = firstBlockIndices[2]; blockK <= lastBlockIndices[2]; blockK++){
            isSourceBlock[blockK] = true;
         }

         //store target blocks
         for (int blockK = firstBlockIndexK; blockK <= lastBlockIndexK; blockK++){
            isTargetBlock[blockK]=true;
         }

         // Set columns' transverse coordinates
         columns[columnIndex].i = setFirstBlockIndices[0];
         columns[columnIndex].j = setFirstBlockIndices[1];
         columns[columnIndex].kBegin = firstBlockIndices[2];

         //store also for each column firstBlockIndexK, and lastBlockIndexK
         columns[columnIndex].minBlockK = firstBlockIndexK;
         columns[columnIndex].maxBlockK = lastBlockIndexK;
      }

      //now add target blocks that do not yet exist and remove source blocks
      //that are not target blocks
      for (uint blockK = 0; blockK < MAX_BLOCKS_PER_DIM; blockK++){
         if(isTargetBlock[blockK] && !isSourceBlock[blockK] )  {
            const int targetBlock =
               setFirstBlockIndices[0] * block_indices_to_id[0] +
               setFirstBlockIndices[1] * block_indices_to_id[1] +
               blockK                  * block_indices_to_id[2];
            addVelocityBlock(targetBlock, vmesh, blockContainer);

         }
         if(!isTargetBlock[blockK] && isSourceBlock[blockK] )  {
            const int targetBlock =
               setFirstBlockIndices[0] * block_indices_to_id[0] +
               setFirstBlockIndices[1] * block_indices_to_id[1] +
               blockK                  * block_indices_to_id[2];

            spatial_cell->remove_velocity_block(targetBlock, popID);
         }
      }
   }

   // Velocity space has all extra blocks added and/or removed for the transform target
   // and will not change shape anymore.
   // Create empty velocity space on the GPU and fill it with zeros
   Realf* blockData = blockContainer.getData();
   size_t blockDataSize = blockContainer.size();
   if(useAccelerator) {
      #pragma acc enter data create(blockData[:blockDataSize*WID3]) async(openacc_async_queue_id)
      #pragma acc parallel loop present(blockData[:blockDataSize*WID3]) async(openacc_async_queue_id)
      for( int cell=0; cell < blockDataSize*WID3; cell++) {
         blockData[cell] = 0;
      }
   }

   // Now we iterate through target columns again, identifying their block offsets
   for( uint column=0; column < totalColumns; column++) {
      //cout << "Velocity pencil no. " << column << ": [";
      for (int blockK = columns[column].minBlockK; blockK <= columns[column].maxBlockK; blockK++){
         const int targetBlock =
            columns[column].i * block_indices_to_id[0] +
            columns[column].j * block_indices_to_id[1] +
            blockK            * block_indices_to_id[2];
         const vmesh::LocalID tblockLID = vmesh.getLocalID(targetBlock);
         // Get pointer to target block data.
         if(tblockLID >= blockContainer.size()) {
            cerr << "Error: block for index [ " << columns[column].i << ", " << columns[column].j << ", " << blockK << "] has invalid blockID " << tblockLID << std::endl;
         }
         columns[column].targetBlockOffsets[blockK] = tblockLID*WID3;
         //cout << tblockLID*WID3 << " (" << columns[column].i << "," << columns[column].j << ", " << blockK << "), ";
      }
      //cout << "]" << std::endl;
   }

   // loop over columns in set and do the mapping
   if(useAccelerator) {
      #pragma acc parallel loop copyin(columns[:totalColumns]) present(blockData[:blockContainer.size()*WID3], values[:valuesSizeRequired]) async(openacc_async_queue_id)
      for( uint column=0; column < totalColumns; column++) {

         // i,j,k are relative to the order in which we copied data to the values array.
         // After this point in the k,j,i loops there should be no branches based on dimensions
         //
         // Note that the i dimension is vectorized, and thus there are no loops over i

         // Iterate through the perpendicular directions of the column
         #pragma acc loop
         for (uint j = 0; j < WID; j += VECL/WID){
            const vmesh::LocalID nblocks = columns[column].nblocks;
            // create vectors with the i and j indices in the vector position on the plane.
            #if VECL == 4
            const Veci i_indices = Veci(0, 1, 2, 3);
            const Veci j_indices = Veci(j, j, j, j);
            #elif VECL == 8
            const Veci i_indices = Veci(0, 1, 2, 3,
                                        0, 1, 2, 3);
            const Veci j_indices = Veci(j, j, j, j,
                                        j + 1, j + 1, j + 1, j + 1);
            #elif VECL == 16
            const Veci i_indices = Veci(0, 1, 2, 3,
                                        0, 1, 2, 3,
                                        0, 1, 2, 3,
                                        0, 1, 2, 3);
            const Veci j_indices = Veci(j, j, j, j,
                                        j + 1, j + 1, j + 1, j + 1,
                                        j + 2, j + 2, j + 2, j + 2,
                                        j + 3, j + 3, j + 3, j + 3);
            #endif

            const Veci  target_cell_index_common =
               i_indices * cell_indices_to_id[0] +
               j_indices * cell_indices_to_id[1];

            //const int target_block_index_common =
            //   columns[column].i * block_indices_to_id[0] +
            //   columns[column].j * block_indices_to_id[1];

            // intersection_min is the intersection z coordinate (z after
            // swaps that is) of the lowest possible z plane for each i,j
            // index (i in vector)
            const Vec intersection_min =
               intersection +
               (columns[column].i * WID + to_realv(i_indices)) * intersection_di +
               (columns[column].j * WID + to_realv(j_indices)) * intersection_dj;

            /*compute some initial values, that are used to set up the
             * shifting of values as we go through all blocks in
             * order. See comments where they are shifted for
             * explanations of their meaning*/
            Vec v_r0((WID * columns[column].kBegin) * dv + v_min);
            Vec lagrangian_v_r0((v_r0-intersection_min)/intersection_dk);

            // compute location of min and max, this does not change for one
            //  column (or even for this set of intersections, and can be used
            //  to quickly compute max and min later on*/
            //TODO, these can be computed much earlier, since they are
            //identiacal for each set of intersections
            int minGkIndex=0, maxGkIndex=0; // 0 for compiler
            {
               Realv maxV = std::numeric_limits<Realv>::min();
               Realv minV = std::numeric_limits<Realv>::max();
               for(int i = 0; i < VECL; i++) {
                  if ( lagrangian_v_r0[i] > maxV) {
                     maxV = lagrangian_v_r0[i];
                     maxGkIndex = i;
                  }
                  if ( lagrangian_v_r0[i] < minV) {
                     minV = lagrangian_v_r0[i];
                     minGkIndex = i;
                  }
               }
            }

            // loop through all blocks in column and compute the mapping as integrals.
            #pragma acc loop
            for (uint k=0; k < WID * nblocks; ++k ){
               // Compute reconstructions
               // values + i_pcolumnv(n_cblocks, -1, j, 0) is the starting point of the column data for fixed j
               // k + WID is the index where we have stored k index, WID amount of padding.
#ifdef ACC_SEMILAG_PLM
               Vec a[2];
               compute_plm_coeff(values + columns[column].valuesOffset + i_pcolumnv(j, 0, -1, nblocks), k + WID , a);
#endif
#ifdef ACC_SEMILAG_PPM
               Vec a[3];
               compute_ppm_coeff(values + columns[column].valuesOffset  + i_pcolumnv(j, 0, -1, nblocks), h4, k + WID, a);
#endif
#ifdef ACC_SEMILAG_PQM
               Vec a[5];
               compute_pqm_coeff(values + columns[column].valuesOffset  + i_pcolumnv(j, 0, -1, nblocks), h8, k + WID, a);
#endif

               // set the initial value for the integrand at the boundary at v = 0
               // (in reduced cell units), this will be shifted to target_density_1, see below.
               Vec target_density_r(0.0);
               // v_l, v_r are the left and right velocity coordinates of source cell.
               Vec v_r = v_r0  + (k+1)* dv;
               Vec v_l = v_r0  + k* dv;

               // left(l) and right(r) k values (global index) in the target
               // Lagrangian grid, the intersecting cells. Again old right is new left.
               Veci lagrangian_gk_l,lagrangian_gk_r;
#if VECTORCLASS_H >= 20000
               lagrangian_gk_r = truncatei((v_l-intersection_min)/intersection_dk);
               lagrangian_gk_r = truncatei((v_r-intersection_min)/intersection_dk);
#else
               lagrangian_gk_l = truncate_to_int((v_l-intersection_min)/intersection_dk);
               lagrangian_gk_r = truncate_to_int((v_r-intersection_min)/intersection_dk);

#endif

               //limits in lagrangian k for target column. Also take into
               //account limits of target column
               int minGk = max(int(lagrangian_gk_l[minGkIndex]), int(columns[column].minBlockK * WID));
               int maxGk = min(int(lagrangian_gk_r[maxGkIndex]), int((columns[column].maxBlockK + 1) * WID - 1));

               #pragma acc loop
               // Run along the column and perform the polynomial reconstruction
               //for(int gk = minGk; gk <= maxGk; gk++){
               for(int gk = columns[column].minBlockK * WID; gk <= columns[column].maxBlockK * WID; gk++) {
                  if(gk < minGk || gk > maxGk) {
                     continue;
                  }
               
                  const int blockK = gk/WID;
                  const int gk_mod_WID = (gk - blockK * WID);
                  //the block of the Lagrangian cell to which we map
                  //const int target_block(target_block_index_common + blockK * block_indices_to_id[2]);

                  //cell indices in the target block  (TODO: to be replaced by
                  //compile time generated scatter write operation)
                  const Veci target_cell(target_cell_index_common + gk_mod_WID * cell_indices_to_id[2]);

                  //the velocity between which we will integrate to put mass
                  //in the targe cell. If both v_r and v_l are in same cell
                  //then v_1,v_2 should be between v_l and v_r.
                  //v_1 and v_2 normalized to be between 0 and 1 in the cell.
                  //For vector elements where gk is already larger than needed (lagrangian_gk_r), v_2=v_1=v_r and thus the value is zero.
                  const Vec v_norm_r = (  min(  max( (gk + 1) * intersection_dk + intersection_min, v_l), v_r) - v_l) * i_dv;
                  /*shift, old right is new left*/
                  const Vec target_density_l = target_density_r;

                  // compute right integrand
                  #ifdef ACC_SEMILAG_PLM
                  target_density_r =
                     v_norm_r * ( a[0] + v_norm_r * a[1] );
                  #endif
                  #ifdef ACC_SEMILAG_PPM
                  target_density_r =
                     v_norm_r * ( a[0] + v_norm_r * ( a[1] + v_norm_r * a[2] ) );

                  #endif
                  #ifdef ACC_SEMILAG_PQM
                  target_density_r =
                     v_norm_r * ( a[0] + v_norm_r * ( a[1] + v_norm_r * ( a[2] + v_norm_r * ( a[3] + v_norm_r * a[4] ) ) ) );
                  #endif

                  //store values, one element at a time. All blocks
                  //have been created by now.
                  //TODO replace by vector version & scatter & gather operation


                  //if(dimension == 2) {
                  //   Realf* targetDataPointer = blockData + columns[column].targetBlockOffsets[blockK] + j * cell_indices_to_id[1] + gk_mod_WID * cell_indices_to_id[2];
                  //   Vec targetData;
                  //   targetData.load_a(targetDataPointer);
                  //   targetData += target_density_r - target_density_l;
                  //   targetData.store_a(targetDataPointer);
                  //}
                  //else{
                     // total value of integrand
                     const Vec target_density = target_density_r - target_density_l;
   #pragma ivdep
   #pragma GCC ivdep
                     #pragma acc loop vector
                     for (int target_i=0; target_i < VECL; ++target_i) {
                        // do the conversion from Realv to Realf here, faster than doing it in accumulation
                        const Realf tval = target_density[target_i];
                        const uint tcell = target_cell[target_i];
                        (&blockData[columns[column].targetBlockOffsets[blockK]])[tcell] += tval;
                     }  // for-loop over vector elements
                  //}
               } // for loop over target k-indices of current source block
            } // for-loop over source blocks
         } //for loop over j index
      } //for loop over columns

      #pragma acc exit data copyout(blockData[:blockContainer.size()*WID3]) delete(columns[:totalColumns]) delete(values[:valuesSizeRequired]) async(openacc_async_queue_id)
   } else {

      // CPU version
      for( uint column=0; column < totalColumns; column++) {

         // i,j,k are relative to the order in which we copied data to the values array.
         // After this point in the k,j,i loops there should be no branches based on dimensions
         //
         // Note that the i dimension is vectorized, and thus there are no loops over i

         // Iterate through the perpendicular directions of the column
         for (uint j = 0; j < WID; j += VECL/WID){
            const vmesh::LocalID nblocks = columns[column].nblocks;
            // create vectors with the i and j indices in the vector position on the plane.
            #if VECL == 4
            const Veci i_indices = Veci(0, 1, 2, 3);
            const Veci j_indices = Veci(j, j, j, j);
            #elif VECL == 8
            const Veci i_indices = Veci(0, 1, 2, 3,
                                        0, 1, 2, 3);
            const Veci j_indices = Veci(j, j, j, j,
                                        j + 1, j + 1, j + 1, j + 1);
            #elif VECL == 16
            const Veci i_indices = Veci(0, 1, 2, 3,
                                        0, 1, 2, 3,
                                        0, 1, 2, 3,
                                        0, 1, 2, 3);
            const Veci j_indices = Veci(j, j, j, j,
                                        j + 1, j + 1, j + 1, j + 1,
                                        j + 2, j + 2, j + 2, j + 2,
                                        j + 3, j + 3, j + 3, j + 3);
            #endif

            const Veci  target_cell_index_common =
               i_indices * cell_indices_to_id[0] +
               j_indices * cell_indices_to_id[1];

            //const int target_block_index_common =
            //   columns[column].i * block_indices_to_id[0] +
            //   columns[column].j * block_indices_to_id[1];

            // intersection_min is the intersection z coordinate (z after
            // swaps that is) of the lowest possible z plane for each i,j
            // index (i in vector)
            const Vec intersection_min =
               intersection +
               (columns[column].i * WID + to_realv(i_indices)) * intersection_di +
               (columns[column].j * WID + to_realv(j_indices)) * intersection_dj;

            /*compute some initial values, that are used to set up the
             * shifting of values as we go through all blocks in
             * order. See comments where they are shifted for
             * explanations of their meaning*/
            Vec v_r0((WID * columns[column].kBegin) * dv + v_min);
            Vec lagrangian_v_r0((v_r0-intersection_min)/intersection_dk);

            // compute location of min and max, this does not change for one
            //  column (or even for this set of intersections, and can be used
            //  to quickly compute max and min later on*/
            //TODO, these can be computed much earlier, since they are
            //identiacal for each set of intersections
            int minGkIndex=0, maxGkIndex=0; // 0 for compiler
            {
               Realv maxV = std::numeric_limits<Realv>::min();
               Realv minV = std::numeric_limits<Realv>::max();
               for(int i = 0; i < VECL; i++) {
                  if ( lagrangian_v_r0[i] > maxV) {
                     maxV = lagrangian_v_r0[i];
                     maxGkIndex = i;
                  }
                  if ( lagrangian_v_r0[i] < minV) {
                     minV = lagrangian_v_r0[i];
                     minGkIndex = i;
                  }
               }
            }

            // loop through all blocks in column and compute the mapping as integrals.
            for (uint k=0; k < WID * nblocks; ++k ){
               // Compute reconstructions
               // values + i_pcolumnv(n_cblocks, -1, j, 0) is the starting point of the column data for fixed j
               // k + WID is the index where we have stored k index, WID amount of padding.
#ifdef ACC_SEMILAG_PLM
               Vec a[2];
<<<<<<< HEAD
               compute_plm_coeff(values + columns[column].valuesOffset + i_pcolumnv(j, 0, -1, nblocks), k + WID , a);
#endif
#ifdef ACC_SEMILAG_PPM
               Vec a[3];
               compute_ppm_coeff(values + columns[column].valuesOffset  + i_pcolumnv(j, 0, -1, nblocks), h4, k + WID, a);
#endif
#ifdef ACC_SEMILAG_PQM
               Vec a[5];
               compute_pqm_coeff(values + columns[column].valuesOffset  + i_pcolumnv(j, 0, -1, nblocks), h8, k + WID, a);
#endif

               // set the initial value for the integrand at the boundary at v = 0
=======
               compute_plm_coeff(values + valuesColumnOffset + i_pcolumnv(j, 0, -1, n_cblocks), k + WID , a, spatial_cell->getVelocityBlockMinValue(popID));
               #endif
               #ifdef ACC_SEMILAG_PPM
               Vec a[3];
               compute_ppm_coeff(values + valuesColumnOffset + i_pcolumnv(j, 0, -1, n_cblocks), h4, k + WID, a, spatial_cell->getVelocityBlockMinValue(popID));
               #endif
               #ifdef ACC_SEMILAG_PQM
               Vec a[5];
               compute_pqm_coeff(values + valuesColumnOffset + i_pcolumnv(j, 0, -1, n_cblocks), h8, k + WID, a, spatial_cell->getVelocityBlockMinValue(popID));
               #endif
               
               // set the initial value for the integrand at the boundary at v = 0 
>>>>>>> 9cdba834
               // (in reduced cell units), this will be shifted to target_density_1, see below.
               Vec target_density_r(0.0);
               // v_l, v_r are the left and right velocity coordinates of source cell.
               Vec v_r = v_r0  + (k+1)* dv;
               Vec v_l = v_r0  + k* dv;

               // left(l) and right(r) k values (global index) in the target
               // Lagrangian grid, the intersecting cells. Again old right is new left.
               Veci lagrangian_gk_l,lagrangian_gk_r;
#if VECTORCLASS_H >= 20000
               lagrangian_gk_r = truncatei((v_l-intersection_min)/intersection_dk);
               lagrangian_gk_r = truncatei((v_r-intersection_min)/intersection_dk);
#else
               lagrangian_gk_l = truncate_to_int((v_l-intersection_min)/intersection_dk);
               lagrangian_gk_r = truncate_to_int((v_r-intersection_min)/intersection_dk);

#endif

               //limits in lagrangian k for target column. Also take into
               //account limits of target column
               int minGk = max(int(lagrangian_gk_l[minGkIndex]), int(columns[column].minBlockK * WID));
               int maxGk = min(int(lagrangian_gk_r[maxGkIndex]), int((columns[column].maxBlockK + 1) * WID - 1));

               // Run along the column and perform the polynomial reconstruction
               //for(int gk = minGk; gk <= maxGk; gk++){
               for(int gk = columns[column].minBlockK * WID; gk <= columns[column].maxBlockK * WID; gk++) {
                  if(gk < minGk || gk > maxGk) {
                     continue;
                  }
               
                  const int blockK = gk/WID;
                  const int gk_mod_WID = (gk - blockK * WID);
                  //the block of the Lagrangian cell to which we map
                  //const int target_block(target_block_index_common + blockK * block_indices_to_id[2]);

                  //cell indices in the target block  (TODO: to be replaced by
                  //compile time generated scatter write operation)
                  const Veci target_cell(target_cell_index_common + gk_mod_WID * cell_indices_to_id[2]);

                  //the velocity between which we will integrate to put mass
                  //in the targe cell. If both v_r and v_l are in same cell
                  //then v_1,v_2 should be between v_l and v_r.
                  //v_1 and v_2 normalized to be between 0 and 1 in the cell.
                  //For vector elements where gk is already larger than needed (lagrangian_gk_r), v_2=v_1=v_r and thus the value is zero.
                  const Vec v_norm_r = (  min(  max( (gk + 1) * intersection_dk + intersection_min, v_l), v_r) - v_l) * i_dv;
                  /*shift, old right is new left*/
                  const Vec target_density_l = target_density_r;

                  // compute right integrand
                  #ifdef ACC_SEMILAG_PLM
                  target_density_r =
                     v_norm_r * ( a[0] + v_norm_r * a[1] );
                  #endif
                  #ifdef ACC_SEMILAG_PPM
                  target_density_r =
                     v_norm_r * ( a[0] + v_norm_r * ( a[1] + v_norm_r * a[2] ) );

                  #endif
                  #ifdef ACC_SEMILAG_PQM
                  target_density_r =
                     v_norm_r * ( a[0] + v_norm_r * ( a[1] + v_norm_r * ( a[2] + v_norm_r * ( a[3] + v_norm_r * a[4] ) ) ) );
                  #endif

                  //store values, one element at a time. All blocks
                  //have been created by now.
                  //TODO replace by vector version & scatter & gather operation


                  //if(dimension == 2) {
                  //   Realf* targetDataPointer = blockData + columns[column].targetBlockOffsets[blockK] + j * cell_indices_to_id[1] + gk_mod_WID * cell_indices_to_id[2];
                  //   Vec targetData;
                  //   targetData.load_a(targetDataPointer);
                  //   targetData += target_density_r - target_density_l;
                  //   targetData.store_a(targetDataPointer);
                  //}
                  //else{
                     // total value of integrand
                     const Vec target_density = target_density_r - target_density_l;
   #pragma ivdep
   #pragma GCC ivdep
                     for (int target_i=0; target_i < VECL; ++target_i) {
                        // do the conversion from Realv to Realf here, faster than doing it in accumulation
                        const Realf tval = target_density[target_i];
                        const uint tcell = target_cell[target_i];
                        (&blockData[columns[column].targetBlockOffsets[blockK]])[tcell] += tval;
                     }  // for-loop over vector elements
                  //}
               } // for loop over target k-indices of current source block
            } // for-loop over source blocks
         } //for loop over j index
      } //for loop over columns
   }


   delete [] blocks;
   delete [] columns;
   return true;
}
<|MERGE_RESOLUTION|>--- conflicted
+++ resolved
@@ -692,33 +692,18 @@
                // k + WID is the index where we have stored k index, WID amount of padding.
 #ifdef ACC_SEMILAG_PLM
                Vec a[2];
-<<<<<<< HEAD
-               compute_plm_coeff(values + columns[column].valuesOffset + i_pcolumnv(j, 0, -1, nblocks), k + WID , a);
+               compute_plm_coeff(values + columns[column].valuesOffset + i_pcolumnv(j, 0, -1, nblocks), k + WID , a, spatial_cell->getVelocityBlockMinValue(popID));
 #endif
 #ifdef ACC_SEMILAG_PPM
                Vec a[3];
-               compute_ppm_coeff(values + columns[column].valuesOffset  + i_pcolumnv(j, 0, -1, nblocks), h4, k + WID, a);
+               compute_ppm_coeff(values + columns[column].valuesOffset  + i_pcolumnv(j, 0, -1, nblocks), h4, k + WID, a, spatial_cell->getVelocityBlockMinValue(popID));
 #endif
 #ifdef ACC_SEMILAG_PQM
                Vec a[5];
-               compute_pqm_coeff(values + columns[column].valuesOffset  + i_pcolumnv(j, 0, -1, nblocks), h8, k + WID, a);
+               compute_pqm_coeff(values + columns[column].valuesOffset  + i_pcolumnv(j, 0, -1, nblocks), h8, k + WID, a, spatial_cell->getVelocityBlockMinValue(popID));
 #endif
 
                // set the initial value for the integrand at the boundary at v = 0
-=======
-               compute_plm_coeff(values + valuesColumnOffset + i_pcolumnv(j, 0, -1, n_cblocks), k + WID , a, spatial_cell->getVelocityBlockMinValue(popID));
-               #endif
-               #ifdef ACC_SEMILAG_PPM
-               Vec a[3];
-               compute_ppm_coeff(values + valuesColumnOffset + i_pcolumnv(j, 0, -1, n_cblocks), h4, k + WID, a, spatial_cell->getVelocityBlockMinValue(popID));
-               #endif
-               #ifdef ACC_SEMILAG_PQM
-               Vec a[5];
-               compute_pqm_coeff(values + valuesColumnOffset + i_pcolumnv(j, 0, -1, n_cblocks), h8, k + WID, a, spatial_cell->getVelocityBlockMinValue(popID));
-               #endif
-               
-               // set the initial value for the integrand at the boundary at v = 0 
->>>>>>> 9cdba834
                // (in reduced cell units), this will be shifted to target_density_1, see below.
                Vec target_density_r(0.0);
                // v_l, v_r are the left and right velocity coordinates of source cell.
