/*
 * This file is part of Vlasiator.
 * Copyright 2010-2016 Finnish Meteorological Institute
 * 2017 CSC - IT center for Science
 *
 * For details of usage, see the COPYING file and read the "Rules of the Road"
 * at http://www.physics.helsinki.fi/vlasiator/
 *
 * This program is free software; you can redistribute it and/or modify
 * it under the terms of the GNU General Public License as published by
 * the Free Software Foundation; either version 2 of the License, or
 * (at your option) any later version.
 *
 * This program is distributed in the hope that it will be useful,
 * but WITHOUT ANY WARRANTY; without even the implied warranty of
 * MERCHANTABILITY or FITNESS FOR A PARTICULAR PURPOSE.  See the
 * GNU General Public License for more details.
 *
 * You should have received a copy of the GNU General Public License along
 * with this program; if not, write to the Free Software Foundation, Inc.,
 * 51 Franklin Street, Fifth Floor, Boston, MA 02110-1301 USA.
 */

#include <cmath>
#include <algorithm>
#include <utility>

#include "vec.h"
#include "../object_wrapper.h"
#include "cpu_acc_sort_blocks.hpp"
#include "cpu_acc_load_blocks.hpp"
#include "cpu_1d_pqm.hpp"
#include "cpu_1d_ppm.hpp"
#include "cpu_1d_plm.hpp"
#include "cpu_acc_map.hpp"

using namespace std;
using namespace spatial_cell;
/** Attempt to add the given velocity block to the given velocity mesh.
 * If the block was added to the mesh, its data is set to zero values and
 * velocity block parameters are calculated.
 * @param blockGID Global ID of the added velocity block.
 * @param vmesh Velocity mesh where the block is added.
 * @param blockContainer Velocity block data container.
 * @return Local ID of the added block. If the block was not added, the
 * local ID of the null velocity block is returned instead.*/
vmesh::LocalID addVelocityBlock(const vmesh::GlobalID& blockGID,
        vmesh::VelocityMesh* vmesh,
        vmesh::VelocityBlockContainer* blockContainer) {
    // Block insert will fail if the block already exists, or if
    // there are too many blocks in the velocity mesh.
    if (vmesh->push_back(blockGID) == false)
        return vmesh::VelocityMesh::invalidLocalID();

    // Insert velocity block data, this will set values to 0.
    const vmesh::LocalID newBlockLID = blockContainer->push_back();

    #ifdef DEBUG_ACC
        bool ok = true;
        if (vmesh->size() != blockContainer->size()) ok = false;
        if (vmesh->getLocalID(blockGID) != newBlockLID) ok = false;
        if (ok == false) {
            stringstream ss;
            ss << "ERROR in acc: sizes " << vmesh->size() << ' ' << blockContainer->size() << endl;
            ss << "\t local IDs " << vmesh->getLocalID(blockGID) << " vs " << newBlockLID << endl;
            cerr << ss.str();
            exit(1);
        }
    #endif

    // Set block parameters:
    Real* parameters = blockContainer->getParameters(newBlockLID);
    vmesh->getBlockCoordinates(blockGID,parameters+BlockParams::VXCRD);
    vmesh->getCellSize(blockGID,parameters+BlockParams::DVX);
    return newBlockLID;
}




void inline swapBlockIndices(velocity_block_indices_t &blockIndices, const uint dimension){

   uint temp;
   // Switch block indices according to dimensions, the algorithm has
   // been written for integrating along z.
   switch (dimension){
   case 0:
      /*i and k coordinates have been swapped*/
      temp=blockIndices[2];
      blockIndices[2]=blockIndices[0];
      blockIndices[0]=temp;
      break;
   case 1:
      /*in values j and k coordinates have been swapped*/
      temp=blockIndices[2];
      blockIndices[2]=blockIndices[1];
      blockIndices[1]=temp;
      break;
   case 2:
      break;
   }
}



/*
   Here we map from the current time step grid, to a target grid which
   is the lagrangian departure grid (so th grid at timestep +dt,
   tracked backwards by -dt)

   TODO: parallelize with openMP over block-columns. If one also
   pre-creates new blocks in a separate loop first (serial operation),
   then the openmp parallization would scale well (better than over
   spatial cells), and would not need synchronization.

*/
bool map_1d(SpatialCell* spatial_cell,
            const uint popID,
            Realv intersection, Realv intersection_di, Realv intersection_dj,Realv intersection_dk,
            const uint dimension) {
   no_subnormals(); // Needed by Agner's vectorclass

   Realv dv,v_min;
   Realv is_temp;
   int max_v_length;
   uint block_indices_to_id[3] = {0, 0, 0}; /*< used when computing id of target block, 0 for compiler */
   uint cell_indices_to_id[3] = {0, 0, 0}; /*< used when computing id of target cell in block, 0 for compiler */

   vmesh::VelocityMesh* vmesh    = spatial_cell->get_velocity_mesh(popID);
   vmesh::VelocityBlockContainer* blockContainer = spatial_cell->get_velocity_blocks(popID);

   //nothing to do if no blocks
   if(vmesh->size() == 0)
      return true;


   // Velocity grid refinement level, has no effect but is
   // needed in some vmesh::VelocityMesh function calls.
   const uint8_t REFLEVEL = 0;

   dv            = vmesh->getCellSize(REFLEVEL)[dimension];
   v_min         = vmesh->getMeshMinLimits()[dimension];
   max_v_length  = vmesh->getGridLength(REFLEVEL)[dimension];

   switch (dimension) {
    case 0:
      /* i and k coordinates have been swapped*/

      /*swap intersection i and k coordinates*/
      is_temp=intersection_di;
      intersection_di=intersection_dk;
      intersection_dk=is_temp;

      /*set values in array that is used to convert block indices to id using a dot product*/
      block_indices_to_id[0] = vmesh->getGridLength(REFLEVEL)[0]*vmesh->getGridLength(REFLEVEL)[1];
      block_indices_to_id[1] = vmesh->getGridLength(REFLEVEL)[0];
      block_indices_to_id[2] = 1;

      /*set values in array that is used to convert block indices to id using a dot product*/
      cell_indices_to_id[0]=WID2;
      cell_indices_to_id[1]=WID;
      cell_indices_to_id[2]=1;
      break;
    case 1:
      /* j and k coordinates have been swapped*/

      /*swap intersection j and k coordinates*/
      is_temp=intersection_dj;
      intersection_dj=intersection_dk;
      intersection_dk=is_temp;

      /*set values in array that is used to convert block indices to id using a dot product*/
      block_indices_to_id[0]=1;
      block_indices_to_id[1] = vmesh->getGridLength(REFLEVEL)[0]*vmesh->getGridLength(REFLEVEL)[1];
      block_indices_to_id[2] = vmesh->getGridLength(REFLEVEL)[0];

      /*set values in array that is used to convert block indices to id using a dot product*/
      cell_indices_to_id[0]=1;
      cell_indices_to_id[1]=WID2;
      cell_indices_to_id[2]=WID;
      break;
    case 2:
      /*set values in array that is used to convert block indices to id using a dot product*/
      block_indices_to_id[0]=1;
      block_indices_to_id[1] = vmesh->getGridLength(REFLEVEL)[0];
      block_indices_to_id[2] = vmesh->getGridLength(REFLEVEL)[0]*vmesh->getGridLength(REFLEVEL)[1];

      // set values in array that is used to convert block indices to id using a dot product.
      cell_indices_to_id[0]=1;
      cell_indices_to_id[1]=WID;
      cell_indices_to_id[2]=WID2;
      break;
   }

   const Realv i_dv=1.0/dv;

   // sort blocks according to dimension, and divide them into columns
   vmesh::LocalID* blocks = new vmesh::LocalID[vmesh->size()];
   std::vector<uint> columnBlockOffsets;
   std::vector<uint> columnNumBlocks;
   std::vector<uint> setColumnOffsets;
   std::vector<uint> setNumColumns;
   std::vector<int> columnMinBlockK;
   std::vector<int> columnMaxBlockK;

   sortBlocklistByDimension(vmesh, dimension, blocks,
                            columnBlockOffsets, columnNumBlocks,
                            setColumnOffsets, setNumColumns);

   // loop over block column sets  (all columns along the dimension with the other dimensions being equal )

/*
     values array used to store column data The max size is the worst
     case scenario with every second block having content, creating up
     to ( MAX_BLOCKS_PER_DIM / 2 + 1) columns with each needing three
     blocks (two for padding)
*/
   Vec values[(3 * ( MAX_BLOCKS_PER_DIM / 2 + 1)) * WID3 / VECL];
   /*pointers to target block datas*/
   Realf *blockIndexToBlockData[MAX_BLOCKS_PER_DIM];
   bool isTargetBlock[MAX_BLOCKS_PER_DIM];
   bool isSourceBlock[MAX_BLOCKS_PER_DIM];

   for(uint setIndex=0; setIndex< setColumnOffsets.size(); ++setIndex) {
      uint8_t refLevel = 0;
      //init
      for (uint blockK = 0; blockK < MAX_BLOCKS_PER_DIM; blockK++){
         blockIndexToBlockData[blockK] =  NULL;
         isTargetBlock[blockK] = false;
         isSourceBlock[blockK] = false;
      }

      //Load data into values array (this also zeroes the original data)
      uint valuesColumnOffset = 0; //offset to values array for data in a column in this set
      for(uint columnIndex = setColumnOffsets[setIndex]; columnIndex < setColumnOffsets[setIndex] + setNumColumns[setIndex] ; columnIndex ++){
         const vmesh::LocalID n_cblocks = columnNumBlocks[columnIndex];
         vmesh::GlobalID* cblocks = blocks + columnBlockOffsets[columnIndex]; //column blocks
         loadColumnBlockData(vmesh, blockContainer, cblocks, n_cblocks, dimension, values + valuesColumnOffset);
         valuesColumnOffset += (n_cblocks + 2) * (WID3/VECL); // there are WID3/VECL elements of type Vec per block
      }


      /*need x,y coordinate of this column set of blocks, take it from first
        block in first column*/
      velocity_block_indices_t setFirstBlockIndices;
      vmesh->getIndices(blocks[columnBlockOffsets[setColumnOffsets[setIndex]]],
                       refLevel,
                       setFirstBlockIndices[0], setFirstBlockIndices[1], setFirstBlockIndices[2]);
      swapBlockIndices(setFirstBlockIndices, dimension);
      /*compute the maximum starting point of the lagrangian (target) grid
        (base level) within the 4 corner cells in this
        block. Needed for computing maximum extent of target column*/

      Realv max_intersectionMin = intersection +
                                      (setFirstBlockIndices[0] * WID + 0) * intersection_di +
                                      (setFirstBlockIndices[1] * WID + 0) * intersection_dj;
      max_intersectionMin =  std::max(max_intersectionMin,
                                      intersection +
                                      (setFirstBlockIndices[0] * WID + 0) * intersection_di +
                                      (setFirstBlockIndices[1] * WID + WID - 1) * intersection_dj);
      max_intersectionMin =  std::max(max_intersectionMin,
                                      intersection +
                                      (setFirstBlockIndices[0] * WID + WID - 1) * intersection_di +
                                      (setFirstBlockIndices[1] * WID + 0) * intersection_dj);
      max_intersectionMin =  std::max(max_intersectionMin,
                                      intersection +
                                      (setFirstBlockIndices[0] * WID + WID - 1) * intersection_di +
                                      (setFirstBlockIndices[1] * WID + WID - 1) * intersection_dj);

      Realv min_intersectionMin = intersection +
                                      (setFirstBlockIndices[0] * WID + 0) * intersection_di +
                                      (setFirstBlockIndices[1] * WID + 0) * intersection_dj;
      min_intersectionMin =  std::min(min_intersectionMin,
                                      intersection +
                                      (setFirstBlockIndices[0] * WID + 0) * intersection_di +
                                      (setFirstBlockIndices[1] * WID + WID - 1) * intersection_dj);
      min_intersectionMin =  std::min(min_intersectionMin,
                                      intersection +
                                      (setFirstBlockIndices[0] * WID + WID - 1) * intersection_di +
                                      (setFirstBlockIndices[1] * WID + 0) * intersection_dj);
      min_intersectionMin =  std::min(min_intersectionMin,
                                      intersection +
                                      (setFirstBlockIndices[0] * WID + WID - 1) * intersection_di +
                                      (setFirstBlockIndices[1] * WID + WID - 1) * intersection_dj);

      //now, record which blocks are target blocks
      for(uint columnIndex = setColumnOffsets[setIndex]; columnIndex < setColumnOffsets[setIndex] + setNumColumns[setIndex] ; columnIndex ++){
         const vmesh::LocalID n_cblocks = columnNumBlocks[columnIndex];
         vmesh::GlobalID* cblocks = blocks + columnBlockOffsets[columnIndex]; //column blocks
         velocity_block_indices_t firstBlockIndices;
         velocity_block_indices_t lastBlockIndices;
         vmesh->getIndices(cblocks[0],
                          refLevel,
                          firstBlockIndices[0], firstBlockIndices[1], firstBlockIndices[2]);
         vmesh->getIndices(cblocks[n_cblocks -1],
                          refLevel,
                          lastBlockIndices[0], lastBlockIndices[1], lastBlockIndices[2]);
         swapBlockIndices(firstBlockIndices, dimension);
         swapBlockIndices(lastBlockIndices, dimension);

         /*firstBlockV is in z the minimum velocity value of the lower
          * edge in source grid.
           *lastBlockV is in z the maximum velocity value of the upper
          * edge in source grid. Added 1.01*dv to account for unexpected issues*/
         double firstBlockMinV = (WID * firstBlockIndices[2]) * dv + v_min;
         double lastBlockMaxV = (WID * (lastBlockIndices[2] + 1)) * dv + v_min;

         /*gk is now the k value in terms of cells in target
         grid. This distance between max_intersectionMin (so lagrangian
         plan, well max value here) and V of source grid, divided by
         intersection_dk to find out how many grid cells that is*/
         const int firstBlock_gk = (int)((firstBlockMinV - max_intersectionMin)/intersection_dk);
         const int lastBlock_gk = (int)((lastBlockMaxV - min_intersectionMin)/intersection_dk);

         int firstBlockIndexK = firstBlock_gk/WID;
         int lastBlockIndexK = lastBlock_gk/WID;
         int wallmargin = Parameters::bailout_velocity_space_wall_margin;
         //now enforce mesh limits for target column blocks
         firstBlockIndexK = (firstBlockIndexK >= 0)            ? firstBlockIndexK : 0;
         firstBlockIndexK = (firstBlockIndexK < max_v_length ) ? firstBlockIndexK : max_v_length - 1;
         lastBlockIndexK  = (lastBlockIndexK  >= 0)            ? lastBlockIndexK  : 0;
         lastBlockIndexK  = (lastBlockIndexK  < max_v_length ) ? lastBlockIndexK  : max_v_length - 1;
         if(firstBlockIndexK < wallmargin
            || firstBlockIndexK >= max_v_length - wallmargin
            || lastBlockIndexK < wallmargin
            || lastBlockIndexK >= max_v_length - wallmargin
         ) {
            string message = "Some target blocks in acceleration are going to be less than ";
            message += std::to_string(wallmargin);
            message += " blocks away from the current velocity space walls for population ";
            message += getObjectWrapper().particleSpecies[popID].name;
            message += " at CellID ";
            message += std::to_string(static_cast<int>(spatial_cell->parameters[CellParams::CELLID]));
            message += ". Consider expanding velocity space for that population.";
            bailout(true, message, __FILE__, __LINE__);
         }

         //store source blocks
         for (uint blockK = firstBlockIndices[2]; blockK <= lastBlockIndices[2]; blockK++){
            isSourceBlock[blockK] = true;
         }

         //store target blocks
         for (uint blockK = firstBlockIndexK; (int)blockK <= lastBlockIndexK; blockK++){
            isTargetBlock[blockK]=true;
         }

         //store also for each column firstBlockIndexK, and lastBlockIndexK
         columnMinBlockK.push_back(firstBlockIndexK);
         columnMaxBlockK.push_back(lastBlockIndexK);
      }

      //now add target blocks that do not yet exist and remove source blocks
      //that are not target blocks
      for (uint blockK = 0; blockK < MAX_BLOCKS_PER_DIM; blockK++){
         if(isTargetBlock[blockK] && !isSourceBlock[blockK] )  {
            const int targetBlock =
               setFirstBlockIndices[0] * block_indices_to_id[0] +
               setFirstBlockIndices[1] * block_indices_to_id[1] +
               blockK                  * block_indices_to_id[2];
            addVelocityBlock(targetBlock, vmesh, blockContainer);

         }
         if(!isTargetBlock[blockK] && isSourceBlock[blockK] )  {
            const int targetBlock =
               setFirstBlockIndices[0] * block_indices_to_id[0] +
               setFirstBlockIndices[1] * block_indices_to_id[1] +
               blockK                  * block_indices_to_id[2];

            spatial_cell->remove_velocity_block(targetBlock, popID);
         }
      }

     /*now store pointer to blocks, cannot do it at the same time as adding
      them since they might move due to re-allocations or migrated when
      removing blocks*/
      for (int blockK = 0; blockK < MAX_BLOCKS_PER_DIM; blockK++){
         if(isTargetBlock[blockK])  {
            const int targetBlock =
               setFirstBlockIndices[0] * block_indices_to_id[0] +
               setFirstBlockIndices[1] * block_indices_to_id[1] +
               blockK                  * block_indices_to_id[2];
            const vmesh::LocalID tblockLID = vmesh->getLocalID(targetBlock);
            // Get pointer to target block data.
            blockIndexToBlockData[blockK] = blockContainer->getData(tblockLID);
         }
      }



      // loop over columns in set and do the mapping
      valuesColumnOffset = 0; //offset to values array for data in a column in this set
      for(uint columnIndex = setColumnOffsets[setIndex]; columnIndex < setColumnOffsets[setIndex] + setNumColumns[setIndex] ; columnIndex ++){
         const vmesh::LocalID n_cblocks = columnNumBlocks[columnIndex];
         vmesh::GlobalID* cblocks = blocks + columnBlockOffsets[columnIndex]; //column blocks

         // compute the common indices for this block column set
         //First block in column
         velocity_block_indices_t block_indices_begin;
         uint8_t refLevel;
         vmesh->getIndices(cblocks[0],refLevel,block_indices_begin[0],block_indices_begin[1],block_indices_begin[2]);

         // Switch block indices according to dimensions, the algorithm has
         // been written for integrating along z.
         swapBlockIndices(block_indices_begin, dimension);

         /*  i,j,k are now relative to the order in which we copied data to the values array.
             After this point in the k,j,i loops there should be no branches based on dimensions

             Note that the i dimension is vectorized, and thus there are no loops over i
         */
         for (int j = 0; j < WID; j += VECL/WID){
            // create vectors with the i and j indices in the vector position on the plane.
            #if VECL == 4 && WID == 4
            const Veci i_indices = Veci({0, 1, 2, 3});
            const Veci j_indices = Veci({j, j, j, j});
            #elif VECL == 4 && WID == 8
            cerr << __FILE__ << ":" << __LINE__ << ": VECL == 4 && WID == 8 cannot work!" << endl;
            abort();
            #elif VECL == 8 && WID == 4
            const Veci i_indices = Veci({0, 1, 2, 3,
                     0, 1, 2, 3});
            const Veci j_indices = Veci({j, j, j, j,
                     j + 1, j + 1, j + 1, j + 1});
            #elif VECL == 8 && WID == 8
            const Veci i_indices = Veci({0, 1, 2, 3, 4, 5, 6, 7});
            const Veci j_indices = Veci({j, j, j, j, j, j, j, j});
            #elif VECL == 16 && WID == 4
            const Veci i_indices = Veci({0, 1, 2, 3,
                     0, 1, 2, 3,
                     0, 1, 2, 3,
                     0, 1, 2, 3});
            const Veci j_indices = Veci({j, j, j, j,
                     j + 1, j + 1, j + 1, j + 1,
                     j + 2, j + 2, j + 2, j + 2,
                     j + 3, j + 3, j + 3, j + 3});
            #elif VECL == 16 && WID == 8
            const Veci i_indices = Veci({0, 1, 2, 3, 4, 5, 6, 7,
                     0, 1, 2, 3, 4, 5, 6, 7});
            const Veci j_indices = Veci({j,   j,   j,   j,   j,   j,   j,   j,
                     j+1, j+1, j+1, j+1, j+1, j+1, j+1, j+1});
            #elif VECL == 16 && WID == 16
            const Veci i_indices = Veci({0, 1, 2, 3, 4, 5, 6, 7, 8, 9, 10, 11, 12, 13, 14, 15});
            const Veci j_indices = Veci({j, j, j, j, j, j, j, j, j, j,  j,  j,  j,  j,  j, j});
            #elif VECL == 32 && WID == 4
            cerr << __FILE__ << ":" << __LINE__ << ": VECL == 32 && WID == 4 cannot work, too long vector for one plane!" << endl;
            abort();
            #elif VECL == 32 && WID == 8
            const Veci i_indices = Veci({0, 1, 2, 3, 4, 5, 6, 7,
                     0, 1, 2, 3, 4, 5, 6, 7,
                     0, 1, 2, 3, 4, 5, 6, 7,
                     0, 1, 2, 3, 4, 5, 6, 7});
            const Veci j_indices = Veci({j,   j,   j,   j,   j,   j,   j,   j,
                     j+1, j+1, j+1, j+1, j+1, j+1, j+1, j+1,
                     j+2, j+2, j+2, j+2, j+2, j+2, j+2, j+2,
                     j+3, j+3, j+3, j+3, j+3, j+3, j+3, j+3});
            #elif VECL == 64 && WID == 4
            cerr << __FILE__ << ":" << __LINE__ << ": VECL == 64 && WID == 4 cannot work, too long vector for one plane!" << endl;
            abort();
            #elif VECL == 64 && WID == 8
            const Veci i_indices = Veci({0, 1, 2, 3, 4, 5, 6, 7,
                     0, 1, 2, 3, 4, 5, 6, 7,
                     0, 1, 2, 3, 4, 5, 6, 7,
                     0, 1, 2, 3, 4, 5, 6, 7,
                     0, 1, 2, 3, 4, 5, 6, 7,
                     0, 1, 2, 3, 4, 5, 6, 7,
                     0, 1, 2, 3, 4, 5, 6, 7,
                     0, 1, 2, 3, 4, 5, 6, 7});
            const Veci j_indices = Veci({j,   j,   j,   j,   j,   j,   j,   j,
                     j+1, j+1, j+1, j+1, j+1, j+1, j+1, j+1,
                     j+2, j+2, j+2, j+2, j+2, j+2, j+2, j+2,
                     j+3, j+3, j+3, j+3, j+3, j+3, j+3, j+3,
                     j+4, j+4, j+4, j+4, j+4, j+4, j+4, j+4,
                     j+5, j+5, j+5, j+5, j+5, j+5, j+5, j+5,
                     j+6, j+6, j+6, j+6, j+6, j+6, j+6, j+6,
                     j+7, j+7, j+7, j+7, j+7, j+7, j+7, j+7});
            #else
            cerr << __FILE__ << ":" << __LINE__ << ": Missing implementation for VECL=" << VECL << " and WID=" << WID << "!" << endl;
            abort();
            #endif

            const Veci  target_cell_index_common =
               i_indices * cell_indices_to_id[0] +
               j_indices * cell_indices_to_id[1];

            const int target_block_index_common =
               block_indices_begin[0] * block_indices_to_id[0] +
               block_indices_begin[1] * block_indices_to_id[1];

            /*
               intersection_min is the intersection z coordinate (z after
               swaps that is) of the lowest possible z plane for each i,j
               index (i in vector)
            */

            const Vec intersection_min =
               intersection +
               (block_indices_begin[0] * WID + to_realv(i_indices)) * intersection_di +
               (block_indices_begin[1] * WID + to_realv(j_indices)) * intersection_dj;

            /*compute some initial values, that are used to set up the
             * shifting of values as we go through all blocks in
             * order. See comments where they are shifted for
             * explanations of their meaning*/
            Vec v_r((WID * block_indices_begin[2]) * dv + v_min);
            Vec lagrangian_v_r((v_r-intersection_min)/intersection_dk);
#if VECTORCLASS_H >= 20000
            Veci lagrangian_gk_r=truncatei(lagrangian_v_r);
#else
            Veci lagrangian_gk_r=truncate_to_int(lagrangian_v_r);
#endif

            /*compute location of min and max, this does not change for one
             * column (or even for this set of intersections, and can be used
             * to quickly compute max and min later on*/
            //TODO, these can be computed much earlier, since they are
            //identiacal for each set of intersections
            int minGkIndex=0, maxGkIndex=0; // 0 for compiler
            {
               Realv maxV = std::numeric_limits<Realv>::min();
               Realv minV = std::numeric_limits<Realv>::max();
               for(int i = 0; i < VECL; i++) {
                  if ( lagrangian_v_r[i] > maxV) {
                     maxV = lagrangian_v_r[i];
                     maxGkIndex = i;
                  }
                  if ( lagrangian_v_r[i] < minV) {
                     minV = lagrangian_v_r[i];
                     minGkIndex = i;
                  }
               }
            }


            // loop through all blocks in column and compute the mapping as integrals.
            for (uint k=0; k < WID * n_cblocks; ++k ){
               // Compute reconstructions
               // values + i_pcolumnv(n_cblocks, -1, j, 0) is the starting point of the column data for fixed j
               // k + WID is the index where we have stored k index, WID amount of padding.
               #ifdef ACC_SEMILAG_PLM
               Vec a[2];
               compute_plm_coeff(values + valuesColumnOffset + i_pcolumnv(j, 0, -1, n_cblocks), k + WID , a, spatial_cell->getVelocityBlockMinValue(popID));
               #endif
               #ifdef ACC_SEMILAG_PPM
               Vec a[3];
               compute_ppm_coeff(values + valuesColumnOffset + i_pcolumnv(j, 0, -1, n_cblocks), h4, k + WID, a, spatial_cell->getVelocityBlockMinValue(popID));
               #endif
               #ifdef ACC_SEMILAG_PQM
               Vec a[5];
               compute_pqm_coeff(values + valuesColumnOffset + i_pcolumnv(j, 0, -1, n_cblocks), h8, k + WID, a, spatial_cell->getVelocityBlockMinValue(popID));
               #endif

               // set the initial value for the integrand at the boundary at v = 0
               // (in reduced cell units), this will be shifted to target_density_1, see below.
               Vec target_density_r(0.0);
               // v_l, v_r are the left and right velocity coordinates of source cell. Left is the old right.
               Vec v_l = v_r;
               v_r += dv;

               // left(l) and right(r) k values (global index) in the target
               // Lagrangian grid, the intersecting cells. Again old right is new left.
               const Veci lagrangian_gk_l = lagrangian_gk_r;
#if VECTORCLASS_H >= 20000
               lagrangian_gk_r = truncatei((v_r-intersection_min)/intersection_dk);
#else
               lagrangian_gk_r = truncate_to_int((v_r-intersection_min)/intersection_dk);
#endif

               //limits in lagrangian k for target column. Also take into
               //account limits of target column
               int minGk = std::max(int(lagrangian_gk_l[minGkIndex]), int(columnMinBlockK[columnIndex] * WID));
               int maxGk = std::min(int(lagrangian_gk_r[maxGkIndex]), int((columnMaxBlockK[columnIndex] + 1) * WID - 1));

               for(int gk = minGk; gk <= maxGk; gk++){
                  const int blockK = gk/WID;
                  const int gk_mod_WID = (gk - blockK * WID);

                  //the block of the Lagrangian cell to which we map
                  //const int target_block(target_block_index_common + blockK * block_indices_to_id[2]);

                  //cell indices in the target block  (TODO: to be replaced by
                  //compile time generated scatter write operation)
                  const Veci target_cell(target_cell_index_common + gk_mod_WID * cell_indices_to_id[2]);

                  //the velocity between which we will integrate to put mass
                  //in the targe cell. If both v_r and v_l are in same cell
                  //then v_1,v_2 should be between v_l and v_r.
                  //v_1 and v_2 normalized to be between 0 and 1 in the cell.
                  //For vector elements where gk is already larger than needed (lagrangian_gk_r), v_2=v_1=v_r and thus the value is zero.
                  const Vec v_norm_r = (  min(  max( (gk + 1) * intersection_dk + intersection_min, v_l), v_r) - v_l) * i_dv;
                  /*shift, old right is new left*/
                  const Vec target_density_l = target_density_r;

                  // compute right integrand
                  #ifdef ACC_SEMILAG_PLM
                  target_density_r =
                     v_norm_r * ( a[0] + v_norm_r * a[1] );
                  #endif
                  #ifdef ACC_SEMILAG_PPM
                  target_density_r =
                     v_norm_r * ( a[0] + v_norm_r * ( a[1] + v_norm_r * a[2] ) );

                  #endif
                  #ifdef ACC_SEMILAG_PQM
                  target_density_r =
                     v_norm_r * ( a[0] + v_norm_r * ( a[1] + v_norm_r * ( a[2] + v_norm_r * ( a[3] + v_norm_r * a[4] ) ) ) );
                  #endif

                  //store values, one element at a time. All blocks
                  //have been created by now.
                  //TODO replace by vector version & scatter & gather operation


                  if(dimension == 2) {
                     Realf* targetDataPointer = blockIndexToBlockData[blockK] + j * cell_indices_to_id[1] + gk_mod_WID * cell_indices_to_id[2];
                     Vec targetData;
                     targetData.load_a(targetDataPointer);
                     targetData += target_density_r - target_density_l;
                     targetData.store_a(targetDataPointer);
                  }
                  else{
                     // total value of integrand
<<<<<<< HEAD
                     const Vec target_density = target_density_r - target_density_l;                  
=======
                     const Vec target_density = target_density_r - target_density_l;
>>>>>>> fb225dec
                     #pragma omp simd
                     for (int target_i=0; target_i < VECL; ++target_i) {
                        // do the conversion from Realv to Realf here, faster than doing it in accumulation
                        const Realf tval = target_density[target_i];
                        const uint tcell = target_cell[target_i];
                        blockIndexToBlockData[blockK][tcell] += tval;
                     }  // for-loop over vector elements
                  }

               } // for loop over target k-indices of current source block
            } // for-loop over source blocks
         } //for loop over j index
         valuesColumnOffset += (n_cblocks + 2) * (WID3/VECL) ;// there are WID3/VECL elements of type Vec per block
      } //for loop over columns

   }
   delete [] blocks;
   return true;
}<|MERGE_RESOLUTION|>--- conflicted
+++ resolved
@@ -620,11 +620,7 @@
                   }
                   else{
                      // total value of integrand
-<<<<<<< HEAD
-                     const Vec target_density = target_density_r - target_density_l;                  
-=======
                      const Vec target_density = target_density_r - target_density_l;
->>>>>>> fb225dec
                      #pragma omp simd
                      for (int target_i=0; target_i < VECL; ++target_i) {
                         // do the conversion from Realv to Realf here, faster than doing it in accumulation
