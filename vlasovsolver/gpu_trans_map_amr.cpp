--- conflicted
+++ resolved
@@ -283,7 +283,7 @@
  *
  * @param unionOfBlocksSet Hashmap, where keys are those blocks which are in the union of all blocks
  * @param allVmeshPointer Vector of pointers to velocitymeshes, used for gathering active blocks
-xs * @param nAllCells count of cells to read from allVmeshPointer
+ * @param nAllCells count of cells to read from allVmeshPointer
  */
 __global__ void  __launch_bounds__(GPUTHREADS, 4) gather_union_of_blocks_kernel(
    Hashinator::Hashmap<vmesh::GlobalID,vmesh::LocalID> *unionOfBlocksSet,
@@ -304,12 +304,8 @@
       // }
       // Now with warp accessors
       for (vmesh::LocalID blockIndex=0; blockIndex<nBlocks; blockIndex++) {
-<<<<<<< HEAD
-         const vmesh::GlobalID GID = thisVmesh->warpGetLocalID(blockIndex,ti);
-=======
          const vmesh::GlobalID GID = thisVmesh->getGlobalID(blockIndex);
          // warpInsert<true> only inserts if key does not yet exist
->>>>>>> 035411da
          unionOfBlocksSet->warpInsert<true>(GID, (vmesh::LocalID)GID, ti % GPUTHREADS);
       }
    }
