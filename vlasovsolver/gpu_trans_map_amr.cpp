--- conflicted
+++ resolved
@@ -423,14 +423,7 @@
       nAllCells
       );
    CHK_ERR( gpuPeekAtLastError() );
-<<<<<<< HEAD
-   phiprof::stop("trans-amr-buildBlockList");
-=======
-   unionOfBlocks->memAdvise(gpuMemAdviseSetPreferredLocation,device,bgStream);
-   unionOfBlocks->memAdvise(gpuMemAdviseSetAccessedBy,device,bgStream);
-   unionOfBlocks->optimizeGPU(bgStream);
    buildTimer.stop();
->>>>>>> e7f50e24
 
    phiprof::Timer gatherPointerTimer {"trans-amr-gather-meshpointers"};
    // For each cellid listed in the pencils for this dimension, store the pointer to the vmesh.
@@ -451,7 +444,6 @@
    // Prefetch data back to GPU
    vmesh::VelocityMesh** pencilMeshes = allPencilsMeshes->data();
    vmesh::VelocityBlockContainer** pencilContainers = allPencilsContainers->data();
-<<<<<<< HEAD
    allPencilsMeshes->optimizeGPU(bgStream);
    allPencilsContainers->optimizeGPU(bgStream);
 
@@ -460,44 +452,7 @@
    uint* pencilStarts = DimensionPencils[dimension].gpu_idsStart->data();
    Realf* pencilDZ = DimensionPencils[dimension].gpu_sourceDZ->data();
    Realf* pencilRatios = DimensionPencils[dimension].gpu_targetRatios->data();
-   phiprof::stop("trans-amr-gather-meshpointers");
-=======
-   allPencilsMeshes->memAdvise(gpuMemAdviseSetPreferredLocation,device,bgStream);
-   allPencilsMeshes->memAdvise(gpuMemAdviseSetAccessedBy,device,bgStream);
-   allPencilsMeshes->optimizeGPU();
-   allPencilsContainers->memAdvise(gpuMemAdviseSetPreferredLocation,device,bgStream);
-   allPencilsContainers->memAdvise(gpuMemAdviseSetAccessedBy,device,bgStream);
-   allPencilsContainers->optimizeGPU();
-
-// GPUTODO: make these four vectors inside the setofpencils struct pointers to vectors,
-// new construct them in the pencil building function. Do we need a flag for if they are allocated
-// or not? Or init with null pointer.
-      // uint* pencilLengths = DimensionPencils[dimension].lengthOfPencils.data();
-      // uint* pencilStarts = DimensionPencils[dimension].idsStart.data();
-      // Realf* pencilDZ = DimensionPencils[dimension].sourceDZ.data();
-      // Realf* pencilRatios = DimensionPencils[dimension].targetRatios.data();
-   split::SplitVector<uint> *pencilLengthsTemp = new split::SplitVector<uint>(DimensionPencils[dimension].lengthOfPencils);
-   split::SplitVector<uint> *pencilStartsTemp = new split::SplitVector<uint>(DimensionPencils[dimension].idsStart);
-   split::SplitVector<Realf> *pencilDZTemp = new split::SplitVector<Realf>(DimensionPencils[dimension].sourceDZ);
-   split::SplitVector<Realf> *pencilRatiosTemp = new split::SplitVector<Realf>(DimensionPencils[dimension].targetRatios);
-   uint* pencilLengths = pencilLengthsTemp->data();
-   uint* pencilStarts = pencilStartsTemp->data();
-   Realf* pencilDZ = pencilDZTemp->data();
-   Realf* pencilRatios = pencilRatiosTemp->data();
-   pencilLengthsTemp->memAdvise(gpuMemAdviseSetPreferredLocation,device,bgStream);
-   pencilLengthsTemp->memAdvise(gpuMemAdviseSetAccessedBy,device,bgStream);
-   pencilStartsTemp->memAdvise(gpuMemAdviseSetPreferredLocation,device,bgStream);
-   pencilStartsTemp->memAdvise(gpuMemAdviseSetAccessedBy,device,bgStream);
-   pencilDZTemp->memAdvise(gpuMemAdviseSetPreferredLocation,device,bgStream);
-   pencilDZTemp->memAdvise(gpuMemAdviseSetAccessedBy,device,bgStream);
-   pencilRatiosTemp->memAdvise(gpuMemAdviseSetPreferredLocation,device,bgStream);
-   pencilRatiosTemp->memAdvise(gpuMemAdviseSetAccessedBy,device,bgStream);
-   pencilLengthsTemp->optimizeGPU();
-   pencilStartsTemp->optimizeGPU();
-   pencilDZTemp->optimizeGPU();
-   pencilRatiosTemp->optimizeGPU();
    gatherPointerTimer.stop();
->>>>>>> e7f50e24
 
    phiprof::Timer buildTimer2 {"trans-amr-buildBlockList-2"};
    // Now we ensure the union of blocks gathering is complete and extract the union of blocks into a vector
@@ -508,22 +463,14 @@
    vmesh::GlobalID *allBlocks = unionOfBlocks->data();
    // This threshold value is used by slope limiters.
    Realv threshold = mpiGrid[DimensionPencils[dimension].ids[VLASOV_STENCIL_WIDTH]]->getVelocityBlockMinValue(popID);
-<<<<<<< HEAD
-   phiprof::stop("trans-amr-buildBlockList-2");
+   buildTimer2.stop();
 
    /***********************/
-   phiprof::stop("trans-amr-setup");
+   setupTimer.stop();
    /***********************/
-   int t1 = phiprof::initializeTimer("trans-amr-mapping");
-#pragma omp parallel
-=======
-   buildTimer2.stop();
-
-   setupTimer.stop();
    int bufferId {phiprof::initializeTimer("prepare buffers")};
    int mappingId {phiprof::initializeTimer("trans-amr-mapping")};
    #pragma omp parallel
->>>>>>> e7f50e24
    {
       // Thread id used for persistent device memory pointers
       #ifdef _OPENMP
