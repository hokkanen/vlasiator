--- conflicted
+++ resolved
@@ -42,11 +42,7 @@
    The sorted list is sorted according to the location, along the given dimension.
    
 */
-<<<<<<< HEAD
-//#warning "unfinished documentation"
-=======
 // TODO unfinished documentation
->>>>>>> c18728ee
 void sortBlocklistByDimension( //const spatial_cell::SpatialCell* spatial_cell,
                                const vmesh::VelocityMesh* vmesh,
                                const uint dimension,
