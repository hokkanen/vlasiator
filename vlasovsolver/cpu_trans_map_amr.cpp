--- conflicted
+++ resolved
@@ -13,626 +13,7 @@
 using namespace spatial_cell;
 
 // indices in padded source block, which is of type Vec with VECL
-<<<<<<< HEAD
-// element sin each vector. b_k is the block index in z direction in
-// ordinary space [- VLASOV_STENCIL_WIDTH to VLASOV_STENCIL_WIDTH],
-// i,j,k are the cell ids inside on block (i in vector elements).
-// Vectors with same i,j,k coordinates, but in different spatial cells, are consequtive
-#define i_trans_ps_blockv(planeVectorIndex, planeIndex, blockIndex) ( (blockIndex) + VLASOV_STENCIL_WIDTH  +  ( (planeVectorIndex) + (planeIndex) * VEC_PER_PLANE ) * ( 1 + 2 * VLASOV_STENCIL_WIDTH)  )
-
-// indices in padded target block, which is of type Vec with VECL
-// element sin each vector. b_k is the block index in z direction in
-// ordinary space, i,j,k are the cell ids inside on block (i in vector
-// elements).
-#define i_trans_pt_blockv(planeVectorIndex, planeIndex, blockIndex)  ( planeVectorIndex + planeIndex * VEC_PER_PLANE + (blockIndex + 1) * VEC_PER_BLOCK)
-
-#define i_trans_ps_blockv_pencil(planeVectorIndex, planeIndex, blockIndex, lengthOfPencil) ( (blockIndex) + VLASOV_STENCIL_WIDTH  +  ( (planeVectorIndex) + (planeIndex) * VEC_PER_PLANE ) * ( lengthOfPencil + 2 * VLASOV_STENCIL_WIDTH) )
-
-
-/* Get the one-dimensional neighborhood index for a given direction and neighborhood size.
- * 
- * @param dimension spatial dimension of neighborhood
- * @param stencil neighborhood size in cells
- * @return neighborhood index that can be passed to DCCRG functions
- */
-int getNeighborhood(const uint dimension, const uint stencil) {
-
-   int neighborhood = 0;
-
-   if (stencil == 1) {
-      switch (dimension) {
-      case 0:
-         neighborhood = VLASOV_SOLVER_TARGET_X_NEIGHBORHOOD_ID;
-         break;
-      case 1:
-         neighborhood = VLASOV_SOLVER_TARGET_Y_NEIGHBORHOOD_ID;
-         break;
-      case 2:
-         neighborhood = VLASOV_SOLVER_TARGET_Z_NEIGHBORHOOD_ID;
-         break;
-      }
-   }
-
-   if (stencil > 1) {
-      switch (dimension) {
-      case 0:
-         neighborhood = VLASOV_SOLVER_X_NEIGHBORHOOD_ID;
-         break;
-      case 1:
-         neighborhood = VLASOV_SOLVER_Y_NEIGHBORHOOD_ID;
-         break;
-      case 2:
-         neighborhood = VLASOV_SOLVER_Z_NEIGHBORHOOD_ID;
-         break;
-      }
-   }
-   
-   return neighborhood;
-   
-}
-
-void flagSpatialCellsForAmrCommunication(const dccrg::Dccrg<SpatialCell,dccrg::Cartesian_Geometry>& mpiGrid,
-                                         const vector<CellID>& localPropagatedCells) {
-
-   // Only flag/unflag cells if AMR is active
-   if (mpiGrid.get_maximum_refinement_level()==0) return;
-
-   // return if there's no cells to flag
-   if(localPropagatedCells.size() == 0) {
-      // This printout would flood the output (being here is ok when using DCCRG-split)
-      //std::cerr<<"No cells!"<<std::endl;
-      return;
-   }
-
-   for (int dimension=0; dimension<3; dimension++) {
-      // These neighborhoods now include the AMR addition beyond the regular vlasov stencil
-      int neighborhood = getNeighborhood(dimension,VLASOV_STENCIL_WIDTH);
-
-      // Set flags: loop over local cells
-#pragma omp parallel for
-      for (uint i=0; i<localPropagatedCells.size(); i++) {
-         CellID c = localPropagatedCells[i];
-         SpatialCell *ccell = mpiGrid[c];
-         if (!ccell) continue;
-
-         // Translated cells also need to be included in order to communicate boundary cell VDFs.
-         // Attempting to leave these out for the x or y dimensions also resulted in diffs.
-         // if (!do_translate_cell(ccell)) continue;
-
-         // Start with false
-         ccell->SpatialCell::parameters[CellParams::AMR_TRANSLATE_COMM_X+dimension] = false;
-
-         // In dimension, check iteratively if any neighbors up to VLASOV_STENCIL_WIDTH distance away are on a different process
-         const auto* NbrPairs = mpiGrid.get_neighbors_of(c, neighborhood);
-
-         // Create list of unique distances
-         std::set< int > distancesplus;
-         std::set< int > distancesminus;
-         std::set<CellID> foundNeighborsP;
-         std::set<CellID> foundNeighborsM;
-         /** Using sets of cells as well, we should only get one distance per
-             (potentially less refined) cell. This should result in safe behaviour
-             as long as the neighborhood of a cell does not contain cells with a
-             refinement level more than 1 level apart from the cell itself.
-         */
-         for (const auto& nbrPair : *NbrPairs) {
-            if(nbrPair.second[dimension] > 0) {
-               if (foundNeighborsP.find(nbrPair.first) == foundNeighborsP.end()) {
-                  distancesplus.insert(nbrPair.second[dimension]);
-                  foundNeighborsP.insert(nbrPair.first);
-               }
-            }
-            if(nbrPair.second[dimension] < 0) {
-               if (foundNeighborsM.find(nbrPair.first) == foundNeighborsM.end()) {
-                  distancesminus.insert(-nbrPair.second[dimension]);
-                  foundNeighborsM.insert(nbrPair.first);
-               }
-            }
-         }
-
-         foundNeighborsP.clear();
-         foundNeighborsM.clear();
-
-         int iSrc = VLASOV_STENCIL_WIDTH - 1;
-         // Iterate through positive distances for VLASOV_STENCIL_WIDTH elements starting from the smallest distance.
-         for (auto it = distancesplus.begin(); it != distancesplus.end(); ++it) {
-            if (ccell->SpatialCell::parameters[CellParams::AMR_TRANSLATE_COMM_X+dimension] == true) iSrc = -1;
-            if (iSrc < 0) break; // found enough elements
-            // Check all neighbors at distance *it
-            for (const auto& nbrPair : *NbrPairs) {
-               SpatialCell *ncell = mpiGrid[nbrPair.first];
-               if (!ncell) continue;
-               int distanceInRefinedCells = nbrPair.second[dimension];
-               if (distanceInRefinedCells == *it) {
-                  if (foundNeighborsP.find(nbrPair.first) != foundNeighborsP.end()) continue;
-                  foundNeighborsP.insert(nbrPair.first);
-                  if (!mpiGrid.is_local(nbrPair.first)) {
-                     ccell->SpatialCell::parameters[CellParams::AMR_TRANSLATE_COMM_X+dimension] = true;
-                     break;
-                  }
-               }
-            } // end loop over neighbors
-            iSrc--;
-         } // end loop over positive distances
-
-         iSrc = VLASOV_STENCIL_WIDTH - 1;
-         // Iterate through negtive distances for VLASOV_STENCIL_WIDTH elements starting from the smallest distance.
-         for (auto it = distancesminus.begin(); it != distancesminus.end(); ++it) {
-            if (ccell->SpatialCell::parameters[CellParams::AMR_TRANSLATE_COMM_X+dimension] == true) iSrc = -1;
-            if (iSrc < 0) break; // found enough elements
-            // Check all neighbors at distance *it
-            for (const auto& nbrPair : *NbrPairs) {
-               SpatialCell *ncell = mpiGrid[nbrPair.first];
-               if (!ncell) continue;
-               int distanceInRefinedCells = -nbrPair.second[dimension];
-               if (distanceInRefinedCells == *it) {
-                  if (foundNeighborsM.find(nbrPair.first) != foundNeighborsM.end()) continue;
-                  foundNeighborsM.insert(nbrPair.first);
-                  if (!mpiGrid.is_local(nbrPair.first)) {
-                     ccell->SpatialCell::parameters[CellParams::AMR_TRANSLATE_COMM_X+dimension] = true;
-                     break;
-                  }
-               }
-            } // end loop over neighbors
-            iSrc--;
-         } // end loop over negative distances
-      } // end loop over local propagated cells
-   } // end loop over dimensions
-   return;
-}
-
-/* Get pointers to spatial cells that are considered source cells for a pencil.
- * Source cells are cells that the pencil reads data from to compute polynomial
- * fits that are used for propagation in the vlasov solver. All cells included
- * in the pencil + VLASOV_STENCIL_WIDTH cells on both ends are source cells.
- * Invalid cells are replaced by closest good cells.
- * Boundary cells are included.
- *
- * @param [in] mpiGrid DCCRG grid object
- * @param [in] pencils pencil data struct
- * @param [in] ipencil index of a pencil in the pencils data struct
- * @param [in] dimension spatial dimension
- * @param [out] sourceCells pointer to an array of pointers to SpatialCell objects for the source cells
- */
-void computeSpatialSourceCellsForPencil(const dccrg::Dccrg<SpatialCell,dccrg::Cartesian_Geometry>& mpiGrid,
-                                        setOfPencils& pencils,
-                                        const uint iPencil,
-                                        const uint dimension,
-                                        SpatialCell **sourceCells){
-
-   // L = length of the pencil iPencil
-   int L = pencils.lengthOfPencils[iPencil];
-   vector<CellID> ids = pencils.getIds(iPencil);
-
-   // These neighborhoods now include the AMR addition beyond the regular vlasov stencil
-   int neighborhood = getNeighborhood(dimension,VLASOV_STENCIL_WIDTH);
-
-   // Get pointers for each cell id of the pencil
-   for (int i = 0; i < L; ++i) {
-      sourceCells[i + VLASOV_STENCIL_WIDTH] = mpiGrid[ids[i]];
-   }
-
-   // Insert pointers for neighbors of ids.front() and ids.back()
-   const auto* frontNbrPairs = mpiGrid.get_neighbors_of(ids.front(), neighborhood);
-   const auto* backNbrPairs  = mpiGrid.get_neighbors_of(ids.back(),  neighborhood);
-
-   // Create list of unique distances in the negative direction from the first cell in pencil
-   std::set< int > distances;
-   for (const auto& nbrPair : *frontNbrPairs) {
-      if(nbrPair.second[dimension] < 0) {
-         // gather positive distance values
-         distances.insert(-nbrPair.second[dimension]);
-      }
-   }
-
-   int iSrc = VLASOV_STENCIL_WIDTH - 1;
-
-   // Iterate through distances for VLASOV_STENCIL_WIDTH elements starting from the smallest distance.
-   for (auto it = distances.begin(); it != distances.end(); ++it) {
-      if (iSrc < 0) break; // found enough elements
-
-      // Collect all neighbors at distance *it to a vector
-      std::vector< CellID > neighbors;
-      for (const auto& nbrPair : *frontNbrPairs) {
-         int distanceInRefinedCells = -nbrPair.second[dimension];
-         if(distanceInRefinedCells == *it) neighbors.push_back(nbrPair.first);
-      }
-      // Get rid of duplicate neighbor cells at single distance
-      neighbors.erase(unique(neighbors.begin(), neighbors.end()), neighbors.end());
-
-      int refLvl = mpiGrid.get_refinement_level(ids.front());
-      if (neighbors.size() == 1) {
-         if (sourceCells[iSrc+1] == mpiGrid[neighbors.at(0)]) continue; // already found this cell for different distance         
-         sourceCells[iSrc--] = mpiGrid[neighbors.at(0)];
-      } else if ( pencils.path[iPencil][refLvl] < neighbors.size() ) {
-         if (sourceCells[iSrc+1] == mpiGrid[neighbors.at(pencils.path[iPencil][refLvl])]) continue; // already found this cell for different distance (should not happen)
-         sourceCells[iSrc--] = mpiGrid[neighbors.at(pencils.path[iPencil][refLvl])];
-         // Code for alternate approach to verify that multiple neighbors are in correct ordering (z-y-x)
-         // int ix=0,iy=0;
-         // switch(dimension) {
-         //    case 0:
-         //       ix = 1;
-         //       iy = 2;
-         //       break;
-         //    case 1:
-         //       ix = 0;
-         //       iy = 2;
-         //       break;
-         //    case 2:
-         //       ix = 0;
-         //       iy = 1;
-         //       break;
-         // }
-         // bool accept = false;
-         // std::array<double, 3> parentCoords = mpiGrid.get_center(ids.front());
-         // for (CellID n : neighbors) {
-         //    std::array<double, 3> myCoords = mpiGrid.get_center(n);
-         //    switch (pencils.path[iPencil][refLvl]) {
-         //       case 0:
-         //          if (myCoords[ix] < parentCoords[ix] && myCoords[iy] < parentCoords[iy]) accept=true;
-         //          break;
-         //       case 1:
-         //          if (myCoords[ix] > parentCoords[ix] && myCoords[iy] < parentCoords[iy]) accept=true;
-         //             break;
-         //       case 2:
-         //          if (myCoords[ix] < parentCoords[ix] && myCoords[iy] > parentCoords[iy]) accept=true;
-         //          break;
-         //       case 3:
-         //          if (myCoords[ix] > parentCoords[ix] && myCoords[iy] > parentCoords[iy]) accept=true;
-         //          break;
-         //    }
-         //    if (accept) {
-         //       sourceCells[iSrc--] = mpiGrid[n];
-         //       break;
-         //    }
-         // }
-      } else {
-         std::cerr<<"error too few neighbors for path! "<<std::endl; 
-      }
-   }
-
-   iSrc = L + VLASOV_STENCIL_WIDTH;
-   distances.clear();
-   // Create list of unique distances in the positive direction from the last cell in pencil
-   for (const auto& nbrPair : *backNbrPairs) {
-      if(nbrPair.second[dimension] > 0) {
-         distances.insert(nbrPair.second[dimension]);
-      }
-   }
-
-   // Iterate through distances for VLASOV_STENCIL_WIDTH elements starting from the smallest distance.
-   // Distances are positive here so smallest distance has smallest value.
-   for (auto it = distances.begin(); it != distances.end(); ++it) {
-      if (iSrc >= L+2*VLASOV_STENCIL_WIDTH) break; // Found enough cells
-
-      // Collect all neighbors at distance *it to a vector
-      std::vector< CellID > neighbors;
-      for (const auto& nbrPair : *backNbrPairs) {
-         int distanceInRefinedCells = nbrPair.second[dimension];
-         if(distanceInRefinedCells == *it) neighbors.push_back(nbrPair.first);
-      }
-      // Get rid of duplicate neighbor cells at single distance
-      neighbors.erase(unique(neighbors.begin(), neighbors.end()), neighbors.end());
-
-      int refLvl = mpiGrid.get_refinement_level(ids.back());
-      if (neighbors.size() == 1) {
-         if (sourceCells[iSrc-1] == mpiGrid[neighbors.at(0)]) continue; // already found this cell for different distance
-         sourceCells[iSrc++] = mpiGrid[neighbors.at(0)];
-      } else if ( pencils.path[iPencil][refLvl] < neighbors.size() ) {
-         if (sourceCells[iSrc-1] == mpiGrid[neighbors.at(pencils.path[iPencil][refLvl])]) continue; // already found this cell for different distance (should not happen)
-         sourceCells[iSrc++] = mpiGrid[neighbors.at(pencils.path[iPencil][refLvl])];
-      } else {
-         std::cerr<<"error too few neighbors for path!"<<std::endl;
-      }
-   }
-
-   /*loop to negative side and replace all invalid cells with the closest good cell*/
-   SpatialCell* lastGoodCell = mpiGrid[ids.front()];
-   for(int i = VLASOV_STENCIL_WIDTH - 1; i >= 0 ;--i){
-      if(sourceCells[i] == NULL || sourceCells[i]->sysBoundaryFlag == sysboundarytype::DO_NOT_COMPUTE)
-         sourceCells[i] = lastGoodCell;
-      else
-         lastGoodCell = sourceCells[i];
-   }
-   /*loop to positive side and replace all invalid cells with the closest good cell*/
-   lastGoodCell = mpiGrid[ids.back()];
-   for(int i = VLASOV_STENCIL_WIDTH + L; i < (L + 2*VLASOV_STENCIL_WIDTH); ++i){
-      if(sourceCells[i] == NULL || sourceCells[i]->sysBoundaryFlag == sysboundarytype::DO_NOT_COMPUTE)
-         sourceCells[i] = lastGoodCell;
-      else
-         lastGoodCell = sourceCells[i];
-   }
-}
-
-
-/* Get pointers to spatial cells that are considered target cells for all pencils.
- * Target cells are cells that the pencil writes data into after translation by
- * the vlasov solver. All cells included in the pencil + 1 cells on both ends 
- * are source cells. Boundary cells are not included.
- * Now uses get_face_neighbors_of().
- *
- * @param [in] mpiGrid DCCRG grid object
- * @param [in] pencils pencil data struct
- * @param [in] dimension spatial dimension
- * @param [out] targetCells pointer to an array of pointers to SpatialCell objects for the target cells
- *
- */
-void computeSpatialTargetCellsForPencilsWithFaces(const dccrg::Dccrg<SpatialCell,dccrg::Cartesian_Geometry>& mpiGrid,
-                                         setOfPencils& pencils,
-                                         const uint dimension,
-                                         SpatialCell **targetCells){
-
-   uint GID = 0;
-   // Loop over pencils
-   for(uint iPencil = 0; iPencil < pencils.N; iPencil++){
-      int L = pencils.lengthOfPencils[iPencil];
-      vector<CellID> ids = pencils.getIds(iPencil);
-
-      // Get pointers for each cell id of the pencil
-      for (int i = 0; i < L; ++i) {
-         targetCells[GID + i + 1] = mpiGrid[ids[i]];
-      }
-
-      int refLvl;
-      vector <CellID> frontNeighborIds;
-      vector <CellID> backNeighborIds;
-      const auto& frontNeighbors = mpiGrid.get_face_neighbors_of(ids.front());
-      if (frontNeighbors.size() > 0) {
-         for (const auto& [neighbor, dir] : frontNeighbors) {
-            if(dir == (-((int)dimension + 1))) {
-               frontNeighborIds.push_back(neighbor);
-            }
-         }
-         refLvl = mpiGrid.get_refinement_level(ids.front());
-         
-         if (frontNeighborIds.size() == 0) {
-            std::cerr<<"abort frontNeighborIds.size() == 0 at "<<ids.front()<<std::endl;
-            for(const auto& nbrPair: frontNeighbors ) {
-               std::cerr<<ids.front()<<" dim "<<dimension<<" "<<nbrPair.first<<" "<<nbrPair.second<<std::endl;
-            }
-         }
-         if (frontNeighborIds.size() == 1) {
-            targetCells[GID] = mpiGrid[frontNeighborIds[0]];
-         } else if ( pencils.path[iPencil][refLvl] < frontNeighborIds.size() ) {
-            targetCells[GID] = mpiGrid[frontNeighborIds[pencils.path[iPencil][refLvl]]];
-         }
-      } else {
-         std::cerr<<"error, found cell without any face neighbors"<<std::endl;
-      }
-      frontNeighborIds.clear();
-
-      const auto& backNeighbors = mpiGrid.get_face_neighbors_of(ids.back());
-      if (backNeighbors.size() > 0) {
-         for (const auto& [neighbor, dir] : backNeighbors) {
-            if(dir == ((int)dimension + 1)) {
-               backNeighborIds.push_back(neighbor);
-            }
-         }
-         refLvl = mpiGrid.get_refinement_level(ids.back());
-         if (backNeighborIds.size() == 0) {
-            std::cerr<<"abort backNeighborIds.size() == 0 at "<<ids.back()<<std::endl;
-            for(const auto& nbrPair: backNeighbors ) {
-               std::cerr<<ids.back()<<" dim "<<dimension<<" "<<nbrPair.first<<" "<<nbrPair.second<<std::endl;
-            }
-         }
-         if (backNeighborIds.size() == 1) {
-            targetCells[GID + L + 1] = mpiGrid[backNeighborIds[0]];
-         } else if ( pencils.path[iPencil][refLvl] < backNeighborIds.size() ) {
-            targetCells[GID + L + 1] = mpiGrid[backNeighborIds[pencils.path[iPencil][refLvl]]];
-         }
-      } else {
-         std::cerr<<"error, found cell without any face neighbors"<<std::endl;
-      }
-      backNeighborIds.clear();
-
-      // Incerment global id by L + 2 ghost cells.
-      GID += (L + 2);
-   }
-
-   // Remove any boundary cells from the list of valid targets
-   for (uint i = 0; i < GID; ++i) {
-      if (targetCells[i] && targetCells[i]->sysBoundaryFlag != sysboundarytype::NOT_SYSBOUNDARY ) {
-         targetCells[i] = NULL;
-      }
-   }
-}
-
-/* Select one nearest neighbor of a cell on the + side in a given dimension. If the neighbor
- * has a higher level of refinement, a path variable is needed to make the selection.
- * Returns INVALID_CELLID if the nearest neighbor is not local to this process.
- * 
- * @param grid DCCRG grid object
- * @param id DCCRG cell id
- * @param dimension spatial dimension
- * @param path index of the desired face neighbor
- * @return neighbor DCCRG cell id of the neighbor
- */
-CellID selectNeighbor(const dccrg::Dccrg<SpatialCell,dccrg::Cartesian_Geometry> &grid,
-                      CellID id, int dimension = 0, uint path = 0) {
-
-   //int neighborhood = getNeighborhood(dimension,1);
-   //const auto* nbrPairs = grid.get_neighbors_of(id, neighborhood);
-   
-   vector < CellID > myNeighbors;
-   CellID neighbor = INVALID_CELLID;
-   
-   // Iterate through neighbor ids in the positive direction of the chosen dimension,
-   // select the neighbor indicated by path, if it is local to this process.
-   for (const auto& [neighbor, dir] : grid.get_face_neighbors_of(id)) {
-      if (dir == ((int)dimension + 1)) {
-         myNeighbors.push_back(neighbor);
-      }
-   }
-   
-   if( myNeighbors.size() == 0 ) {
-      return neighbor;
-   }
-   
-   int neighborIndex = 0;
-   if (myNeighbors.size() > 1) {
-      neighborIndex = path;
-   }
-   
-   if (grid.is_local(myNeighbors[neighborIndex])) {
-      neighbor = myNeighbors[neighborIndex];
-   }
-   
-   return neighbor;
-}
-
-/* Recursive function for building one-dimensional pencils to cover local DCCRG cells.
- * Starts from a given seedID and proceeds finding the nearest neighbor in the given dimension
- * and adding it to the pencil until no neighbors are found or an endId is met. When a higher
- * refinement level (ie. multiple nearest neighbors) is met, the pencil splits into four
- * copies to remain at a width of 1 cell. This is done by the function calling itself recursively
- * and passing as inputs the cells added so far. The cell selected by each copy of the function
- * at a split is stored in the path variable, the same path has to be followed if a refinement
- * level is encoutered multiple times.
- *
- * @param [in] grid DCCRG grid object
- * @param [out] pencils Pencil data struct
- * @param [in] seedId DCCRG cell id where we start building the pencil. 
- *             The pencil will continue in the + direction in the given dimension until an end condition is met
- * @param [in] dimension Spatial dimension
- * @param [in] path Integer value that determines which neighbor is added to the pencil when a higher refinement level is met
- * @param [in] endIds Prescribed end conditions for the pencil. If any of these cell ids is about to be added to the pencil,
- *             the builder terminates.
- */
-setOfPencils buildPencilsWithNeighbors( const dccrg::Dccrg<SpatialCell,dccrg::Cartesian_Geometry> &grid, 
-					setOfPencils &pencils, const CellID seedId,
-					vector<CellID> ids, const uint dimension, 
-					vector<uint> path, const vector<CellID> &endIds) {
-
-   const bool debug = false;
-   CellID nextNeighbor;
-   CellID id = seedId;
-   int startingRefLvl = grid.get_refinement_level(id);
-   bool periodic = false;
-   // If this is a new pencil (instead of being a result of a pencil being split
-   if( ids.size() == 0 )
-      ids.push_back(seedId);
-
-   // If the cell where we start is refined, we need to figure out which path
-   // to follow in future refined cells. This is a bit hacky but we have to
-   // use the order or the children of the parent cell to figure out which
-   // corner we are in.
-
-   std::array<double, 3> coordinates = grid.get_center(seedId);
-   int startingPathSize = path.size();
-   auto it = path.end();
-   if( startingRefLvl > startingPathSize ) {
-
-      CellID myId = seedId;
-      
-      for ( int i = path.size(); i < startingRefLvl; ++i) {
-
-         //CellID parentId = grid.mapping.get_parent(myId);
-         CellID parentId = grid.get_parent(myId);
-         
-         auto myCoords = grid.get_center(myId);
-         auto parentCoords = grid.get_center(parentId);
-
-         int ix=0,iy=0;
-
-         switch(dimension) {
-         case 0:
-            ix = 1;
-            iy = 2;
-            break;
-         case 1:
-            ix = 0;
-            iy = 2;
-            break;
-         case 2:
-            ix = 0;
-            iy = 1;
-            break;
-         }
-         //int ix = (dimension + 1) % 3; // incorrect for DCCRG
-         //int iy = (dimension + 2) % 3;
-
-         int step = -1;
-         
-         if        (myCoords[ix] < parentCoords[ix] && myCoords[iy] < parentCoords[iy]) {
-            step = 0;
-         } else if (myCoords[ix] > parentCoords[ix] && myCoords[iy] < parentCoords[iy]) {
-            step = 1;
-         } else if (myCoords[ix] < parentCoords[ix] && myCoords[iy] > parentCoords[iy]) {
-            step = 2;
-         } else if (myCoords[ix] > parentCoords[ix] && myCoords[iy] > parentCoords[iy]) {
-            step = 3;
-         }
-
-         it = path.insert(it, step);
-
-         myId = parentId;
-      }
-   }
-   
-   while (id != INVALID_CELLID) {
-
-      periodic = false;
-      bool neighborExists = false;
-      int refLvl = 0;
-      
-      // Find the refinement level in the neighboring cell. Check all possible neighbors
-      // in case some of them are remote.
-      for (int tmpPath = 0; tmpPath < 4; ++tmpPath) {
-         nextNeighbor = selectNeighbor(grid,id,dimension,tmpPath);
-         if(nextNeighbor != INVALID_CELLID) {
-            refLvl = max(refLvl,grid.get_refinement_level(nextNeighbor));
-            neighborExists = true;
-         }
-      }
-         
-      // If there are no neighbors, we can stop.
-      if (!neighborExists)
-         break;   
-
-      if (refLvl > 0) {
-    
-         // If we have encountered this refinement level before and stored
-         // the path this builder follows, we will just take the same path
-         // again.
-         if ( static_cast<int>(path.size()) >= refLvl ) {
-      
-            if(debug) {
-               std::cout << "I am cell " << id << ". ";
-               std::cout << "I have seen refinement level " << refLvl << " before. Path is ";
-               for (auto k = path.begin(); k != path.end(); ++k)
-                  std::cout << *k << " ";
-               std::cout << std::endl;
-            }
-	
-            nextNeighbor = selectNeighbor(grid,id,dimension,path[refLvl - 1]);      
-	    coordinates = grid.get_center(nextNeighbor);
-
-         } else {
-	
-            if(debug) {
-               std::cout << "I am cell " << id << ". ";
-               std::cout << "I have NOT seen refinement level " << refLvl << " before. Path is ";
-               for (auto k = path.begin(); k != path.end(); ++k)
-                  std::cout << *k << ' ';
-               std::cout << std::endl;
-            }
-	
-            // New refinement level, create a path through each neighbor cell
-            for ( uint i : {0,1,2,3} ) {
-	  
-               vector < uint > myPath = path;
-               myPath.push_back(i);
-	  
-               nextNeighbor = selectNeighbor(grid,id,dimension,myPath.back());
-	  
-               if ( i == 3 ) {
-	    
-                  // This builder continues with neighbor 3
-                  path = myPath;
-		  coordinates = grid.get_center(nextNeighbor);
-=======
 // elements in each vector.
->>>>>>> 25950dd4
 
 #define i_trans_ps_blockv_pencil(planeVectorIndex, planeIndex, blockIndex, lengthOfPencil) ( (blockIndex)  +  ( (planeVectorIndex) + (planeIndex) * VEC_PER_PLANE ) * ( lengthOfPencil) )
 
@@ -842,8 +223,6 @@
    /***********************/
    // return if there's no cells to propagate
    if(localPropagatedCells.size() == 0) {
-      // This printout would flood the output (being here is ok when using DCCRG-split)
-      // cout << "Returning because of no cells" << endl;
       return false;
    }
 
