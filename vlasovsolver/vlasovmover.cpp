/*
 * This file is part of Vlasiator.
 * Copyright 2010-2016 Finnish Meteorological Institute
 *
 * For details of usage, see the COPYING file and read the "Rules of the Road"
 * at http://www.physics.helsinki.fi/vlasiator/
 *
 * This program is free software; you can redistribute it and/or modify
 * it under the terms of the GNU General Public License as published by
 * the Free Software Foundation; either version 2 of the License, or
 * (at your option) any later version.
 *
 * This program is distributed in the hope that it will be useful,
 * but WITHOUT ANY WARRANTY; without even the implied warranty of
 * MERCHANTABILITY or FITNESS FOR A PARTICULAR PURPOSE.  See the
 * GNU General Public License for more details.
 *
 * You should have received a copy of the GNU General Public License along
 * with this program; if not, write to the Free Software Foundation, Inc.,
 * 51 Franklin Street, Fifth Floor, Boston, MA 02110-1301 USA.
 */

#include <cstdlib>
#include <iostream>
#include <vector>
#include <stdint.h>

#ifdef _OPENMP
   #include <omp.h>
#endif

#include <zoltan.h>
#include <dccrg.hpp>
#include <phiprof.hpp>

#include "../spatial_cell.hpp"
#include "../vlasovmover.h"
#include "../grid.h"
#include "../definitions.h"
#include "../object_wrapper.h"
#include "../mpiconversion.h"

#include "arch_moments.h"

#include "cpu_trans_pencils.hpp"

#ifdef USE_GPU
#include "gpu_acc_map.hpp"
#include "gpu_acc_semilag.hpp"
#include "gpu_trans_map_amr.hpp"
#else
#include "cpu_acc_semilag.hpp"
#include "cpu_trans_map_amr.hpp"
#endif

using namespace std;
using namespace spatial_cell;

/** Propagates the distribution function in spatial space.

    Based on SLICE-3D algorithm: Zerroukat, M., and T. Allen. "A
    three‐dimensional monotone and conservative semi‐Lagrangian scheme
    (SLICE‐3D) for transport problems." Quarterly Journal of the Royal
    Meteorological Society 138.667 (2012): 1640-1651.

 */
void calculateSpatialTranslation(
        dccrg::Dccrg<SpatialCell,dccrg::Cartesian_Geometry>& mpiGrid,
        const vector<CellID>& localCells,
        const vector<CellID>& local_propagated_cells,
        const vector<CellID>& local_target_cells,
        const vector<CellID>& remoteTargetCellsx,
        const vector<CellID>& remoteTargetCellsy,
        const vector<CellID>& remoteTargetCellsz,
        vector<uint>& nPencils,
        creal dt,
        const uint popID,
        Real &time
) {

    int trans_timer;
<<<<<<< HEAD
    //bool localTargetGridGenerated = false;
=======
>>>>>>> 3fee0488
    bool AMRtranslationActive = false;
    if (P::amrMaxSpatialRefLevel > 0) {
       AMRtranslationActive = true;
    }
    double t1;

    int myRank;
    MPI_Comm_rank(MPI_COMM_WORLD,&myRank);

   int bt=phiprof::initializeTimer("barrier-trans-pre-z","Barriers","MPI");
   phiprof::start(bt);
   MPI_Barrier(MPI_COMM_WORLD);
   phiprof::stop(bt);

    // ------------- SLICE - map dist function in Z --------------- //
   if(P::zcells_ini > 1){

      trans_timer=phiprof::initializeTimer("transfer-stencil-data-z","MPI");
      phiprof::start(trans_timer);
      //updateRemoteVelocityBlockLists(mpiGrid,popID,VLASOV_SOLVER_Z_NEIGHBORHOOD_ID);
      SpatialCell::set_mpi_transfer_direction(2);
      SpatialCell::set_mpi_transfer_type(Transfer::VEL_BLOCK_DATA,false,AMRtranslationActive);
      mpiGrid.update_copies_of_remote_neighbors(VLASOV_SOLVER_Z_NEIGHBORHOOD_ID);
      phiprof::stop(trans_timer);

      // bt=phiprof::initializeTimer("barrier-trans-pre-trans_map_1d-z","Barriers","MPI");
      // phiprof::start(bt);
      // MPI_Barrier(MPI_COMM_WORLD);
      // phiprof::stop(bt);

      t1 = MPI_Wtime();
      phiprof::start("compute-mapping-z");
#ifdef USE_GPU
      gpu_trans_map_1d_amr(mpiGrid,local_propagated_cells, remoteTargetCellsz, nPencils, 2, dt,popID); // map along z//
#else
      trans_map_1d_amr(mpiGrid,local_propagated_cells, remoteTargetCellsz, nPencils, 2, dt,popID); // map along z//
#endif
      phiprof::stop("compute-mapping-z");
      time += MPI_Wtime() - t1;

      bt=phiprof::initializeTimer("barrier-trans-pre-update_remote-z","Barriers","MPI");
      phiprof::start(bt);
      MPI_Barrier(MPI_COMM_WORLD);
      phiprof::stop(bt);

      trans_timer=phiprof::initializeTimer("update_remote-z","MPI");
      phiprof::start("update_remote-z");
#ifdef USE_GPU
      gpu_update_remote_mapping_contribution_amr(mpiGrid, 2,+1,popID);
      gpu_update_remote_mapping_contribution_amr(mpiGrid, 2,-1,popID);
#else
      update_remote_mapping_contribution_amr(mpiGrid, 2,+1,popID);
      update_remote_mapping_contribution_amr(mpiGrid, 2,-1,popID);
#endif
      phiprof::stop("update_remote-z");

   }

   bt=phiprof::initializeTimer("barrier-trans-pre-x","Barriers","MPI");
   phiprof::start(bt);
   MPI_Barrier(MPI_COMM_WORLD);
   phiprof::stop(bt);

   // ------------- SLICE - map dist function in X --------------- //
   if(P::xcells_ini > 1){

      trans_timer=phiprof::initializeTimer("transfer-stencil-data-x","MPI");
      phiprof::start(trans_timer);
      //updateRemoteVelocityBlockLists(mpiGrid,popID,VLASOV_SOLVER_X_NEIGHBORHOOD_ID);
      SpatialCell::set_mpi_transfer_direction(0);
      SpatialCell::set_mpi_transfer_type(Transfer::VEL_BLOCK_DATA,false,AMRtranslationActive);
      mpiGrid.update_copies_of_remote_neighbors(VLASOV_SOLVER_X_NEIGHBORHOOD_ID);
      phiprof::stop(trans_timer);

      // bt=phiprof::initializeTimer("barrier-trans-pre-trans_map_1d-x","Barriers","MPI");
      // phiprof::start(bt);
      // MPI_Barrier(MPI_COMM_WORLD);
      // phiprof::stop(bt);

      t1 = MPI_Wtime();
      phiprof::start("compute-mapping-x");
#ifdef USE_GPU
      gpu_trans_map_1d_amr(mpiGrid,local_propagated_cells, remoteTargetCellsx, nPencils, 0,dt,popID); // map along x//
#else
      trans_map_1d_amr(mpiGrid,local_propagated_cells, remoteTargetCellsx, nPencils, 0,dt,popID); // map along x//
#endif
      phiprof::stop("compute-mapping-x");
      time += MPI_Wtime() - t1;

      bt=phiprof::initializeTimer("barrier-trans-pre-update_remote-x","Barriers","MPI");
      phiprof::start(bt);
      MPI_Barrier(MPI_COMM_WORLD);
      phiprof::stop(bt);

      trans_timer=phiprof::initializeTimer("update_remote-x","MPI");
      phiprof::start("update_remote-x");
#ifdef USE_GPU
      gpu_update_remote_mapping_contribution_amr(mpiGrid, 0,+1,popID);
      gpu_update_remote_mapping_contribution_amr(mpiGrid, 0,-1,popID);
#else
      update_remote_mapping_contribution_amr(mpiGrid, 0,+1,popID);
      update_remote_mapping_contribution_amr(mpiGrid, 0,-1,popID);
#endif
      phiprof::stop("update_remote-x");

   }

   bt=phiprof::initializeTimer("barrier-trans-pre-y","Barriers","MPI");
   phiprof::start(bt);
   MPI_Barrier(MPI_COMM_WORLD);
   phiprof::stop(bt);

   // ------------- SLICE - map dist function in Y --------------- //
   if(P::ycells_ini > 1) {

      trans_timer=phiprof::initializeTimer("transfer-stencil-data-y","MPI");
      phiprof::start(trans_timer);
      //updateRemoteVelocityBlockLists(mpiGrid,popID,VLASOV_SOLVER_Y_NEIGHBORHOOD_ID);
      SpatialCell::set_mpi_transfer_direction(1);
      SpatialCell::set_mpi_transfer_type(Transfer::VEL_BLOCK_DATA,false,AMRtranslationActive);
      mpiGrid.update_copies_of_remote_neighbors(VLASOV_SOLVER_Y_NEIGHBORHOOD_ID);
      phiprof::stop(trans_timer);

      // bt=phiprof::initializeTimer("barrier-trans-pre-trans_map_1d-y","Barriers","MPI");
      // phiprof::start(bt);
      // MPI_Barrier(MPI_COMM_WORLD);
      // phiprof::stop(bt);

      t1 = MPI_Wtime();
      phiprof::start("compute-mapping-y");
#ifdef USE_GPU
      gpu_trans_map_1d_amr(mpiGrid,local_propagated_cells, remoteTargetCellsy, nPencils, 1,dt,popID); // map along y//
#else
      trans_map_1d_amr(mpiGrid,local_propagated_cells, remoteTargetCellsy, nPencils, 1,dt,popID); // map along y//
#endif
      phiprof::stop("compute-mapping-y");
      time += MPI_Wtime() - t1;

      bt=phiprof::initializeTimer("barrier-trans-pre-update_remote-y","Barriers","MPI");
      phiprof::start(bt);
      MPI_Barrier(MPI_COMM_WORLD);
      phiprof::stop(bt);

      trans_timer=phiprof::initializeTimer("update_remote-y","MPI");
      phiprof::start("update_remote-y");
#ifdef USE_GPU
      gpu_update_remote_mapping_contribution_amr(mpiGrid, 1,+1,popID);
      gpu_update_remote_mapping_contribution_amr(mpiGrid, 1,-1,popID);
#else
      update_remote_mapping_contribution_amr(mpiGrid, 1,+1,popID);
      update_remote_mapping_contribution_amr(mpiGrid, 1,-1,popID);
#endif
      phiprof::stop("update_remote-y");

   }

   bt=phiprof::initializeTimer("barrier-trans-post-trans","Barriers","MPI");
   phiprof::start(bt);
   MPI_Barrier(MPI_COMM_WORLD);
   phiprof::stop(bt);

   // MPI_Barrier(MPI_COMM_WORLD);
   // bailout(true, "", __FILE__, __LINE__);
}

/*!

  Propagates the distribution function in spatial space.

  Based on SLICE-3D algorithm: Zerroukat, M., and T. Allen. "A
  three‐dimensional monotone and conservative semi‐Lagrangian scheme
  (SLICE‐3D) for transport problems." Quarterly Journal of the Royal
  Meteorological Society 138.667 (2012): 1640-1651.

*/
void calculateSpatialTranslation(
        dccrg::Dccrg<SpatialCell,dccrg::Cartesian_Geometry>& mpiGrid,
        creal dt) {
   typedef Parameters P;

   phiprof::start("semilag-trans");
<<<<<<< HEAD

   double t1 = MPI_Wtime();
=======
   
   //double t1 = MPI_Wtime();
>>>>>>> 3fee0488

   const vector<CellID>& localCells = getLocalCells();
   vector<CellID> remoteTargetCellsx;
   vector<CellID> remoteTargetCellsy;
   vector<CellID> remoteTargetCellsz;
   vector<CellID> local_propagated_cells;
   vector<CellID> local_target_cells;
   vector<uint> nPencils;
   Real time=0.0;

   // If dt=0 we are either initializing or distribution functions are not translated.
   // In both cases go to the end of this function and calculate the moments.
   if (dt == 0.0) goto momentCalculation;

   phiprof::start("compute_cell_lists");
   remoteTargetCellsx = mpiGrid.get_remote_cells_on_process_boundary(VLASOV_SOLVER_TARGET_X_NEIGHBORHOOD_ID);
   remoteTargetCellsy = mpiGrid.get_remote_cells_on_process_boundary(VLASOV_SOLVER_TARGET_Y_NEIGHBORHOOD_ID);
   remoteTargetCellsz = mpiGrid.get_remote_cells_on_process_boundary(VLASOV_SOLVER_TARGET_Z_NEIGHBORHOOD_ID);

   // Figure out which spatial cells are translated,
   // result independent of particle species.
   for (size_t c=0; c<localCells.size(); ++c) {
      if (do_translate_cell(mpiGrid[localCells[c]])) {
         local_propagated_cells.push_back(localCells[c]);
      }
   }

   // Figure out target spatial cells, result
   // independent of particle species.
   for (size_t c=0; c<localCells.size(); ++c) {
      if (mpiGrid[localCells[c]]->sysBoundaryFlag == sysboundarytype::NOT_SYSBOUNDARY) {
         local_target_cells.push_back(localCells[c]);
      }
   }
   if (P::prepareForRebalance == true) {
      // One more element to count the sums
      for (size_t c=0; c<local_propagated_cells.size()+1; c++) {
         nPencils.push_back(0);
      }
   }
   phiprof::stop("compute_cell_lists");

   // Translate all particle species
   for (uint popID=0; popID<getObjectWrapper().particleSpecies.size(); ++popID) {
      string profName = "translate "+getObjectWrapper().particleSpecies[popID].name;
      phiprof::start(profName);
      SpatialCell::setCommunicatedSpecies(popID);
      //      std::cout << "I am at line " << __LINE__ << " of " << __FILE__ << std::endl;
      calculateSpatialTranslation(
         mpiGrid,
         localCells,
         local_propagated_cells,
         local_target_cells,
         remoteTargetCellsx,
         remoteTargetCellsy,
         remoteTargetCellsz,
         nPencils,
         dt,
         popID,
         time
      );
      phiprof::stop(profName);
   }

   if (Parameters::prepareForRebalance == true) {
      if(P::amrMaxSpatialRefLevel == 0) {
//          const double deltat = (MPI_Wtime() - t1) / local_propagated_cells.size();
         for (size_t c=0; c<localCells.size(); ++c) {
//            mpiGrid[localCells[c]]->parameters[CellParams::LBWEIGHTCOUNTER] += time / localCells.size();
            for (uint popID=0; popID<getObjectWrapper().particleSpecies.size(); ++popID) {
               mpiGrid[localCells[c]]->parameters[CellParams::LBWEIGHTCOUNTER] += mpiGrid[localCells[c]]->get_number_of_velocity_blocks(popID);
            }
         }
      } else {
//          const double deltat = MPI_Wtime() - t1;
         for (size_t c=0; c<local_propagated_cells.size(); ++c) {
            Real counter = 0;
            for (uint popID=0; popID<getObjectWrapper().particleSpecies.size(); ++popID) {
               counter += mpiGrid[local_propagated_cells[c]]->get_number_of_velocity_blocks(popID);
            }
            mpiGrid[local_propagated_cells[c]]->parameters[CellParams::LBWEIGHTCOUNTER] += nPencils[c] * counter;
//            mpiGrid[localCells[c]]->parameters[CellParams::LBWEIGHTCOUNTER] += time / localCells.size();
         }
      }
   }

   // Mapping complete, update moments and maximum dt limits //
momentCalculation:
   calculateMoments_R(mpiGrid, localCells, true);

   phiprof::stop("semilag-trans");
}

/*
  --------------------------------------------------
  Acceleration (velocity space propagation)
  --------------------------------------------------
*/

/** Accelerate the given population to new time t+dt.
 * This function is AMR safe.
 * @param popID Particle population ID.
 * @param globalMaxSubcycles Number of times acceleration is subcycled.
 * @param step The current subcycle step.
 * @param mpiGrid Parallel grid library.
 * @param propagatedCells List of cells in which the population is accelerated.
 * @param dt Timestep.*/
void calculateAcceleration(const uint popID,const uint globalMaxSubcycles,const uint step,
                           dccrg::Dccrg<SpatialCell,dccrg::Cartesian_Geometry>& mpiGrid,
                           const std::vector<CellID>& propagatedCells,
                           const Real& dt) {
   // Set active population
   SpatialCell::setCommunicatedSpecies(popID);

   // Calculate velocity moments, these are needed to
   // calculate the transforms used in the accelerations.
   // Calculated moments are stored in the "_V" variables.
   calculateMoments_V(mpiGrid, propagatedCells, false);

   //generate pseudo-random order which is always the same irrespective of parallelization, restarts, etc.
   std::size_t rndInt = std::hash<uint>()(P::tstep);
   uint map_order=rndInt%3;

   // Semi-Lagrangian acceleration for those cells which are subcycled,
   // dimension-by-dimension
   #pragma omp parallel for schedule(dynamic,1)
   for (size_t c=0; c<propagatedCells.size(); ++c) {
      const CellID cellID = propagatedCells[c];
      const Real maxVdt = mpiGrid[cellID]->get_max_v_dt(popID);

      //compute subcycle dt. The length is maxVdt on all steps
      //except the last one. This is to keep the neighboring
      //spatial cells in sync, so that two neighboring cells with
      //different number of subcycles have similar timesteps,
      //except that one takes an additional short step. This keeps
      //spatial block neighbors as much in sync as possible for
      //adjust blocks.
      Real subcycleDt;
      if( (step + 1) * maxVdt > fabs(dt)) {
         subcycleDt = max(fabs(dt) - step * maxVdt, 0.0);
      } else{
         subcycleDt = maxVdt;
      }
<<<<<<< HEAD
      if (dt<0) {
         subcycleDt = -subcycleDt;
      }

=======
      if (dt<0) subcycleDt = -subcycleDt;
      
      //generate pseudo-random order which is always the same irrespective of parallelization, restarts, etc.
      std::default_random_engine rndState;
      // set seed, initialise generator and get value. The order is the same
      // for all cells, but varies with timestep.
      rndState.seed(P::tstep);
         
      uint map_order=std::uniform_int_distribution<>(0,2)(rndState);
>>>>>>> 3fee0488
      phiprof::start("cell-semilag-acc");
#ifdef USE_GPU
      gpu_accelerate_cell(mpiGrid[cellID],popID,map_order,subcycleDt);
#else
      cpu_accelerate_cell(mpiGrid[cellID],popID,map_order,subcycleDt);
#endif
      phiprof::stop("cell-semilag-acc");
   }
   //global adjust after each subcycle to keep number of blocks managable. Even the ones not
   //accelerating anyore participate. It is important to keep
   //the spatial dimension to make sure that we do not loose
   //stuff streaming in from other cells, perhaps not connected
   //to the existing distribution function in the cell.
   //- All cells update and communicate their lists of content blocks
   //- Only cells which were accerelated on this step need to be adjusted (blocks removed or added).
   //- Not done here on last step (done after loop)
   if(step < (globalMaxSubcycles - 1)) adjustVelocityBlocks(mpiGrid, propagatedCells, false, popID);
}

/** Accelerate all particle populations to new time t+dt.
 * This function is AMR safe.
 * @param mpiGrid Parallel grid library.
 * @param dt Time step.*/
void calculateAcceleration(dccrg::Dccrg<SpatialCell,dccrg::Cartesian_Geometry>& mpiGrid,
                           Real dt
                          ) {
   typedef Parameters P;
   const vector<CellID>& cells = getLocalCells();

   int myRank;
   MPI_Comm_rank(MPI_COMM_WORLD,&myRank);

   if (dt == 0.0 && P::tstep > 0) {

      // Even if acceleration is turned off we need to adjust velocity blocks
      // because the boundary conditions may have altered the velocity space,
      // and to update changes in no-content blocks during translation.
      for (uint popID=0; popID<getObjectWrapper().particleSpecies.size(); ++popID) {
         adjustVelocityBlocks(mpiGrid, cells, true, popID);
      }

      goto momentCalculation;
   }
   phiprof::start("semilag-acc");

   // Accelerate all particle species
   for (uint popID=0; popID<getObjectWrapper().particleSpecies.size(); ++popID) {
      uint gpuMaxBlockCount = 0; // would be better to be over all populations
      int maxSubcycles=0;
      int globalMaxSubcycles;

      // Set active population
      SpatialCell::setCommunicatedSpecies(popID);

      // Iterate through all local cells and collect cells to propagate.
      // Ghost cells (spatial cells at the boundary of the simulation
      // volume) do not need to be propagated:
      phiprof::start("Gather subcycles and propagated cells");
      vector<CellID> propagatedCells;
      #pragma omp parallel for
      for (size_t c=0; c<cells.size(); ++c) {
         SpatialCell* SC = mpiGrid[cells[c]];
         const vmesh::VelocityMesh* vmesh = SC->get_velocity_mesh(popID);
         // disregard boundary cells, in preparation for acceleration
         if (  (SC->sysBoundaryFlag == sysboundarytype::NOT_SYSBOUNDARY) ||
               // Include inflow-Maxwellian
               (P::vlasovAccelerateMaxwellianBoundaries && (SC->sysBoundaryFlag == sysboundarytype::SET_MAXWELLIAN)) ) {
            uint blockCount = vmesh->size();
            if (blockCount != 0){
               //do not propagate spatial cells with no blocks
               #pragma omp critical
               propagatedCells.push_back(cells[c]);
            }
            //prepare for acceleration, updates max dt for each cell, it
            //needs to be set to somthing sensible for _all_ cells, even if
            //they are not propagated
            prepareAccelerateCell(SC, popID);
            //update max subcycles for all cells in this process
            maxSubcycles = max((int)getAccelerationSubcycles(SC, dt, popID), maxSubcycles);
            spatial_cell::Population& pop = SC->get_population(popID);
            pop.ACCSUBCYCLES = getAccelerationSubcycles(SC, dt, popID);
#ifdef USE_GPU
#pragma omp critical
            {
               if (blockCount > gpuMaxBlockCount) {
                  gpuMaxBlockCount = blockCount;
               }
            }
#endif
         }
      }
      phiprof::stop("Gather subcycles and propagated cells");

#ifdef USE_GPU
      // Ensure accelerator has enough temporary memory allocated
      phiprof::start("gpu allocation verifications");
      gpu_vlasov_allocate(gpuMaxBlockCount);
      gpu_acc_allocate(gpuMaxBlockCount);
      phiprof::stop("gpu allocation verifications");
#endif

      // Compute global maximum for number of subcycles
      MPI_Allreduce(&maxSubcycles, &globalMaxSubcycles, 1, MPI_INT, MPI_MAX, MPI_COMM_WORLD);

      // TODO: move subcycling to lower level call in order to optimize GPU memory calls

      // substep global max times
      for(uint step=0; step<(uint)globalMaxSubcycles; ++step) {
         if(step > 0) {
            // prune list of cells to propagate to only contained those which are now subcycled
            vector<CellID> temp;
            for (const auto& cell: propagatedCells) {
               if (step < getAccelerationSubcycles(mpiGrid[cell], dt, popID) ) {
                  temp.push_back(cell);
               }
            }

            propagatedCells.swap(temp);
         }
         // Accelerate population over one subcycle step
         calculateAcceleration(popID,(uint)globalMaxSubcycles,step,mpiGrid,propagatedCells,dt);
      } // for-loop over acceleration substeps

      // final adjust for all cells, also fixing remote cells.
      adjustVelocityBlocks(mpiGrid, cells, true, popID);
   } // for-loop over particle species

   phiprof::stop("semilag-acc");

   // Recalculate "_V" velocity moments
  momentCalculation:
   calculateMoments_V(mpiGrid, cells, true);

   // Set CellParams::MAXVDT to be the minimum dt of all per-species values
#pragma omp parallel for
   for (size_t c=0; c<cells.size(); ++c) {
      SpatialCell* cell = mpiGrid[cells[c]];
      cell->parameters[CellParams::MAXVDT] = numeric_limits<Real>::max();
      for (uint popID=0; popID<getObjectWrapper().particleSpecies.size(); ++popID) {
         cell->parameters[CellParams::MAXVDT]
            = min(cell->get_max_v_dt(popID), cell->parameters[CellParams::MAXVDT]);
      }
   }
}

/*--------------------------------------------------
  Functions for computing moments
  --------------------------------------------------*/

void calculateInterpolatedVelocityMoments(
   dccrg::Dccrg<SpatialCell,dccrg::Cartesian_Geometry>& mpiGrid,
   const int cp_rhom,
   const int cp_vx,
   const int cp_vy,
   const int cp_vz,
   const int cp_rhoq,
   const int cp_p11,
   const int cp_p22,
   const int cp_p33
) {
   const vector<CellID>& cells = getLocalCells();

   //Iterate through all local cells
    #pragma omp parallel for
   for (size_t c=0; c<cells.size(); ++c) {
      const CellID cellID = cells[c];
      SpatialCell* SC = mpiGrid[cellID];
      SC->parameters[cp_rhom  ] = 0.5* ( SC->parameters[CellParams::RHOM_R] + SC->parameters[CellParams::RHOM_V] );
      SC->parameters[cp_vx] = 0.5* ( SC->parameters[CellParams::VX_R] + SC->parameters[CellParams::VX_V] );
      SC->parameters[cp_vy] = 0.5* ( SC->parameters[CellParams::VY_R] + SC->parameters[CellParams::VY_V] );
      SC->parameters[cp_vz] = 0.5* ( SC->parameters[CellParams::VZ_R] + SC->parameters[CellParams::VZ_V] );
      SC->parameters[cp_rhoq  ] = 0.5* ( SC->parameters[CellParams::RHOQ_R] + SC->parameters[CellParams::RHOQ_V] );
      SC->parameters[cp_p11]   = 0.5* ( SC->parameters[CellParams::P_11_R] + SC->parameters[CellParams::P_11_V] );
      SC->parameters[cp_p22]   = 0.5* ( SC->parameters[CellParams::P_22_R] + SC->parameters[CellParams::P_22_V] );
      SC->parameters[cp_p33]   = 0.5* ( SC->parameters[CellParams::P_33_R] + SC->parameters[CellParams::P_33_V] );

      for (uint popID=0; popID<getObjectWrapper().particleSpecies.size(); ++popID) {
         spatial_cell::Population& pop = SC->get_population(popID);
         pop.RHO = 0.5 * ( pop.RHO_R + pop.RHO_V );
         for(int i=0; i<3; i++) {
            pop.V[i] = 0.5 * ( pop.V_R[i] + pop.V_V[i] );
            pop.P[i]    = 0.5 * ( pop.P_R[i] + pop.P_V[i] );
         }
      }
   }
}

void calculateInitialVelocityMoments(dccrg::Dccrg<SpatialCell,dccrg::Cartesian_Geometry>& mpiGrid) {
   const vector<CellID>& cells = getLocalCells();
   phiprof::start("Calculate moments");

   // Iterate through all local cells (incl. system boundary cells):
   #pragma omp parallel
   {
      // Setting the GPU device inside the moment call itself, because
      // it's being called from so many different projects etc
      #pragma omp for
      for (size_t c=0; c<cells.size(); ++c) {
         const CellID cellID = cells[c];
         SpatialCell* SC = mpiGrid[cellID];
         calculateCellMoments(SC,true,false);
         // WARNING the following is sane as this function is only called by initializeGrid.
         // We need initialized _DT2 values for the dt=0 field propagation done in the beginning.
         // Later these will be set properly.
         SC->parameters[CellParams::RHOM_DT2] = SC->parameters[CellParams::RHOM];
         SC->parameters[CellParams::VX_DT2] = SC->parameters[CellParams::VX];
         SC->parameters[CellParams::VY_DT2] = SC->parameters[CellParams::VY];
         SC->parameters[CellParams::VZ_DT2] = SC->parameters[CellParams::VZ];
         SC->parameters[CellParams::RHOQ_DT2] = SC->parameters[CellParams::RHOQ];
         SC->parameters[CellParams::P_11_DT2] = SC->parameters[CellParams::P_11];
         SC->parameters[CellParams::P_22_DT2] = SC->parameters[CellParams::P_22];
         SC->parameters[CellParams::P_33_DT2] = SC->parameters[CellParams::P_33];
      } // for-loop over spatial cells
   }
   phiprof::stop("Calculate moments");
}<|MERGE_RESOLUTION|>--- conflicted
+++ resolved
@@ -79,10 +79,6 @@
 ) {
 
     int trans_timer;
-<<<<<<< HEAD
-    //bool localTargetGridGenerated = false;
-=======
->>>>>>> 3fee0488
     bool AMRtranslationActive = false;
     if (P::amrMaxSpatialRefLevel > 0) {
        AMRtranslationActive = true;
@@ -264,13 +260,8 @@
    typedef Parameters P;
 
    phiprof::start("semilag-trans");
-<<<<<<< HEAD
-
-   double t1 = MPI_Wtime();
-=======
    
    //double t1 = MPI_Wtime();
->>>>>>> 3fee0488
 
    const vector<CellID>& localCells = getLocalCells();
    vector<CellID> remoteTargetCellsx;
@@ -390,10 +381,6 @@
    // Calculated moments are stored in the "_V" variables.
    calculateMoments_V(mpiGrid, propagatedCells, false);
 
-   //generate pseudo-random order which is always the same irrespective of parallelization, restarts, etc.
-   std::size_t rndInt = std::hash<uint>()(P::tstep);
-   uint map_order=rndInt%3;
-
    // Semi-Lagrangian acceleration for those cells which are subcycled,
    // dimension-by-dimension
    #pragma omp parallel for schedule(dynamic,1)
@@ -414,22 +401,17 @@
       } else{
          subcycleDt = maxVdt;
       }
-<<<<<<< HEAD
       if (dt<0) {
          subcycleDt = -subcycleDt;
       }
-
-=======
-      if (dt<0) subcycleDt = -subcycleDt;
       
       //generate pseudo-random order which is always the same irrespective of parallelization, restarts, etc.
       std::default_random_engine rndState;
       // set seed, initialise generator and get value. The order is the same
       // for all cells, but varies with timestep.
       rndState.seed(P::tstep);
-         
       uint map_order=std::uniform_int_distribution<>(0,2)(rndState);
->>>>>>> 3fee0488
+
       phiprof::start("cell-semilag-acc");
 #ifdef USE_GPU
       gpu_accelerate_cell(mpiGrid[cellID],popID,map_order,subcycleDt);
