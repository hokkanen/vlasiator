--- conflicted
+++ resolved
@@ -479,15 +479,10 @@
           SpatialCell* SC = mpiGrid[cells[c]];
           const vmesh::VelocityMesh<vmesh::GlobalID,vmesh::LocalID>& vmesh = SC->get_velocity_mesh(popID);
           // disregard boundary cells, in preparation for acceleration
-<<<<<<< HEAD
-          if (SC->sysBoundaryFlag == sysboundarytype::NOT_SYSBOUNDARY ) {
-             if(vmesh.size() != 0){
-=======
           if (  (SC->sysBoundaryFlag == sysboundarytype::NOT_SYSBOUNDARY) ||
                 // Include inflow-Maxwellian
                 (P::vlasovAccelerateMaxwellianBoundaries && (SC->sysBoundaryFlag == sysboundarytype::SET_MAXWELLIAN)) ) {
              if (vmesh.size() != 0){
->>>>>>> 40b2df8d
                 //do not propagate spatial cells with no blocks
                 propagatedCells.push_back(cells[c]);
              }
