/*
This file is part of Vlasiator.

Copyright 2010, 2011, 2012, 2013 Finnish Meteorological Institute












*/

#ifndef COMMON_H
#define COMMON_H

#include <limits>
#include "definitions.h"

#ifdef DEBUG_SOLVERS
#define CHECK_FLOAT(x) \
	if ((x) != (x)) {\
		std::cerr << __FILE__ << ":" << __LINE__ << " Illegal value: " << x << std::endl;\
		abort();\
	}
#else
#define CHECK_FLOAT(x) {}
#endif

#define sqr(x) ((x)*(x))
#define pow2(x) sqr(x)
#define pow3(x) ((x)*(x)*(x))

#define MASTER_RANK 0

/*! A namespace for storing indices into an array which contains 
 * neighbour list for each spatial cell. These indices refer to 
 * the CPU memory, i.e. the device does not use these.
 */
namespace NbrsSpa {
   const uint INNER = 0;      /*!< The cell is an inner cell, i.e. all its neighbours are located on the same computation node.*/
   const uint X_NEG_BND = (1 << 0);  /*!< The cell is a boundary cell in -x direction.*/
   const uint X_POS_BND = (1 << 1);  /*!< The cell is a boundary cell in +x direction.*/
   const uint Y_NEG_BND = (1 << 2);  /*!< The cell is a boundary cell in -y direction.*/
   const uint Y_POS_BND = (1 << 3);  /*!< The cell is a boundary cell in +y direction.*/
   const uint Z_NEG_BND = (1 << 4); /*!< The cell is a boundary cell in -z direction.*/
   const uint Z_POS_BND = (1 << 5); /*!< The cell is a boundary cell in +z direction.*/
   
   enum {
      STATE, /*!< Contains the neighbour information of this cell, i.e. whether it is an inner cell or a boundary cell in one or more coordinate directions.*/
      MYIND, /*!< The index of this cell.*/
      X1NEG,  /*!< The index of the -x neighbouring block, distance 1.*/
      Y1NEG,  /*!< The index of the -y neighbouring block, distance 1.*/
      Z1NEG,  /*!< The index of the -z neighbouring block, distance 1.*/
      X1POS,  /*!< The index of the +x neighbouring block, distance 1.*/
      Y1POS,  /*!< The index of the +y neighbouring block, distance 1.*/
      Z1POS,  /*!< The index of the +z neighbouring block, distance 1.*/
      X2NEG,  /*!< The index of the -x neighbouring block, distance 1.*/
      Y2NEG,  /*!< The index of the -y neighbouring block, distance 1.*/
      Z2NEG,  /*!< The index of the -z neighbouring block, distance 1.*/
      X2POS,  /*!< The index of the +x neighbouring block, distance 1.*/
      Y2POS,  /*!< The index of the +y neighbouring block, distance 1.*/
      Z2POS   /*!< The index of the +z neighbouring block, distance 1.*/
   };
}


/*! A namespace for storing indices into an array which contains 
 * the physical parameters of each velocity block.*/
namespace BlockParams {
   enum {
      VXCRD,   /*!< vx-coordinate of the bottom left corner of the block.*/
      VYCRD,   /*!< vy-coordinate of the bottom left corner of the block.*/
      VZCRD,   /*!< vz-coordinate of the bottom left corner of the block.*/
      DVX,     /*!< Grid separation in vx-coordinate for the block.*/
      DVY,     /*!< Grid separation in vy-coordinate for the block.*/
      DVZ,     /*!< Grid separation in vz-coordinate for the block.*/
      N_VELOCITY_BLOCK_PARAMS
   };
}

/*! A namespace for storing indices into an array which contains the 
 * physical parameters of each spatial cell. Do not change the order 
 * of variables unless you know what you are doing - MPI transfers in 
 * field solver are optimised for this particular ordering.
 */
namespace CellParams {
   enum {
      XCRD,   /*!< x-coordinate of the bottom left corner.*/
      YCRD,   /*!< y-coordinate of the bottom left corner.*/
      ZCRD,   /*!< z-coordinate of the bottom left corner.*/
      DX,     /*!< Grid separation in x-coordinate.*/
      DY,     /*!< Grid separation in y-coordinate.*/
      DZ,     /*!< Grid separation in z-coordinate.*/
      EX,     /*!< Total electric field x-component, averaged over cell edge. Used to propagate BX,BY,BZ.*/
      EY,     /*!< Total wlectric field y-component, averaged over cell edge. Used to propagate BX,BY,BZ.*/
      EZ,     /*!< Total electric field z-component, averaged over cell edge. Used to propagate BX,BY,BZ.*/
      BGBX,   /*!< Background magnetic field x-component, averaged over cell x-face.*/
      BGBY,   /*!< Background magnetic field x-component, averaged over cell x-face.*/
      BGBZ,   /*!< Background magnetic field x-component, averaged over cell x-face.*/
      PERBX,  /*!< Perturbed Magnetic field x-component, averaged over cell x-face. Propagated by field solver.*/
      PERBY,  /*!< Perturbed Magnetic field y-component, averaged over cell y-face. Propagated by field solver.*/
      PERBZ,  /*!< Perturbed Magnetic field z-component, averaged over cell z-face. Propagated by field solver.*/
      RHO,    /*!< Number density. Calculated by Vlasov propagator, used to propagate BX,BY,BZ.*/
      RHOVX,  /*!< x-component of number density times Vx. Calculated by Vlasov propagator, used to propagate BX,BY,BZ.*/
      RHOVY,  /*!< y-component of number density times Vy. Calculated by Vlasov propagator, used to propagate BX,BY,BZ.*/
      RHOVZ,  /*!< z-component of number density times Vz. Calculated by Vlasov propagator, used to propagate BX,BY,BZ.*/
      EX_DT2,    /*!< Intermediate step value for RK2 time stepping in field solver.*/
      EY_DT2,    /*!< Intermediate step value for RK2 time stepping in field solver.*/
      EZ_DT2,    /*!< Intermediate step value for RK2 time stepping in field solver.*/
      PERBX_DT2, /*!< Intermediate step value for PERBX for RK2 time stepping in field solver.*/
      PERBY_DT2, /*!< Intermediate step value for PERBY for RK2 time stepping in field solver.*/
      PERBZ_DT2, /*!< Intermediate step value for PERBZ for RK2 time stepping in field solver.*/
      RHO_DT2,   /*!< Intermediate step value for RK2 time stepping in field solver. Computed from RHO_R and RHO_V*/
      RHOVX_DT2, /*!< Intermediate step value for RK2 time stepping in field solver. Computed from RHOVX_R and RHOVX_V*/
      RHOVY_DT2, /*!< Intermediate step value for RK2 time stepping in field solver. Computed from RHOVY_R and RHOVY_V*/
      RHOVZ_DT2, /*!< Intermediate step value for RK2 time stepping in field solver. Computed from RHOVZ_R and RHOVZ_V*/
      BGBXVOL,   /*!< background magnetic field averaged over spatial cell.*/
      BGBYVOL,   /*!< background magnetic field averaged over spatial cell.*/
      BGBZVOL,   /*!< background magnetic field averaged over spatial cell.*/
      PERBXVOL,  /*!< perturbed magnetic field  PERBX averaged over spatial cell.*/
      PERBYVOL,  /*!< perturbed magnetic field  PERBY averaged over spatial cell.*/
      PERBZVOL,  /*!< perturbed magnetic field  PERBZ averaged over spatial cell.*/
      BGBX_000_010,   /*!< Background Bx averaged along y on -x/-z edge of spatial cell (for Hall term only).*/
      BGBX_100_110,   /*!< Background Bx averaged along y on +x/-z edge of spatial cell (for Hall term only).*/
      BGBX_001_011,   /*!< Background Bx averaged along y on -x/+z edge of spatial cell (for Hall term only).*/
      BGBX_101_111,   /*!< Background Bx averaged along y on +x/+z edge of spatial cell (for Hall term only).*/
      BGBX_000_001,   /*!< Background Bx averaged along z on -x/-y edge of spatial cell (for Hall term only).*/
      BGBX_100_101,   /*!< Background Bx averaged along z on +x/-y edge of spatial cell (for Hall term only).*/
      BGBX_010_011,   /*!< Background Bx averaged along z on +y/-x edge of spatial cell (for Hall term only).*/
      BGBX_110_111,   /*!< Background Bx averaged along z on +x/+y edge of spatial cell (for Hall term only).*/
      BGBY_000_100,   /*!< Background By averaged along x on -y/-z edge of spatial cell (for Hall term only).*/
      BGBY_010_110,   /*!< Background By averaged along x on +y/-z edge of spatial cell (for Hall term only).*/
      BGBY_001_101,   /*!< Background By averaged along x on -y/+z edge of spatial cell (for Hall term only).*/
      BGBY_011_111,   /*!< Background By averaged along x on +y/+z edge of spatial cell (for Hall term only).*/
      BGBY_000_001,   /*!< Background By averaged along z on -x/-y edge of spatial cell (for Hall term only).*/
      BGBY_100_101,   /*!< Background By averaged along z on +x/-y edge of spatial cell (for Hall term only).*/
      BGBY_010_011,   /*!< Background By averaged along z on +y/-x edge of spatial cell (for Hall term only).*/
      BGBY_110_111,   /*!< Background By averaged along z on +x/+y edge of spatial cell (for Hall term only).*/
      BGBZ_000_100,   /*!< Background Bz averaged along x on -y/-z edge of spatial cell (for Hall term only).*/
      BGBZ_010_110,   /*!< Background Bz averaged along x on +y/-z edge of spatial cell (for Hall term only).*/
      BGBZ_001_101,   /*!< Background Bz averaged along x on -y/+z edge of spatial cell (for Hall term only).*/
      BGBZ_011_111,   /*!< Background Bz averaged along x on +y/+z edge of spatial cell (for Hall term only).*/
      BGBZ_000_010,   /*!< Background Bz averaged along y on -x/-z edge of spatial cell (for Hall term only).*/
      BGBZ_100_110,   /*!< Background Bz averaged along y on +x/-z edge of spatial cell (for Hall term only).*/
      BGBZ_001_011,   /*!< Background Bz averaged along y on -x/+z edge of spatial cell (for Hall term only).*/
      BGBZ_101_111,   /*!< Background Bz averaged along y on +x/+z edge of spatial cell (for Hall term only).*/
      EXVOL,     /*!< Ex averaged over spatial cell.*/
      EYVOL,     /*!< Ey averaged over spatial cell.*/
      EZVOL,     /*!< Ez averaged over spatial cell.*/
      EXHALL_000_100,   /*!< Hall term x averaged along x on -y/-z edge of spatial cell.*/
      EYHALL_000_010,   /*!< Hall term y averaged along y on -x/-z edge of spatial cell.*/
      EZHALL_000_001,   /*!< Hall term z averaged along z on -x/-y edge of spatial cell.*/
      EYHALL_100_110,   /*!< Hall term y averaged along y on +x/-z edge of spatial cell.*/
      EZHALL_100_101,   /*!< Hall term z averaged along z on +x/-y edge of spatial cell.*/
      EXHALL_010_110,   /*!< Hall term x averaged along x on +y/-z edge of spatial cell.*/
      EZHALL_010_011,   /*!< Hall term z averaged along z on +y/-x edge of spatial cell.*/
      EZHALL_110_111,   /*!< Hall term z averaged along z on +x/+y edge of spatial cell.*/
      EXHALL_001_101,   /*!< Hall term x averaged along x on -y/+z edge of spatial cell.*/
      EYHALL_001_011,   /*!< Hall term y averaged along y on -x/+z edge of spatial cell.*/
      EYHALL_101_111,   /*!< Hall term y averaged along y on +x/+z edge of spatial cell.*/
      EXHALL_011_111,   /*!< Hall term x averaged along x on +y/+z edge of spatial cell.*/
      RHO_R,     /*!< RHO after propagation in ordinary space*/
      RHOVX_R,   /*!< RHOVX after propagation in ordinary space*/
      RHOVY_R,   /*!< RHOVX after propagation in ordinary space*/
      RHOVZ_R,   /*!< RHOVX after propagation in ordinary space*/
      RHO_V,     /*!< RHO after propagation in velocity space*/
      RHOVX_V,   /*!< RHOVX after propagation in velocity space*/
      RHOVY_V,   /*!< RHOVX after propagation in velocity space*/
      RHOVZ_V,   /*!< RHOVX after propagation in velocity space*/
      P_11,     /*!< Pressure P_xx component, computed by Vlasov propagator. */
      P_22,     /*!< Pressure P_yy component, computed by Vlasov propagator. */
      P_33,     /*!< Pressure P_zz component, computed by Vlasov propagator. */
      P_11_DT2, /*!< Intermediate step value for RK2 time stepping in field solver. Computed from P_11_R and P_11_V. */
      P_22_DT2, /*!< Intermediate step value for RK2 time stepping in field solver. Computed from P_22_R and P_22_V. */
      P_33_DT2, /*!< Intermediate step value for RK2 time stepping in field solver. Computed from P_33_R and P_33_V. */
      P_11_R,   /*!< P_xx component after propagation in ordinary space */
      P_22_R,   /*!< P_yy component after propagation in ordinary space */
      P_33_R,   /*!< P_zz component after propagation in ordinary space */
      P_11_V,   /*!< P_xx component after propagation in velocity space */
      P_22_V,   /*!< P_yy component after propagation in velocity space */
      P_33_V,   /*!< P_zz component after propagation in velocity space */
      RHOLOSSADJUST,      /*!< Counter for massloss from the destroying blocks in blockadjustment*/
      RHOLOSSVELBOUNDARY, /*!< Counter for massloss through outflow boundaries in velocity space*/
      MAXVDT,             /*!< maximum timestep allowed in velocity space for this cell**/
      MAXRDT,             /*!< maximum timestep allowed in ordinary space for this cell **/
      MAXFDT,             /*!< maximum timestep allowed in ordinary space by fieldsolver for this cell**/
      LBWEIGHTCOUNTER,    /*!< Counter for storing compute time weights needed by the load balancing**/
      ISCELLSAVINGF,      /*!< Value telling whether a cell is saving its distribution function when partial f data is written out. */
      N_SPATIAL_CELL_PARAMS
   };
}

/*! Namespace fieldsolver contains indices into arrays which store 
 * variables required by the field solver. These quantities are derivatives 
 * of variables described in namespace CellParams.
 * Do not change the order of variables unless you know what you are doing: 
 * in several places the size of cpu_derivatives array in cell_spatial is calculated 
 * as fieldsolver::dVzdz+1.
 */
namespace fieldsolver {
   enum {
      drhodx,    /*!< Derivative of volume-averaged number density to x-direction. */
      drhody,    /*!< Derivative of volume-averaged number density to y-direction. */
      drhodz,    /*!< Derivative of volume-averaged number density to z-direction. */
      dBGBxdy,     /*!< Derivative of face-averaged Bx to y-direction. */
      dBGBxdz,     /*!< Derivative of face-averaged Bx to z-direction. */
      dBGBydx,     /*!< Derivative of face-averaged By to x-direction. */
      dBGBydz,     /*!< Derivative of face-averaged By to z-direction. */
      dBGBzdx,     /*!< Derivative of face-averaged Bz to x-direction. */
      dBGBzdy,     /*!< Derivative of face-averaged Bz to y-direction. */
      dPERBxdy,     /*!< Derivative of face-averaged Bx to y-direction. */
      dPERBxdz,     /*!< Derivative of face-averaged Bx to z-direction. */
      dPERBydx,     /*!< Derivative of face-averaged By to x-direction. */
      dPERBydz,     /*!< Derivative of face-averaged By to z-direction. */
      dPERBzdx,     /*!< Derivative of face-averaged Bz to x-direction. */
      dPERBzdy,     /*!< Derivative of face-averaged Bz to y-direction. */
      // Insert for Hall term
      // NOTE 2nd derivatives of BGBn are not needed as curl(dipole) = 0.0
      // will change if BGB is not curl-free
//       dBGBxdyy,     /*!< Second derivative of face-averaged Bx to yy-direction. */
//       dBGBxdzz,     /*!< Second derivative of face-averaged Bx to zz-direction. */
//       dBGBxdyz,     /*!< Second derivative of face-averaged Bx to yz-direction. */
//       dBGBydxx,     /*!< Second derivative of face-averaged By to xx-direction. */
//       dBGBydzz,     /*!< Second derivative of face-averaged By to zz-direction. */
//       dBGBydxz,     /*!< Second derivative of face-averaged By to xz-direction. */
//       dBGBzdxx,     /*!< Second derivative of face-averaged Bz to xx-direction. */
//       dBGBzdyy,     /*!< Second derivative of face-averaged Bz to yy-direction. */
//       dBGBzdxy,     /*!< Second derivative of face-averaged Bz to xy-direction. */
      dPERBxdyy,     /*!< Second derivative of face-averaged Bx to yy-direction. */
      dPERBxdzz,     /*!< Second derivative of face-averaged Bx to zz-direction. */
      dPERBxdyz,     /*!< Second derivative of face-averaged Bx to yz-direction. */
      dPERBydxx,     /*!< Second derivative of face-averaged By to xx-direction. */
      dPERBydzz,     /*!< Second derivative of face-averaged By to zz-direction. */
      dPERBydxz,     /*!< Second derivative of face-averaged By to xz-direction. */
      dPERBzdxx,     /*!< Second derivative of face-averaged Bz to xx-direction. */
      dPERBzdyy,     /*!< Second derivative of face-averaged Bz to yy-direction. */
      dPERBzdxy,     /*!< Second derivative of face-averaged Bz to xy-direction. */
      dp11dx,        /*!< Derivative of P_11 to x direction. */
      dp11dy,        /*!< Derivative of P_11 to x direction. */
      dp11dz,        /*!< Derivative of P_11 to x direction. */
      dp22dx,        /*!< Derivative of P_22 to y direction. */
      dp22dy,        /*!< Derivative of P_22 to y direction. */
      dp22dz,        /*!< Derivative of P_22 to y direction. */
      dp33dx,        /*!< Derivative of P_33 to z direction. */
      dp33dy,        /*!< Derivative of P_33 to z direction. */
      dp33dz,        /*!< Derivative of P_33 to z direction. */
      // End of insert for Hall term
      dVxdx,     /*!< Derivative of volume-averaged Vx to x-direction. */
      dVxdy,     /*!< Derivative of volume-averaged Vx to y-direction. */
      dVxdz,     /*!< Derivative of volume-averaged Vx to z-direction. */
      dVydx,     /*!< Derivative of volume-averaged Vy to x-direction. */
      dVydy,     /*!< Derivative of volume-averaged Vy to y-direction. */
      dVydz,     /*!< Derivative of volume-averaged Vy to z-direction. */
      dVzdx,     /*!< Derivative of volume-averaged Vz to x-direction. */
      dVzdy,     /*!< Derivative of volume-averaged Vz to y-direction. */
      dVzdz,     /*!< Derivative of volume-averaged Vz to z-direction. */
      N_SPATIAL_CELL_DERIVATIVES
   };
}

/*! The namespace bvolderivatives contains the indices to an array which stores the spatial
 * derivatives of the volume-averaged magnetic field, needed for Lorentz force. 
 * TODO: Vol values may be removed if background field is curlfree
 */
namespace bvolderivatives {
   enum {
      dBGBXVOLdy,
      dBGBXVOLdz,
      dBGBYVOLdx,
      dBGBYVOLdz,
      dBGBZVOLdx,
      dBGBZVOLdy,
      dPERBXVOLdy,
      dPERBXVOLdz,
      dPERBYVOLdx,
      dPERBYVOLdz,
      dPERBZVOLdx,
      dPERBZVOLdy,
      N_BVOL_DERIVATIVES
   };
}

/*! The namespace sysboundarytype contains the identification index of the boundary condition types applied to a cell,
 * it is stored in SpatialCell::sysBoundaryFlag and used by the BoundaryCondition class' functions to determine what type of BC to apply to a cell.
 * At least for the workings of vlasovmover_leveque.cpp the order of the first two entries should not be changed.
 */
namespace sysboundarytype {
   enum {
      DO_NOT_COMPUTE, /*!< E.g. cells within the ionospheric outer radius should not be computed at all. */
      NOT_SYSBOUNDARY, /*!< Cells within the simulation domain are not boundary cells. */
      IONOSPHERE, /*!< Initially a perfectly conducting sphere. */
      OUTFLOW, /*!< No fixed conditions on the fields and distribution function. */
      SET_MAXWELLIAN, /*!< Set Maxwellian boundary condition, i.e. set fields and distribution function. */
      N_SYSBOUNDARY_CONDITIONS
   };
}

/*! Steps in Runge-Kutta methods */
enum {RK_ORDER1,   /*!< First order method, one step (and initialisation) */
RK_ORDER2_STEP1,   /*!< Two-step second order method, first step */
RK_ORDER2_STEP2    /*!< Two-step second order method, second step */
};


const uint WID = 4;         /*!< Number of cells per coordinate in a velocity block. Only a value of 4 supported by vectorized Leveque solver */
const uint WID2 = WID*WID;  /*!< Number of cells per 2D slab in a velocity block. */
const uint WID3 = WID2*WID; /*!< Number of cells in a velocity block. */

/*!
Get the cellindex in the velocity space block
*/
template<typename UINT> inline UINT cellIndex(const UINT& i,const UINT& j,const UINT& k) {
   return k*WID2 + j*WID + i;
}

const uint SIZE_VELBLOCK    = WID3; /*!< Number of cells in a velocity block. */

// Natural constants
namespace physicalconstants {
   const Real MU_0 = 1.25663706e-6;  /*!< Permeability of vacuo, unit: (kg m) / (s^2 A^2).*/
   const Real K_B = 1.3806503e-23;   /*!< Boltzmann's constant, unit: (kg m^2) / (s^2 K).*/
<<<<<<< HEAD
   const Real CHARGE = 1.60217653e-19; /*!< Elementary charge, unit: C. */
//    const Real MASS_ELECTRON = 1.60238188e-31; /*!< Electron rest mass.*/
=======
>>>>>>> 57c9654e
   const Real MASS_PROTON = 1.67262158e-27; /*!< Proton rest mass.*/
   const Real R_E = 6.3712e6; /*!< radius of the Earth. */
}




#endif

<|MERGE_RESOLUTION|>--- conflicted
+++ resolved
@@ -325,11 +325,7 @@
 namespace physicalconstants {
    const Real MU_0 = 1.25663706e-6;  /*!< Permeability of vacuo, unit: (kg m) / (s^2 A^2).*/
    const Real K_B = 1.3806503e-23;   /*!< Boltzmann's constant, unit: (kg m^2) / (s^2 K).*/
-<<<<<<< HEAD
    const Real CHARGE = 1.60217653e-19; /*!< Elementary charge, unit: C. */
-//    const Real MASS_ELECTRON = 1.60238188e-31; /*!< Electron rest mass.*/
-=======
->>>>>>> 57c9654e
    const Real MASS_PROTON = 1.67262158e-27; /*!< Proton rest mass.*/
    const Real R_E = 6.3712e6; /*!< radius of the Earth. */
 }
