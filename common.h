--- conflicted
+++ resolved
@@ -189,13 +189,11 @@
       AMR_TRANSLATE_COMM_X, /*! < Flag to include this cell in AMR pre-translate communication  */
       AMR_TRANSLATE_COMM_Y, /*! < Flag to include this cell in AMR pre-translate communication  */
       AMR_TRANSLATE_COMM_Z, /*! < Flag to include this cell in AMR pre-translate communication  */
-<<<<<<< HEAD
       CONNECTION, /*!< Magnetic connection. See TracingPointConnectionType for assigned values. */
       CURVATUREX, /*!< Magnetic field curvature vector x component */
       CURVATUREY, /*!< Magnetic field curvature vector y component */
       CURVATUREZ, /*!< Magnetic field curvature vector z component */
       FLUXROPE,   /*!< 0 for regular cells, 1 for cells considered to be in a flux rope */
-=======
       AMR_DRHO,
       AMR_DU,
       AMR_DPSQ,
@@ -204,7 +202,6 @@
       AMR_ALPHA,
       RECENTLY_REFINED,
       AMR_JPERB,
->>>>>>> 04bb27cb
       N_SPATIAL_CELL_PARAMS
    };
 }
@@ -375,7 +372,6 @@
       PERBXVOL,  /*!< perturbed magnetic field  PERBX averaged over spatial cell.*/
       PERBYVOL,  /*!< perturbed magnetic field  PERBY averaged over spatial cell.*/
       PERBZVOL,  /*!< perturbed magnetic field  PERBZ averaged over spatial cell.*/
-<<<<<<< HEAD
       dPERBXVOLdx, /*!< Derivative of perturbed volume-averaged Bx in x-direction. */
       dPERBXVOLdy, /*!< Derivative of perturbed volume-averaged Bx in y-direction. */
       dPERBXVOLdz, /*!< Derivative of perturbed volume-averaged Bx in z-direction. */
@@ -385,14 +381,6 @@
       dPERBZVOLdx, /*!< Derivative of perturbed volume-averaged Bz in x-direction. */
       dPERBZVOLdy, /*!< Derivative of perturbed volume-averaged Bz in y-direction. */
       dPERBZVOLdz, /*!< Derivative of perturbed volume-averaged Bz in z-direction. */
-=======
-      dPERBXVOLdy, /*!< Derivative of perturbed volume-averaged Bx in y-direction. */
-      dPERBXVOLdz, /*!< Derivative of perturbed volume-averaged Bx in z-direction. */
-      dPERBYVOLdx, /*!< Derivative of perturbed volume-averaged By in x-direction. */
-      dPERBYVOLdz, /*!< Derivative of perturbed volume-averaged By in z-direction. */
-      dPERBZVOLdx, /*!< Derivative of perturbed volume-averaged Bz in x-direction. */
-      dPERBZVOLdy, /*!< Derivative of perturbed volume-averaged Bz in y-direction. */
->>>>>>> 04bb27cb
       EXVOL,   /*!< volume-averaged electric field x component */
       EYVOL,   /*!< volume-averaged electric field y component */
       EZVOL,   /*!< volume-averaged electric field z component */
