--- conflicted
+++ resolved
@@ -1072,17 +1072,9 @@
       } else {
          calculateSpatialTranslation(mpiGrid,0.0);
       }
-<<<<<<< HEAD
-      phiprof::stop("Spatial-space",computedCells,"Cells");
-
-      phiprof::start("Update dynamic boundary cells");
       sysBoundaryContainer.updateState(mpiGrid, perBGrid, P::t + 0.5 * P::dt);
-      phiprof::stop("Update dynamic boundary cells");
-
-=======
       spatialSpaceTimer.stop(computedCells, "Cells");
       
->>>>>>> d751cb0d
       // Apply boundary conditions
       if (P::propagateVlasovTranslation || P::propagateVlasovAcceleration ) {
          phiprof::Timer timer {"Update system boundaries (Vlasov post-translation)"};
