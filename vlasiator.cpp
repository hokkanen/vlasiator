--- conflicted
+++ resolved
@@ -375,7 +375,7 @@
    // Initialize simplified Fieldsolver grids.
    // Needs to be done here already ad the background field will be set right away, before going to initializeGrid even
    phiprof::start("Init fieldsolver grids");
-<<<<<<< HEAD
+
    const std::array<int,3> fsGridDimensions = {convert<int>(P::xcells_ini) * pow(2,P::amrMaxSpatialRefLevel),
                                                convert<int>(P::ycells_ini) * pow(2,P::amrMaxSpatialRefLevel),
                                                convert<int>(P::zcells_ini) * pow(2,P::amrMaxSpatialRefLevel)};
@@ -399,26 +399,6 @@
    FsGrid< std::array<Real, fsgrids::volfields::N_VOL>, 2> volGrid(fsGridDimensions, comm, periodicity,gridCoupling);
    FsGrid< fsgrids::technical, 2> technicalGrid(fsGridDimensions, comm, periodicity,gridCoupling);
 
-=======
-   const std::array<int,3> dimensions = {convert<int>(P::xcells_ini), convert<int>(P::ycells_ini), convert<int>(P::zcells_ini)};
-   std::array<bool,3> periodicity{mpiGrid.topology.is_periodic(0),
-                                 mpiGrid.topology.is_periodic(1),
-                                 mpiGrid.topology.is_periodic(2)};
-   FsGridCouplingInformation gridCoupling;
-   FsGrid< std::array<Real, fsgrids::bfield::N_BFIELD>, 2> perBGrid(dimensions, comm, periodicity,gridCoupling);
-   FsGrid< std::array<Real, fsgrids::bfield::N_BFIELD>, 2> perBDt2Grid(dimensions, comm, periodicity,gridCoupling);
-   FsGrid< std::array<Real, fsgrids::efield::N_EFIELD>, 2> EGrid(dimensions, comm, periodicity,gridCoupling);
-   FsGrid< std::array<Real, fsgrids::efield::N_EFIELD>, 2> EDt2Grid(dimensions, comm, periodicity,gridCoupling);
-   FsGrid< std::array<Real, fsgrids::ehall::N_EHALL>, 2> EHallGrid(dimensions, comm, periodicity,gridCoupling);
-   FsGrid< std::array<Real, fsgrids::egradpe::N_EGRADPE>, 2> EGradPeGrid(dimensions, comm, periodicity,gridCoupling);
-   FsGrid< std::array<Real, fsgrids::moments::N_MOMENTS>, 2> momentsGrid(dimensions, comm, periodicity,gridCoupling);
-   FsGrid< std::array<Real, fsgrids::moments::N_MOMENTS>, 2> momentsDt2Grid(dimensions, comm, periodicity,gridCoupling);
-   FsGrid< std::array<Real, fsgrids::dperb::N_DPERB>, 2> dPerBGrid(dimensions, comm, periodicity,gridCoupling);
-   FsGrid< std::array<Real, fsgrids::dmoments::N_DMOMENTS>, 2> dMomentsGrid(dimensions, comm, periodicity,gridCoupling);
-   FsGrid< std::array<Real, fsgrids::bgbfield::N_BGB>, 2> BgBGrid(dimensions, comm, periodicity,gridCoupling);
-   FsGrid< std::array<Real, fsgrids::volfields::N_VOL>, 2> volGrid(dimensions, comm, periodicity,gridCoupling);
-   FsGrid< fsgrids::technical, 2> technicalGrid(dimensions, comm, periodicity,gridCoupling);
->>>>>>> 7cd7282b
    // Set DX,DY and DZ
    // TODO: This is currently just taking the values from cell 1, and assuming them to be
    // constant throughout the simulation.
@@ -462,25 +442,6 @@
    isSysBoundaryCondDynamic = sysBoundaries.isDynamic();
    
    const std::vector<CellID>& cells = getLocalCells();
-<<<<<<< HEAD
-=======
-
-   // Couple FSGrids to mpiGrid. Note that the coupling information is shared
-   // between them.
-   technicalGrid.setupForGridCoupling(cells.size());
-
-   // FSGrid cellIds are 0-based, whereas DCCRG cellIds are 1-based, beware
-   for(auto& i : cells) {
-      technicalGrid.setGridCoupling(i-1, myRank);
-   }
-   technicalGrid.finishGridCoupling();
-   phiprof::stop("Initial fsgrid coupling");
-
-   // Transfer initial field configuration into the FsGrids
-   feedFieldDataIntoFsGrid<fsgrids::N_BFIELD>(mpiGrid,cells,CellParams::PERBX,perBGrid);
-   feedBgFieldsIntoFsGrid(mpiGrid,cells,BgBGrid);
-   BgBGrid.updateGhostCells();
->>>>>>> 7cd7282b
    
    phiprof::stop("Init grids");
    
@@ -906,11 +867,6 @@
          phiprof::start("fsgrid-recouple-after-lb");
          
          const vector<CellID>& cells = getLocalCells();
-<<<<<<< HEAD
-
-//          cout << "Reloadbalance: Local cells are: ";
-//          for(auto id : cells) cout << id << " ";
-//          cout << endl;
          
          technicalGrid. setupForGridCoupling(cells.size());
          
@@ -926,15 +882,7 @@
          // cout << endl;
          
          technicalGrid. finishGridCoupling();
-=======
-         technicalGrid.setupForGridCoupling(cells.size());
-         
-         // FSGrid cellIds are 0-based, whereas DCCRG cellIds are 1-based, beware
-         for(auto& i : cells) {
-            technicalGrid.setGridCoupling(i-1, myRank);
-         }
-         technicalGrid.finishGridCoupling();
->>>>>>> 7cd7282b
+
          phiprof::stop("fsgrid-recouple-after-lb");
 
          overrideRebalanceNow = false;
