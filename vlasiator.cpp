--- conflicted
+++ resolved
@@ -173,16 +173,6 @@
  * cache is recalculated every time the mesh partitioning changes.
  * @return Local cell IDs.*/
 const std::vector<CellID>& getLocalCells() {
-<<<<<<< HEAD
-   if (Parameters::meshRepartitioned == true) {
-        {
-           vector<CellID> dummy;
-           dummy.swap(Parameters::localCells);
-        }
-      Parameters::localCells = mpiGrid.get_cells();
-   }
-=======
->>>>>>> fe6de35f
    return Parameters::localCells;
 }
 
