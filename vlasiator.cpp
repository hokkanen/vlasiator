/*
 * This file is part of Vlasiator.
 * Copyright 2010-2016 Finnish Meteorological Institute
 *
 * For details of usage, see the COPYING file and read the "Rules of the Road"
 * at http://www.physics.helsinki.fi/vlasiator/
 *
 * This program is free software; you can redistribute it and/or modify
 * it under the terms of the GNU General Public License as published by
 * the Free Software Foundation; either version 2 of the License, or
 * (at your option) any later version.
 *
 * This program is distributed in the hope that it will be useful,
 * but WITHOUT ANY WARRANTY; without even the implied warranty of
 * MERCHANTABILITY or FITNESS FOR A PARTICULAR PURPOSE.  See the
 * GNU General Public License for more details.
 *
 * You should have received a copy of the GNU General Public License along
 * with this program; if not, write to the Free Software Foundation, Inc.,
 * 51 Franklin Street, Fifth Floor, Boston, MA 02110-1301 USA.
 */
#include <cstdlib>
#include <iostream>
#include <cmath>
#include <vector>
#include <sstream>
#include <ctime>

#ifdef _OPENMP
   #include <omp.h>
#endif

#ifdef USE_GPU
#include "arch/gpu_base.hpp"
#endif

#include <fsgrid.hpp>

#include "vlasovsolver/vlasovmover.h"
#include "vlasovsolver/vec.h"
#include "definitions.h"
#include "mpiconversion.h"
#include "logger.h"
#include "parameters.h"
#include "readparameters.h"
#include "spatial_cell.hpp"
#include "datareduction/datareducer.h"
#include "sysboundary/sysboundary.h"
#include "fieldtracing/fieldtracing.h"

#include "fieldsolver/fs_common.h"
#include "projects/project.h"
#include "grid.h"
#include "iowrite.h"
#include "ioread.h"

#include "object_wrapper.h"
#include "velocity_mesh_parameters.h"
#include "fieldsolver/gridGlue.hpp"
#include "fieldsolver/derivatives.hpp"

#ifdef CATCH_FPE
#include <fenv.h>
#include <signal.h>
/*! Function used to abort the program upon detecting a floating point exception. Which exceptions are caught is defined using the function feenableexcept.
 */
void fpehandler(int sig_num)
{
   signal(SIGFPE, fpehandler);
   printf("SIGFPE: floating point exception occured, exiting.\n");
   abort();
}
#endif

#include "phiprof.hpp"

Logger logFile, diagnostic;
static dccrg::Dccrg<SpatialCell,dccrg::Cartesian_Geometry> mpiGrid;

using namespace std;

int globalflags::bailingOut = 0;
bool globalflags::writeRestart = 0;
bool globalflags::balanceLoad = 0;
bool globalflags::doRefine=0;
bool globalflags::ionosphereJustSolved = false;

ObjectWrapper objectWrapper;

void addTimedBarrier(string name){
#ifndef DEBUG_VLASIATOR
//let's not do  a barrier
   return;
#endif
   phiprof::Timer btimer {name, {"Barriers", "MPI"}};
   MPI_Barrier(MPI_COMM_WORLD);
}


/*! Report spatial cell counts per refinement level as well as velocity cell counts per population into logfile
 */
void report_cell_and_block_counts(dccrg::Dccrg<spatial_cell::SpatialCell,dccrg::Cartesian_Geometry>& mpiGrid){
   cint maxRefLevel = mpiGrid.get_maximum_refinement_level();
   const vector<CellID> localCells = getLocalCells();
   cint popCount = getObjectWrapper().particleSpecies.size();

   // popCount+1 as we store the spatial cell counts and then the populations' v_cell counts.
   // maxRefLevel+1 as e.g. there's 2 levels at maxRefLevel == 1
   std::vector<int64_t> localCounts((popCount+1)*(maxRefLevel+1), 0), globalCounts((popCount+1)*(maxRefLevel+1), 0);

   for (const auto cellid : localCells) {
      cint level = mpiGrid.get_refinement_level(cellid);
      localCounts[level]++;
      for(int pop=0; pop<popCount; pop++) {
         localCounts[maxRefLevel+1 + level*popCount + pop] += mpiGrid[cellid]->get_number_of_velocity_blocks(pop);
      }
   }

   MPI_Reduce(localCounts.data(), globalCounts.data(), (popCount+1)*(maxRefLevel+1), MPI_INT64_T, MPI_SUM, MASTER_RANK, MPI_COMM_WORLD);

   logFile << "(CELLS) tstep = " << P::tstep << " time = " << P::t << " spatial cells [ ";
   for(int level = 0; level <= maxRefLevel; level++) {
      logFile << globalCounts[level] << " ";
   }
   logFile << "] blocks ";
   for(int pop=0; pop<popCount; pop++) {
      logFile << getObjectWrapper().particleSpecies[pop].name << " [ ";
      for(int level = 0; level <= maxRefLevel; level++) {
         logFile << globalCounts[maxRefLevel+1 + level*popCount + pop] << " ";
      }
      logFile << "] ";
   }
   logFile << endl << flush;

}


void computeNewTimeStep(dccrg::Dccrg<SpatialCell,dccrg::Cartesian_Geometry>& mpiGrid,
			FsGrid< fsgrids::technical, FS_STENCIL_WIDTH> & technicalGrid, Real &newDt, bool &isChanged) {

   phiprof::Timer computeTimestepTimer {"compute-timestep"};
   // Compute maximum time step. This cannot be done at the first step as the solvers compute the limits for each cell.

   isChanged = false;

   const vector<CellID>& cells = getLocalCells();
   /* Arrays for storing local (per process) and global max dt
      0th position stores ordinary space propagation dt
      1st position stores velocity space propagation dt
      2nd position stores field propagation dt
   */
   Real dtMaxLocal[3];
   Real dtMaxGlobal[3];

   dtMaxLocal[0] = numeric_limits<Real>::max();
   dtMaxLocal[1] = numeric_limits<Real>::max();
   dtMaxLocal[2] = numeric_limits<Real>::max();

   // Compute max dt for Vlasov solver
   reduce_vlasov_dt(mpiGrid, cells, dtMaxLocal);

   // compute max dt for fieldsolver
   const std::array<FsGridTools::FsIndex_t, 3> gridDims(technicalGrid.getLocalSize());
   for (FsGridTools::FsIndex_t k = 0; k < gridDims[2]; k++) {
      for (FsGridTools::FsIndex_t j = 0; j < gridDims[1]; j++) {
         for (FsGridTools::FsIndex_t i = 0; i < gridDims[0]; i++) {
            fsgrids::technical* cell = technicalGrid.get(i, j, k);
            if (cell->sysBoundaryFlag == sysboundarytype::NOT_SYSBOUNDARY ||
               (cell->sysBoundaryLayer == 1 && cell->sysBoundaryFlag != sysboundarytype::NOT_SYSBOUNDARY)) {
               dtMaxLocal[2] = min(dtMaxLocal[2], cell->maxFsDt);
            }
         }
      }
   }

   MPI_Allreduce(&(dtMaxLocal[0]), &(dtMaxGlobal[0]), 3, MPI_Type<Real>(), MPI_MIN, MPI_COMM_WORLD);

   // If any of the solvers are disabled there should be no limits in timespace from it
   if (!P::propagateVlasovTranslation)
      dtMaxGlobal[0] = numeric_limits<Real>::max();
   if (!P::propagateVlasovAcceleration)
      dtMaxGlobal[1] = numeric_limits<Real>::max();
   if (!P::propagateField)
      dtMaxGlobal[2] = numeric_limits<Real>::max();

   creal meanVlasovCFL = 0.5 * (P::vlasovSolverMaxCFL + P::vlasovSolverMinCFL);
   creal meanFieldsCFL = 0.5 * (P::fieldSolverMaxCFL + P::fieldSolverMinCFL);
   Real subcycleDt;

   // reduce/increase dt if it is too high for any of the three propagators or too low for all propagators
   if ((P::dt > dtMaxGlobal[0] * P::vlasovSolverMaxCFL ||
        P::dt > dtMaxGlobal[1] * P::vlasovSolverMaxCFL * P::maxSlAccelerationSubcycles ||
        P::dt > dtMaxGlobal[2] * P::fieldSolverMaxCFL * P::maxFieldSolverSubcycles) ||
       (P::dt < dtMaxGlobal[0] * P::vlasovSolverMinCFL &&
        P::dt < dtMaxGlobal[1] * P::vlasovSolverMinCFL * P::maxSlAccelerationSubcycles &&
        P::dt < dtMaxGlobal[2] * P::fieldSolverMinCFL * P::maxFieldSolverSubcycles)) {

      // new dt computed
      isChanged = true;

      // set new timestep to the lowest one of all interval-midpoints
      newDt = meanVlasovCFL * dtMaxGlobal[0];
      newDt = min(newDt, meanVlasovCFL * dtMaxGlobal[1] * P::maxSlAccelerationSubcycles);
      newDt = min(newDt, meanFieldsCFL * dtMaxGlobal[2] * P::maxFieldSolverSubcycles);

      logFile << "(TIMESTEP) New dt = " << newDt << " computed on step " << P::tstep << " at " << P::t
              << "s   Maximum possible dt (not including  vlasovsolver CFL " << P::vlasovSolverMinCFL << "-"
              << P::vlasovSolverMaxCFL << " or fieldsolver CFL " << P::fieldSolverMinCFL << "-" << P::fieldSolverMaxCFL
              << ") in {r, v, BE} was " << dtMaxGlobal[0] << " " << dtMaxGlobal[1] << " " << dtMaxGlobal[2] << " "
              << " Including subcycling { v, BE}  was " << dtMaxGlobal[1] * P::maxSlAccelerationSubcycles << " "
              << dtMaxGlobal[2] * P::maxFieldSolverSubcycles << " " << endl
              << writeVerbose;

      if (P::dynamicTimestep) {
         subcycleDt = newDt;
      } else {
         logFile << "(TIMESTEP) However, fixed timestep in config overrides dt = " << P::dt << endl << writeVerbose;
         subcycleDt = P::dt;
      }
   } else {
      subcycleDt = P::dt;
   }

   // Subcycle if field solver dt < global dt (including CFL) (new or old dt hence the hassle with subcycleDt
   if (meanFieldsCFL * dtMaxGlobal[2] < subcycleDt && P::propagateField) {
      P::fieldSolverSubcycles =
          min(convert<uint>(ceil(subcycleDt / (meanFieldsCFL * dtMaxGlobal[2]))), P::maxFieldSolverSubcycles);
   } else {
      P::fieldSolverSubcycles = 1;
   }
}

ObjectWrapper& getObjectWrapper() {
   return objectWrapper;
}

/** Get local cell IDs. This function creates a cached copy of the
 * cell ID lists to significantly improve performance. The cell ID
 * cache is recalculated every time the mesh partitioning changes.
 * @return Local cell IDs.*/
const std::vector<CellID>& getLocalCells() {
   return Parameters::localCells;
}

void recalculateLocalCellsCache() {
     {
        vector<CellID> dummy;
        dummy.swap(Parameters::localCells);
     }
   Parameters::localCells = mpiGrid.get_cells();
   //Ensure local cells are included only once
   sort( Parameters::localCells.begin(), Parameters::localCells.end() );
   Parameters::localCells.erase( unique( Parameters::localCells.begin(), Parameters::localCells.end() ), Parameters::localCells.end() );
}

int main(int argn,char* args[]) {
   int myRank, doBailout=0;
   const creal DT_EPSILON=1e-12;
   typedef Parameters P;
   Real newDt;
   bool dtIsChanged;
   
   // Before MPI_Init we hardwire some settings, if we are in OpenMPI
   int required=MPI_THREAD_FUNNELED;
   int provided, resultlen;
   char mpiversion[MPI_MAX_LIBRARY_VERSION_STRING];
   bool overrideMCAompio = false;

   MPI_Get_library_version(mpiversion, &resultlen);
   string versionstr = string(mpiversion);
   stringstream mpiioMessage;

   if(versionstr.find("Open MPI") != std::string::npos) {
      #ifdef VLASIATOR_ALLOW_MCA_OMPIO
         mpiioMessage << "We detected OpenMPI but the compilation flag VLASIATOR_ALLOW_MCA_OMPIO was set so we do not override the default MCA io flag." << endl;
      #else
         overrideMCAompio = true;
         int index, count;
         char io_value[64];
         MPI_T_cvar_handle io_handle;
         
         MPI_T_init_thread(required, &provided);
         MPI_T_cvar_get_index("io", &index);
         MPI_T_cvar_handle_alloc(index, NULL, &io_handle, &count);
         MPI_T_cvar_write(io_handle, "^ompio");
         MPI_T_cvar_read(io_handle, io_value);
         MPI_T_cvar_handle_free(&io_handle);
         mpiioMessage << "We detected OpenMPI so we set the cvars value to disable ompio, MCA io: " << io_value << endl;
      #endif
   }
   
   // After the MPI_T settings we can init MPI all right.
   MPI_Init_thread(&argn,&args,required,&provided);
   MPI_Comm_rank(MPI_COMM_WORLD,&myRank);
   if (required > provided){
      if(myRank==MASTER_RANK) {
         cerr << "(MAIN): MPI_Init_thread failed! Got " << provided << ", need "<<required <<endl;
      }
      exit(1);
   }
   if (myRank == MASTER_RANK) {
      cout << mpiioMessage.str();
   }

   phiprof::initialize();

   double initialWtime =  MPI_Wtime();
   SysBoundary& sysBoundaryContainer = getObjectWrapper().sysBoundaryContainer;
   
   #ifdef CATCH_FPE
   // WARNING FE_INEXACT is too sensitive to be used. See man fenv.
   //feenableexcept(FE_DIVBYZERO|FE_INVALID|FE_OVERFLOW|FE_UNDERFLOW);
   feenableexcept(FE_DIVBYZERO|FE_INVALID|FE_OVERFLOW);
   //feenableexcept(FE_DIVBYZERO|FE_INVALID);
   signal(SIGFPE, fpehandler);
   #endif

   phiprof::Timer mainTimer {"main"};
   phiprof::Timer initTimer {"Initialization"};

   phiprof::Timer readParamsTimer {"Read parameters"};
   // Allocate host-side velocity mesh wrapper
   vmesh::allocateMeshWrapper();
   // init parameter file reader
   Readparameters readparameters(argn,args);

   P::addParameters();

   // Add parameters for number of populations
   getObjectWrapper().addParameters();
   readparameters.parse();
   P::getParameters();

   getObjectWrapper().addPopulationParameters();
   sysBoundaryContainer.addParameters();
   projects::Project::addParameters();

   Project* project = projects::createProject();
   getObjectWrapper().project = project;
   readparameters.parse(true, false); // 2nd parsing for specific population parameters
   readparameters.helpMessage(); // Call after last parse, exits after printing help if help requested
   getObjectWrapper().getPopulationParameters();
   sysBoundaryContainer.getParameters();
   project->getParameters();

   #ifdef USE_GPU
   // Activate device, create streams
   gpu_init_device();
   #endif

   // Fill in rest of velocity meshes data, upload GPU version
   vmesh::getMeshWrapper()->initVelocityMeshes(getObjectWrapper().particleSpecies.size());
   readParamsTimer.stop();

   // Check for correct application of vectorclass values:
   if ( (VECL<WID) ||
        (VECL*VEC_PER_PLANE != WID2) ||
        (VECL*VEC_PER_BLOCK != WID3) ||
        //(VPREC > VECL) ||
        (VECL != (int)VECL) ||
        (VPREC != (int)VPREC) ||
        (VEC_PER_PLANE != (int)VEC_PER_PLANE) ||
        (VEC_PER_BLOCK != (int)VEC_PER_BLOCK) ) {
      if (myRank == MASTER_RANK) {
         cerr << "(MAIN) ERROR: Vectorclass definition mismatch!" << endl;
         cerr << "VECL " << VECL <<" VEC_PER_PLANE " << VEC_PER_PLANE <<" WID " << WID <<" VEC_PER_BLOCK " << VEC_PER_BLOCK << " VPREC "<< VPREC<<endl;
      }
      exit(1);
   }

   // Verify correct handling of floating point exceptions
   // see https://github.com/fmihpc/vlasiator/pull/845
   {
      double qnan = std::numeric_limits<double>::quiet_NaN();
      double pinf = std::numeric_limits<double>::infinity();
      double ninf = -std::numeric_limits<double>::infinity();
      bool isnan1 = std::isnan(qnan);
      bool isinf2 = std::isinf(pinf);
      bool isinf3 = std::isinf(ninf);
      bool isfinite1 = std::isfinite(qnan);
      bool isfinite2 = std::isfinite(pinf);
      bool isfinite3 = std::isfinite(ninf);
      if (!isnan1||!isinf2||!isinf3||isfinite1||isfinite2||isfinite3) {
      if (myRank == MASTER_RANK) {
         cerr << "(MAIN) ERROR: Floating point exceptions not being catched!" << endl;
      }
      exit(1);
      }
   }
   //Get version and config info here
   std::string version;
   std::string config;
   //Only master needs the info
   if (myRank==MASTER_RANK){
      version=readparameters.versionInfo();
      config=readparameters.configInfo();
   }

   // Init parallel logger:

   phiprof::Timer openLoggerTimer {"open logFile & diagnostic"};
   //if restarting we will append to logfiles
   if(!P::writeFullBGB) {
      if (logFile.open(MPI_COMM_WORLD,MASTER_RANK,"logfile.txt",P::isRestart) == false) {
         if(myRank == MASTER_RANK) cerr << "(MAIN) ERROR: Logger failed to open logfile!" << endl;
         exit(1);
      }
   } else {
      // If we are out to write the full background field and derivatives, we don't want to overwrite the existing run's logfile.
      if (logFile.open(MPI_COMM_WORLD,MASTER_RANK,"logfile_fullbgbio.txt",false) == false) {
         if(myRank == MASTER_RANK) cerr << "(MAIN) ERROR: Logger failed to open logfile_fullbgbio!" << endl;
         exit(1);
      }
   }
   if (P::diagnosticInterval != 0) {
      if (diagnostic.open(MPI_COMM_WORLD,MASTER_RANK,"diagnostic.txt",P::isRestart) == false) {
         if(myRank == MASTER_RANK) cerr << "(MAIN) ERROR: Logger failed to open diagnostic file!" << endl;
         exit(1);
      }
   }
   {
      int mpiProcs;
      MPI_Comm_size(MPI_COMM_WORLD,&mpiProcs);
      logFile << "(MAIN) Starting simulation with " << mpiProcs << " MPI processes ";
      #ifdef _OPENMP
         logFile << "and " << omp_get_max_threads();
      #else
         logFile << "and 0";
      #endif
      logFile << " OpenMP threads per process" << endl << writeVerbose;
   }
   openLoggerTimer.stop();
   
   // Init project
   phiprof::Timer initProjectimer {"Init project"};
   if (project->initialize() == false) {
      if(myRank == MASTER_RANK) cerr << "(MAIN): Project did not initialize correctly!" << endl;
      exit(1);
   }
   if (project->initialized() == false) {
      if (myRank == MASTER_RANK) {
         cerr << "(MAIN): Project base class was not initialized!" << endl;
         cerr << "\t Call Project::initialize() in your project's initialize()-function." << endl;
         exit(1);
      }
   }
   initProjectimer.stop();

   // Initialize simplified Fieldsolver grids.
   // Needs to be done here already ad the background field will be set right away, before going to initializeGrid even
   phiprof::Timer initFsTimer {"Init fieldsolver grids"};

   std::array<FsGridTools::FsSize_t, 3> fsGridDimensions = {convert<FsGridTools::FsSize_t>(P::xcells_ini * pow(2,P::amrMaxSpatialRefLevel)),
							    convert<FsGridTools::FsSize_t>(P::ycells_ini * pow(2,P::amrMaxSpatialRefLevel)),
							    convert<FsGridTools::FsSize_t>(P::zcells_ini * pow(2,P::amrMaxSpatialRefLevel))};

   std::array<bool,3> periodicity{sysBoundaryContainer.isPeriodic(0),
                                  sysBoundaryContainer.isPeriodic(1),
                                  sysBoundaryContainer.isPeriodic(2)};

   FsGridCouplingInformation gridCoupling;
   FsGrid< std::array<Real, fsgrids::bfield::N_BFIELD>, FS_STENCIL_WIDTH> perBGrid(fsGridDimensions, MPI_COMM_WORLD, periodicity,gridCoupling, P::manualFsGridDecomposition);
   FsGrid< std::array<Real, fsgrids::bfield::N_BFIELD>, FS_STENCIL_WIDTH> perBDt2Grid(fsGridDimensions, MPI_COMM_WORLD, periodicity,gridCoupling, P::manualFsGridDecomposition);
   FsGrid< std::array<Real, fsgrids::efield::N_EFIELD>, FS_STENCIL_WIDTH> EGrid(fsGridDimensions, MPI_COMM_WORLD, periodicity,gridCoupling, P::manualFsGridDecomposition);
   FsGrid< std::array<Real, fsgrids::efield::N_EFIELD>, FS_STENCIL_WIDTH> EDt2Grid(fsGridDimensions, MPI_COMM_WORLD, periodicity,gridCoupling, P::manualFsGridDecomposition);
   FsGrid< std::array<Real, fsgrids::ehall::N_EHALL>, FS_STENCIL_WIDTH> EHallGrid(fsGridDimensions, MPI_COMM_WORLD, periodicity,gridCoupling, P::manualFsGridDecomposition);
   FsGrid< std::array<Real, fsgrids::egradpe::N_EGRADPE>, FS_STENCIL_WIDTH> EGradPeGrid(fsGridDimensions, MPI_COMM_WORLD, periodicity,gridCoupling, P::manualFsGridDecomposition);
   FsGrid< std::array<Real, fsgrids::moments::N_MOMENTS>, FS_STENCIL_WIDTH> momentsGrid(fsGridDimensions, MPI_COMM_WORLD, periodicity,gridCoupling, P::manualFsGridDecomposition);
   FsGrid< std::array<Real, fsgrids::moments::N_MOMENTS>, FS_STENCIL_WIDTH> momentsDt2Grid(fsGridDimensions, MPI_COMM_WORLD, periodicity,gridCoupling, P::manualFsGridDecomposition);
   FsGrid< std::array<Real, fsgrids::dperb::N_DPERB>, FS_STENCIL_WIDTH> dPerBGrid(fsGridDimensions, MPI_COMM_WORLD, periodicity,gridCoupling, P::manualFsGridDecomposition);
   FsGrid< std::array<Real, fsgrids::dmoments::N_DMOMENTS>, FS_STENCIL_WIDTH> dMomentsGrid(fsGridDimensions, MPI_COMM_WORLD, periodicity,gridCoupling, P::manualFsGridDecomposition);
   FsGrid< std::array<Real, fsgrids::bgbfield::N_BGB>, FS_STENCIL_WIDTH> BgBGrid(fsGridDimensions, MPI_COMM_WORLD, periodicity,gridCoupling, P::manualFsGridDecomposition);
   FsGrid< std::array<Real, fsgrids::volfields::N_VOL>, FS_STENCIL_WIDTH> volGrid(fsGridDimensions, MPI_COMM_WORLD, periodicity,gridCoupling, P::manualFsGridDecomposition);
   FsGrid< fsgrids::technical, FS_STENCIL_WIDTH> technicalGrid(fsGridDimensions, MPI_COMM_WORLD, periodicity,gridCoupling, P::manualFsGridDecomposition);

   // Set DX, DY and DZ
   // TODO: This is currently just taking the values from cell 1, and assuming them to be
   // constant throughout the simulation.
   perBGrid.DX = perBDt2Grid.DX = EGrid.DX = EDt2Grid.DX = EHallGrid.DX = EGradPeGrid.DX = momentsGrid.DX
      = momentsDt2Grid.DX = dPerBGrid.DX = dMomentsGrid.DX = BgBGrid.DX = volGrid.DX = technicalGrid.DX
      = P::dx_ini / pow(2, P::amrMaxSpatialRefLevel);
   perBGrid.DY = perBDt2Grid.DY = EGrid.DY = EDt2Grid.DY = EHallGrid.DY = EGradPeGrid.DY = momentsGrid.DY
      = momentsDt2Grid.DY = dPerBGrid.DY = dMomentsGrid.DY = BgBGrid.DY = volGrid.DY = technicalGrid.DY
      = P::dy_ini / pow(2, P::amrMaxSpatialRefLevel);
   perBGrid.DZ = perBDt2Grid.DZ = EGrid.DZ = EDt2Grid.DZ = EHallGrid.DZ = EGradPeGrid.DZ = momentsGrid.DZ
      = momentsDt2Grid.DZ = dPerBGrid.DZ = dMomentsGrid.DZ = BgBGrid.DZ = volGrid.DZ = technicalGrid.DZ
      = P::dz_ini / pow(2, P::amrMaxSpatialRefLevel);
   // Set the physical start (lower left corner) X, Y, Z
   perBGrid.physicalGlobalStart = perBDt2Grid.physicalGlobalStart = EGrid.physicalGlobalStart = EDt2Grid.physicalGlobalStart
      = EHallGrid.physicalGlobalStart = EGradPeGrid.physicalGlobalStart = momentsGrid.physicalGlobalStart
      = momentsDt2Grid.physicalGlobalStart = dPerBGrid.physicalGlobalStart = dMomentsGrid.physicalGlobalStart
      = BgBGrid.physicalGlobalStart = volGrid.physicalGlobalStart = technicalGrid.physicalGlobalStart
      = {P::xmin, P::ymin, P::zmin};

   // Checking that spatial cells are cubic, otherwise field solver is incorrect (cf. derivatives in E, Hall term)
   constexpr Real uniformTolerance=1e-3;
   if ((abs((technicalGrid.DX - technicalGrid.DY) / technicalGrid.DX) >uniformTolerance) ||
       (abs((technicalGrid.DX - technicalGrid.DZ) / technicalGrid.DX) >uniformTolerance) ||
       (abs((technicalGrid.DY - technicalGrid.DZ) / technicalGrid.DY) >uniformTolerance)) {
      if (myRank == MASTER_RANK) {
         std::cerr << "WARNING: Your spatial cells seem not to be cubic. The simulation will now abort!" << std::endl;
      }
      //just abort sending SIGTERM to all tasks
      MPI_Abort(MPI_COMM_WORLD, -1);
   }
   initFsTimer.stop();

   // Initialize grid.  After initializeGrid local cells have dist
   // functions, and B fields set. Cells have also been classified for
   // the various sys boundary conditions.  All remote cells have been
   // created. All spatial date computed this far is up to date for
   // FULL_NEIGHBORHOOD. Block lists up to date for
   // VLASOV_SOLVER_NEIGHBORHOOD (but dist function has not been communicated)
   phiprof::Timer initGridsTimer {"Init grids"};
   initializeGrids(
      argn,
      args,
      mpiGrid,
      perBGrid,
      BgBGrid,
      momentsGrid,
      momentsDt2Grid,
      EGrid,
      EGradPeGrid,
      volGrid,
      technicalGrid,
      sysBoundaryContainer,
      *project
   );

   phiprof::Timer reportMemoryTimer {"report-memory-consumption"};
   if (myRank == MASTER_RANK){
      cout << "(MAIN): Completed grid initialization." << endl;
      logFile << "(MAIN): Completed grid initialization." << endl << writeVerbose;
   }
   report_process_memory_consumption();
   reportMemoryTimer.stop();
   
   // There are projects that have non-uniform and non-zero perturbed B, e.g. Magnetosphere with dipole type 4.
   // For inflow cells (e.g. maxwellian), we cannot take a FSgrid perturbed B value from the templateCell,
   // because we need a copy of the value from initialization in both perBGrid and perBDt2Grid and it isn't
   // touched as we are in boundary cells for components that aren't solved. We do a straight full copy instead
   // of looping and detecting boundary types here.
   perBDt2Grid.copyData(perBGrid);

   const std::vector<CellID>& cells = getLocalCells();
   
   initGridsTimer.stop();
   
   // Initialize data reduction operators. This should be done elsewhere in order to initialize 
   // user-defined operators:
   phiprof::Timer initDROsTimer {"Init DROs"};
   DataReducer outputReducer, diagnosticReducer;

   if(P::writeFullBGB) {
      // We need the following variables for this, let's just erase and replace the entries in the list
      P::outputVariableList.clear();
      P::outputVariableList= {"fg_b_background", "fg_b_background_vol", "fg_derivs_b_background"};
   }

   initializeDataReducers(&outputReducer, &diagnosticReducer);
   initDROsTimer.stop();
   
   // Free up memory:
   readparameters.~Readparameters();

   if(P::writeFullBGB) {
      logFile << "Writing out full BGB components and derivatives and exiting." << endl << writeVerbose;

      // initialize the communicators so we can write out ionosphere grid metadata.
      SBC::ionosphereGrid.updateIonosphereCommunicator(mpiGrid, technicalGrid);

      P::systemWriteDistributionWriteStride.push_back(0);
      P::systemWriteName.push_back("bgb");
      P::systemWriteDistributionWriteXlineStride.push_back(0);
      P::systemWriteDistributionWriteYlineStride.push_back(0);
      P::systemWriteDistributionWriteZlineStride.push_back(0);
      P::systemWritePath.push_back("./");
      P::systemWriteFsGrid.push_back(true);

      for(uint si=0; si<P::systemWriteName.size(); si++) {
         P::systemWrites.push_back(0);
      }

      const bool writeGhosts = true;
      if( writeGrid(mpiGrid,
            perBGrid,
            EGrid,
            EHallGrid,
            EGradPeGrid,
            momentsGrid,
            dPerBGrid,  
            dMomentsGrid,
            BgBGrid,
            volGrid,
            technicalGrid,
            version,
            config,
            &outputReducer,
            P::systemWriteName.size()-1,
            P::restartStripeFactor,
            writeGhosts
         ) == false
      ) {
         cerr << "FAILED TO WRITE GRID AT " << __FILE__ << " " << __LINE__ << endl;
      }
<<<<<<< HEAD

=======
>>>>>>> c18728ee
      initTimer.stop();
      mainTimer.stop();
      
      phiprof::print(MPI_COMM_WORLD,"phiprof");
      
      if (myRank == MASTER_RANK) logFile << "(MAIN): Exiting." << endl << writeVerbose;
      logFile.close();
      if (P::diagnosticInterval != 0) diagnostic.close();
      
      perBGrid.finalize();
      perBDt2Grid.finalize();
      EGrid.finalize();
      EDt2Grid.finalize();
      EHallGrid.finalize();
      EGradPeGrid.finalize();
      momentsGrid.finalize();
      momentsDt2Grid.finalize();
      dPerBGrid.finalize();
      dMomentsGrid.finalize();
      BgBGrid.finalize();
      volGrid.finalize();
      technicalGrid.finalize();

      MPI_Finalize();
      return 0;
   }

   // Run the field solver once with zero dt. This will initialize
   // Fieldsolver dt limits, and also calculate volumetric B-fields.
   // At restart, all we need at this stage has been read from the restart, the rest will be recomputed in due time.
   if(P::isRestart == false) {
      propagateFields(
         perBGrid,
         perBDt2Grid,
         EGrid,
         EDt2Grid,
         EHallGrid,
         EGradPeGrid,
         momentsGrid,
         momentsDt2Grid,
         dPerBGrid,
         dMomentsGrid,
         BgBGrid,
         volGrid,
         technicalGrid,
         sysBoundaryContainer, 0.0, 1.0
      );
   }

   phiprof::Timer getFieldsTimer {"getFieldsFromFsGrid"};
   volGrid.updateGhostCells();
   getFieldsFromFsGrid(volGrid, BgBGrid, EGradPeGrid, technicalGrid, mpiGrid, cells);
   getFieldsTimer.stop();

   // Build communicator for ionosphere solving
   SBC::ionosphereGrid.updateIonosphereCommunicator(mpiGrid, technicalGrid);
   // If not a restart, perBGrid and dPerBGrid are up to date after propagateFields just above. Otherwise, we should compute them.
   if(P::isRestart) {
      calculateDerivativesSimple(
         perBGrid,
         perBDt2Grid,
         momentsGrid,
         momentsDt2Grid,
         dPerBGrid,
         dMomentsGrid,
         technicalGrid,
         sysBoundaryContainer,
         RK_ORDER1, // Update and compute on non-dt2 grids.
         false // Don't communicate moments, they are not needed here.
      );
      dPerBGrid.updateGhostCells();
   }
   FieldTracing::calculateIonosphereFsgridCoupling(technicalGrid, perBGrid, dPerBGrid, SBC::ionosphereGrid.nodes, SBC::Ionosphere::radius);
   SBC::ionosphereGrid.initSolver(!P::isRestart); // If it is a restart we do not want to zero out everything
   if(SBC::Ionosphere::couplingInterval > 0 && P::isRestart) {
      SBC::Ionosphere::solveCount = floor(P::t / SBC::Ionosphere::couplingInterval)+1;
   } else {
      SBC::Ionosphere::solveCount = 1;
   }
   
   if(P::isRestart) {
      // If it is a restart, we want to regenerate proper ig_inplanecurrent as well in case there's IO before the next solver step.
      SBC::ionosphereGrid.calculateConductivityTensor(SBC::Ionosphere::F10_7, SBC::Ionosphere::recombAlpha, SBC::Ionosphere::backgroundIonisation, true);
   }

   if (P::isRestart == false) {
      phiprof::Timer timer {"compute-dt"};
      // Run Vlasov solver once with zero dt to initialize
      // per-cell dt limits. In restarts, we read the dt from file.
      calculateSpatialTranslation(mpiGrid,0.0);
      calculateAcceleration(mpiGrid,0.0);      
   }

   // Save restart data
   if (P::writeInitialState) {
      // Calculate these so refinement parameters can be tuned based on the vlsv
      calculateScaledDeltasSimple(mpiGrid);

      FieldTracing::reduceData(technicalGrid, perBGrid, dPerBGrid, mpiGrid, SBC::ionosphereGrid.nodes); /*!< Call the reductions (e.g. field tracing) */
      
      phiprof::Timer timer {"write-initial-state"};
      
      if (myRank == MASTER_RANK)
         logFile << "(IO): Writing initial state to disk, tstep = "  << endl << writeVerbose;
      P::systemWriteDistributionWriteStride.push_back(1);
      P::systemWriteName.push_back("initial-grid");
      P::systemWriteDistributionWriteXlineStride.push_back(0);
      P::systemWriteDistributionWriteYlineStride.push_back(0);
      P::systemWriteDistributionWriteZlineStride.push_back(0);
      P::systemWritePath.push_back("./");
      P::systemWriteFsGrid.push_back(true);

      for(uint si=0; si<P::systemWriteName.size(); si++) {
         P::systemWrites.push_back(0);
      }

      const bool writeGhosts = true;
      if( writeGrid(mpiGrid,
            perBGrid, // TODO: Merge all the fsgrids passed here into one meta-object
            EGrid,
            EHallGrid,
            EGradPeGrid,
            momentsGrid,
            dPerBGrid,
            dMomentsGrid,
            BgBGrid,
            volGrid,
            technicalGrid,
            version,
            config,
            &outputReducer,
            P::systemWriteName.size()-1,
            P::restartStripeFactor,
            writeGhosts
         ) == false
      ) {
         cerr << "FAILED TO WRITE GRID AT " << __FILE__ << " " << __LINE__ << endl;
      }

      P::systemWriteDistributionWriteStride.pop_back();
      P::systemWriteName.pop_back();
      P::systemWriteDistributionWriteXlineStride.pop_back();
      P::systemWriteDistributionWriteYlineStride.pop_back();
      P::systemWriteDistributionWriteZlineStride.pop_back();
      P::systemWritePath.pop_back();
      P::systemWriteFsGrid.pop_back();
   }

   if (P::isRestart == false) {
      //compute new dt
      phiprof::Timer computeDtTimer {"compute-dt"};
      computeNewTimeStep(mpiGrid, technicalGrid, newDt, dtIsChanged);
      if (P::dynamicTimestep == true && dtIsChanged == true) {
         // Only actually update the timestep if dynamicTimestep is on
         P::dt=newDt;
      }
      computeDtTimer.stop();
      
      //go forward by dt/2 in V, initializes leapfrog split. In restarts the
      //the distribution function is already propagated forward in time by dt/2
      phiprof::Timer propagateHalfTimer {"propagate-velocity-space-dt/2"};
      if (P::propagateVlasovAcceleration) {
         calculateAcceleration(mpiGrid, 0.5*P::dt);
      } else {
         //zero step to set up moments _v
         calculateAcceleration(mpiGrid, 0.0);
      }
      propagateHalfTimer.stop();

      // Apply boundary conditions
      if (P::propagateVlasovTranslation || P::propagateVlasovAcceleration ) {
         phiprof::Timer updateBoundariesTimer {("update system boundaries (Vlasov post-acceleration)")};
         sysBoundaryContainer.applySysBoundaryVlasovConditions(mpiGrid, 0.5*P::dt, true);
         updateBoundariesTimer.stop();
         addTimedBarrier("barrier-boundary-conditions");
      }
      // Also update all moments. They won't be transmitted to FSgrid until the field solver is called, though.
      phiprof::Timer computeMomentsTimer {"Compute interp moments"};
      calculateInterpolatedVelocityMoments(
         mpiGrid,
         CellParams::RHOM,
         CellParams::VX,
         CellParams::VY,
         CellParams::VZ,
         CellParams::RHOQ,
         CellParams::P_11,
         CellParams::P_22,
         CellParams::P_33
      );
      computeMomentsTimer.stop();
   }

   initTimer.stop();

   // ***********************************
   // ***** INITIALIZATION COMPLETE *****
   // ***********************************

   // Main simulation loop:
   if (myRank == MASTER_RANK){
      cout << "(MAIN): Starting main simulation loop." << endl;
      logFile << "(MAIN): Starting main simulation loop." << endl << writeVerbose;
      //report filtering if we are in an AMR run
      if (P::amrMaxSpatialRefLevel>0){
         logFile<<"Filtering Report: "<<endl;
         for (int refLevel=0 ; refLevel<= P::amrMaxSpatialRefLevel; refLevel++){
            logFile<<"\tRefinement Level " <<refLevel<<"==> Passes "<<P::numPasses.at(refLevel)<<endl;
         }
            logFile<<endl;
      }
   }

   phiprof::Timer reportMemTimer {"report-memory-consumption"};
   report_process_memory_consumption();
   reportMemTimer.stop();
   
   unsigned int computedCells=0;
   unsigned int computedTotalCells=0;
  //Compute here based on time what the file intervals are
   P::systemWrites.clear();
   for(uint i=0;i< P::systemWriteTimeInterval.size();i++){
      int index=(int)(P::t_min/P::systemWriteTimeInterval[i]);
      //if we are already over 1% further than the time interval time that
      //is requested for writing, then jump to next writing index. This is to
      //make sure that at restart we do not write in the middle of
      //the interval.
      if(P::t_min>(index+0.01)*P::systemWriteTimeInterval[i]) {
         index++;
         // Special case for large timesteps
         int index2=(int)((P::t_min+P::dt)/P::systemWriteTimeInterval[i]);
         if (index2>index) index=index2;
      }
      P::systemWrites.push_back(index);
   }

   // Invalidate cached cell lists just to be sure (might not be needed)
   P::meshRepartitioned = true;

   unsigned int wallTimeRestartCounter=1;

   int doNow[3] = {0}; // 0: writeRestartNow, 1: balanceLoadNow, 2: refineNow ; declared outside main loop
   int writeRestartNow; // declared outside main loop
   bool overrideRebalanceNow = false; // declared outside main loop
   bool refineNow = false; // declared outside main loop
   
   addTimedBarrier("barrier-end-initialization");
   
   phiprof::Timer simulationTimer {"Simulation"};
   double startTime=  MPI_Wtime();
   double beforeTime = MPI_Wtime();
   double beforeSimulationTime=P::t_min;
   double beforeStep=P::tstep_min;

   while(P::tstep <= P::tstep_max  &&
         P::t-P::dt <= P::t_max+DT_EPSILON &&
         wallTimeRestartCounter <= P::exitAfterRestarts) {

      addTimedBarrier("barrier-loop-start");
      
      phiprof::Timer ioTimer {"IO"};

      phiprof::Timer externalsTimer {"checkExternalCommands"};
      if(myRank ==  MASTER_RANK) {
         // check whether STOP or KILL or SAVE has been passed, should be done by MASTER_RANK only as it can reset P::bailout_write_restart
         checkExternalCommands();
      }
      externalsTimer.stop();

      //write out phiprof profiles and logs with a lower interval than normal
      //diagnostic (every 10 diagnostic intervals).
      phiprof::Timer loggingTimer {"logfile-io"};
      logFile << "---------- tstep = " << P::tstep << " t = " << P::t <<" dt = " << P::dt << " FS cycles = " << P::fieldSolverSubcycles << " ----------" << endl;
      if (P::diagnosticInterval != 0 &&
          P::tstep % (P::diagnosticInterval*10) == 0 &&
          P::tstep-P::tstep_min >0) {

         phiprof::print(MPI_COMM_WORLD,"phiprof");

         double currentTime=MPI_Wtime();
         double timePerStep=double(currentTime  - beforeTime) / (P::tstep-beforeStep);
         double timePerSecond=double(currentTime  - beforeTime) / (P::t-beforeSimulationTime + DT_EPSILON);
         double remainingTime=min(timePerStep*(P::tstep_max-P::tstep),timePerSecond*(P::t_max-P::t));
         time_t finalWallTime=time(NULL)+(time_t)remainingTime; //assume time_t is in seconds, as it is almost always
         struct tm *finalWallTimeInfo=localtime(&finalWallTime);
         logFile << "(TIME) current walltime/step " << timePerStep<< " s" <<endl;
         logFile << "(TIME) current walltime/simusecond " << timePerSecond<<" s" <<endl;
         logFile << "(TIME) Estimated completion time is " <<asctime(finalWallTimeInfo)<<endl;
         //reset before values, we want to report speed since last report of speed.
         beforeTime = MPI_Wtime();
         beforeSimulationTime=P::t;
         beforeStep=P::tstep;
      }
      logFile << writeVerbose;
      loggingTimer.stop();

// Check whether diagnostic output has to be produced
      if (P::diagnosticInterval != 0 && P::tstep % P::diagnosticInterval == 0) {
         phiprof::Timer memTimer {"memory-report"};
         memTimer.start();
         report_process_memory_consumption();
         memTimer.stop();
         phiprof::Timer cellTimer {"cell-count-report"};
         cellTimer.start();
         report_cell_and_block_counts(mpiGrid);
         cellTimer.stop();

         phiprof::Timer diagnosticTimer {"diagnostic-io"};
         if (writeDiagnostic(mpiGrid, diagnosticReducer) == false) {
            if(myRank == MASTER_RANK)  cerr << "ERROR with diagnostic computation" << endl;

         }
      }

      // write system, loop through write classes
      for (uint i = 0; i < P::systemWriteTimeInterval.size(); i++) {
         if (P::systemWriteTimeInterval[i] >= 0.0 &&
             P::t >= P::systemWrites[i] * P::systemWriteTimeInterval[i] - DT_EPSILON) {
            // If we have only just restarted, the bulk file should already exist from the previous slot.
            if ((P::tstep == P::tstep_min) && (P::tstep>0)) {
               P::systemWrites[i]++;
               // Special case for large timesteps
               int index2=(int)((P::t+P::dt)/P::systemWriteTimeInterval[i]);
               if (index2>P::systemWrites[i]) P::systemWrites[i]=index2;
               continue;
            }

            // Calculate these so refinement parameters can be tuned based on the vlsv
            calculateScaledDeltasSimple(mpiGrid);

            FieldTracing::reduceData(technicalGrid, perBGrid, dPerBGrid, mpiGrid, SBC::ionosphereGrid.nodes); /*!< Call the reductions (e.g. field tracing) */
            
            phiprof::Timer writeSysTimer {"write-system"};
            logFile << "(IO): Writing spatial cell and reduced system data to disk, tstep = " << P::tstep << " t = " << P::t << endl << writeVerbose;
            const bool writeGhosts = true;
            if(writeGrid(mpiGrid,
               perBGrid, // TODO: Merge all the fsgrids passed here into one meta-object
               EGrid,
               EHallGrid,
               EGradPeGrid,
               momentsGrid,
               dPerBGrid,
               dMomentsGrid,
               BgBGrid,
               volGrid,
               technicalGrid,
               version,
               config,
               &outputReducer,
               i,
               P::systemStripeFactor,
               writeGhosts
               ) == false
            ) {
               cerr << "FAILED TO WRITE GRID AT" << __FILE__ << " " << __LINE__ << endl;
            }
            P::systemWrites[i]++;
            // Special case for large timesteps
            int index2=(int)((P::t+P::dt)/P::systemWriteTimeInterval[i]);
            if (index2>P::systemWrites[i]) P::systemWrites[i]=index2;
            logFile << "(IO): .... done!" << endl << writeVerbose;
         }
      }

      // Reduce globalflags::bailingOut from all processes
      phiprof::Timer bailoutReduceTimer {"Bailout-allreduce"};
      MPI_Allreduce(&(globalflags::bailingOut), &(doBailout), 1, MPI_INT, MPI_SUM, MPI_COMM_WORLD);
      bailoutReduceTimer.stop();

      // Write restart data if needed
      // Combined with checking of additional load balancing to have only one collective call.
      phiprof::Timer restartCheckTimer {"compute-is-restart-written-and-extra-LB"};
      if (myRank == MASTER_RANK) {
         if (  (P::saveRestartWalltimeInterval >= 0.0
            && (P::saveRestartWalltimeInterval*wallTimeRestartCounter <=  MPI_Wtime()-initialWtime
               || P::tstep == P::tstep_max
               || P::t >= P::t_max))
            || (doBailout > 0 && P::bailout_write_restart)
            || globalflags::writeRestart
         ) {
            doNow[0] = 1;
            if (globalflags::writeRestart == true) {
               doNow[0] = 2; // Setting to 2 so as to not increment the restart count below.
               globalflags::writeRestart = false; // This flag is only used by MASTER_RANK here and it needs to be reset after a restart write has been issued.
            }
         }
         else {
            doNow[0] = 0;
         }
         if (globalflags::balanceLoad || globalflags::doRefine) {
            doNow[1] = 1;
            globalflags::balanceLoad = false;
            if (globalflags::doRefine) {
               doNow[2] = 1;
               globalflags::doRefine = false;
            }
         }
      }
      MPI_Bcast( &doNow, 3 , MPI_INT , MASTER_RANK ,MPI_COMM_WORLD);
      writeRestartNow = doNow[0];
      doNow[0] = 0;
      if (doNow[1] == 1) {
         P::prepareForRebalance = true;
         doNow[1] = 0;
      }
      if (doNow[2]) {
         refineNow = true;
         doNow[2] = false;
      }
      restartCheckTimer.stop();

      if (writeRestartNow >= 1){
         phiprof::Timer timer {"write-restart"};
         if (writeRestartNow == 1) {
            wallTimeRestartCounter++;
         }

         // Refinement params for restart refinement
         calculateScaledDeltasSimple(mpiGrid);
         
         if (myRank == MASTER_RANK)
            logFile << "(IO): Writing restart data to disk, tstep = " << P::tstep << " t = " << P::t << endl << writeVerbose;
         //Write the restart:
         if( writeRestart(mpiGrid,
                  perBGrid, // TODO: Merge all the fsgrids passed here into one meta-object
                  EGrid,
                  EHallGrid,
                  EGradPeGrid,
                  momentsGrid,
                  dPerBGrid,
                  dMomentsGrid,
                  BgBGrid,
                  volGrid,
                  technicalGrid,
                  version,
                  config,
                  outputReducer,"restart",(uint)P::t,P::restartStripeFactor) == false ) {
            logFile << "(IO): ERROR Failed to write restart!" << endl << writeVerbose;
            cerr << "FAILED TO WRITE RESTART" << endl;
         }
         if (myRank == MASTER_RANK) {
            logFile << "(IO): .... done!"<< endl << writeVerbose;
         }
         timer.stop();
      }
      
      ioTimer.stop();
      addTimedBarrier("barrier-end-io");

      //no need to propagate if we are on the final step, we just
      //wanted to make sure all IO is done even for final step
      if(P::tstep == P::tstep_max ||
         P::t >= P::t_max ||
         doBailout > 0) {
         break;
      }

      //Re-loadbalance if needed
      //TODO - add LB measure and do LB if it exceeds threshold
      if(((P::tstep % P::rebalanceInterval == 0 && P::tstep > P::tstep_min) || overrideRebalanceNow)) {
         logFile << "(LB): Start load balance, tstep = " << P::tstep << " t = " << P::t << endl << writeVerbose;
         // Refinement includes LB
         if (refineNow || (!dtIsChanged && P::adaptRefinement && P::tstep % (P::rebalanceInterval * P::refineCadence) == 0 && P::t > P::refineAfter)) { 
            logFile << "(AMR): Adapting refinement!"  << endl << writeVerbose;
            refineNow = false;
            if (!adaptRefinement(mpiGrid, technicalGrid, sysBoundaryContainer, *project)) {
               // OOM, rebalance and try again
               logFile << "(LB) AMR rebalancing with heavier refinement weights." << endl;
               globalflags::bailingOut = false; // Reset this
               for (auto id : mpiGrid.get_local_cells_to_refine()) {
                  mpiGrid[id]->parameters[CellParams::LBWEIGHTCOUNTER] *= 8.0;
               }
               balanceLoad(mpiGrid, sysBoundaryContainer);
               // We can /= 8.0 now as cells have potentially migrated. Go back to block-based count for now.
               for (auto id : mpiGrid.get_local_cells_to_refine()) {
                  mpiGrid[id]->parameters[CellParams::LBWEIGHTCOUNTER] = 0;
                  for (uint popID=0; popID<getObjectWrapper().particleSpecies.size(); ++popID) {
                     mpiGrid[id]->parameters[CellParams::LBWEIGHTCOUNTER] += mpiGrid[id]->get_number_of_velocity_blocks(popID);
                  }
               }

               mpiGrid.cancel_refining();
               if (!adaptRefinement(mpiGrid, technicalGrid, sysBoundaryContainer, *project)) {
                  for (auto id : mpiGrid.get_local_cells_to_refine()) {
                     mpiGrid[id]->parameters[CellParams::LBWEIGHTCOUNTER] *= 8.0;
                  }
                  continue;   // Refinement failed and we're bailing out
               } else {
                  globalflags::bailingOut = false; // Reset this
               }
            }

            // Calculate new dt limits since we might break CFL when refining
            phiprof::Timer computeDtimer {"compute-dt-amr"};
            calculateSpatialTranslation(mpiGrid,0.0);
            calculateAcceleration(mpiGrid,0.0);
         }
         // This now uses the block-based count just copied between the two refinement calls above.
         balanceLoad(mpiGrid, sysBoundaryContainer);
         addTimedBarrier("barrier-end-load-balance");
         phiprof::Timer shrinkTimer {"Shrink_to_fit"};
         // * shrink to fit after LB * //
         shrink_to_fit_grid_data(mpiGrid);
         shrinkTimer.stop();
         logFile << "(LB): ... done!"  << endl << writeVerbose;
         P::prepareForRebalance = false;

         overrideRebalanceNow = false;

         // Make sure the ionosphere communicator is up-to-date, in case inner boundary cells
         // moved.
         SBC::ionosphereGrid.updateIonosphereCommunicator(mpiGrid, technicalGrid);
      }

      //get local cells
      const vector<CellID>& cells = getLocalCells();

      //compute how many spatial cells we solve for this step
      computedCells=0;
      for(size_t i=0; i<cells.size(); i++) {
         for (uint popID=0; popID<getObjectWrapper().particleSpecies.size(); ++popID)
            computedCells += mpiGrid[cells[i]]->get_number_of_velocity_blocks(popID)*WID3;
      }
      computedTotalCells+=computedCells;

      //Check if dt needs to be changed, and propagate V back a half-step to change dt and set up new situation
      //do not compute new dt on first step (in restarts dt comes from file, otherwise it was initialized before we entered
      //simulation loop
      // FIXME what if dt changes at a restart??
      if(P::dynamicTimestep  && P::tstep > P::tstep_min) {
         computeNewTimeStep(mpiGrid, technicalGrid, newDt, dtIsChanged);
         addTimedBarrier("barrier-check-dt");
         if(dtIsChanged) {
            phiprof::Timer updateDtimer {"update-dt"};
            //propagate velocity space back to real-time
            if( P::propagateVlasovAcceleration ) {
               // Back half dt to real time, forward by new half dt
               calculateAcceleration(mpiGrid,-0.5*P::dt + 0.5*newDt);
            }
            else {
               //zero step to set up moments _v
               calculateAcceleration(mpiGrid, 0.0);
            }

            P::dt=newDt;

            logFile <<" dt changed to "<<P::dt <<"s, distribution function was half-stepped to real-time and back"<<endl<<writeVerbose;
            updateDtimer.stop();
            continue; //
            //addTimedBarrier("barrier-new-dt-set");
         }
      }

      if (P::tstep % P::rebalanceInterval == P::rebalanceInterval-1 || P::prepareForRebalance == true) {
         if(P::prepareForRebalance == true) {
            overrideRebalanceNow = true;
         } else {
            P::prepareForRebalance = true;
         }
         #pragma omp parallel for
         for (size_t c=0; c<cells.size(); ++c) {
            mpiGrid[cells[c]]->get_cell_parameters()[CellParams::LBWEIGHTCOUNTER] = 0;
         }
      }
      
      phiprof::Timer propagateTimer {"Propagate"};
      //Propagate the state of simulation forward in time by dt:
      
      // Update boundary condition states (time-varying)
      if (P::propagateVlasovTranslation || P::propagateVlasovAcceleration) {
         phiprof::Timer timer {"Update system boundaries (Vlasov pre-translation)"};
         sysBoundaryContainer.updateState(mpiGrid, perBGrid, BgBGrid, P::t + 0.5 * P::dt);
         timer.stop();
         addTimedBarrier("barrier-boundary-conditions");
      }

      phiprof::Timer spatialSpaceTimer {"Spatial-space"};
      if( P::propagateVlasovTranslation) {
         calculateSpatialTranslation(mpiGrid,P::dt);
      } else {
         calculateSpatialTranslation(mpiGrid,0.0);
      }
      spatialSpaceTimer.stop(computedCells, "Cells");
      
      // Apply boundary conditions
      if (P::propagateVlasovTranslation || P::propagateVlasovAcceleration ) {
         phiprof::Timer timer {"Update system boundaries (Vlasov post-translation)"};
         sysBoundaryContainer.applySysBoundaryVlasovConditions(mpiGrid, P::t+0.5*P::dt, false);
         timer.stop();
         addTimedBarrier("barrier-boundary-conditions");
      }
      
      phiprof::Timer momentsTimer {"Compute interp moments"};
      calculateInterpolatedVelocityMoments(
         mpiGrid,
         CellParams::RHOM_DT2,
         CellParams::VX_DT2,
         CellParams::VY_DT2,
         CellParams::VZ_DT2,
         CellParams::RHOQ_DT2,
         CellParams::P_11_DT2,
         CellParams::P_22_DT2,
         CellParams::P_33_DT2
      );
      momentsTimer.stop();
      
      // Propagate fields forward in time by dt. This needs to be done before the
      // moments for t + dt are computed (field uses t and t+0.5dt)
      if (P::propagateField) {
         phiprof::Timer propagateTimer {"Propagate Fields"};

         phiprof::Timer couplingInTimer {"fsgrid-coupling-in"};
         // Copy moments over into the fsgrid.
         //setupTechnicalFsGrid(mpiGrid, cells, technicalGrid);
         feedMomentsIntoFsGrid(mpiGrid, cells, momentsGrid, technicalGrid, false);
         feedMomentsIntoFsGrid(mpiGrid, cells, momentsDt2Grid, technicalGrid, true);
         couplingInTimer.stop();
         
         propagateFields(
            perBGrid,
            perBDt2Grid,
            EGrid,
            EDt2Grid,
            EHallGrid,
            EGradPeGrid,
            momentsGrid,
            momentsDt2Grid,
            dPerBGrid,
            dMomentsGrid,
            BgBGrid,
            volGrid,
            technicalGrid,
            sysBoundaryContainer,
            P::dt,
            P::fieldSolverSubcycles
         );

         phiprof::Timer getFieldsTimer {"getFieldsFromFsGrid"};
         // Copy results back from fsgrid.
         volGrid.updateGhostCells();
         technicalGrid.updateGhostCells();
         getFieldsFromFsGrid(volGrid, BgBGrid, EGradPeGrid, technicalGrid, mpiGrid, cells);
         getFieldsTimer.stop();
         propagateTimer.stop(cells.size(),"SpatialCells");
         addTimedBarrier("barrier-after-field-solver");
      }

      if(FieldTracing::fieldTracingParameters.useCache) {
         FieldTracing::resetReconstructionCoefficientsCache();
      }

      // Map current data down into the ionosphere
      // momentsGrid was ghost-updated in the field solver above, volGrid just after a few lines above.
      // perBGrid was ghost-updated before derivatives were computed in the field solver.
      // dPerBGrid was updated before the electric fields.
      if(SBC::ionosphereGrid.nodes.size() > 0 && ((P::t > SBC::Ionosphere::solveCount * SBC::Ionosphere::couplingInterval && SBC::Ionosphere::couplingInterval > 0) || SBC::Ionosphere::couplingInterval == 0)) {
         FieldTracing::calculateIonosphereFsgridCoupling(technicalGrid, perBGrid, dPerBGrid, SBC::ionosphereGrid.nodes, SBC::Ionosphere::radius);
         SBC::ionosphereGrid.mapDownBoundaryData(perBGrid, dPerBGrid, momentsGrid, volGrid, technicalGrid);
         SBC::ionosphereGrid.calculateConductivityTensor(SBC::Ionosphere::F10_7, SBC::Ionosphere::recombAlpha, SBC::Ionosphere::backgroundIonisation);

         // Solve ionosphere
         int nIterations, nRestarts;
         Real residual, minPotentialN, maxPotentialN, minPotentialS, maxPotentialS;
         SBC::ionosphereGrid.solve(nIterations, nRestarts, residual, minPotentialN, maxPotentialN, minPotentialS, maxPotentialS);
         logFile << "tstep = " << P::tstep
         << " t = " << P::t
         << " ionosphere iterations = " << nIterations
         << " restarts = " << nRestarts
         << " residual = " << std::scientific << residual << std::defaultfloat
         << " N potential min " << minPotentialN
         << " max " << maxPotentialN
         << " difference " << maxPotentialN - minPotentialN
         << " S potential min " << minPotentialS
         << " max " << maxPotentialS
         << " difference " << maxPotentialS - minPotentialS
         << endl;
         SBC::Ionosphere::solveCount++;
         globalflags::ionosphereJustSolved = true;
         // Reset flag in all cells
         #pragma omp parallel for
         for(size_t i=0; i<cells.size(); i++) {
            if(mpiGrid[cells[i]]->parameters[CellParams::FORCING_CELL_NUM] == 1) {
               mpiGrid[cells[i]]->parameters[CellParams::FORCING_CELL_NUM] = 0;
            }
         }
      }
      
      phiprof::Timer vspaceTimer {"Velocity-space"};
      if ( P::propagateVlasovAcceleration ) {
         calculateAcceleration(mpiGrid,P::dt);
         addTimedBarrier("barrier-after-ad just-blocks");
      } else {
         //zero step to set up moments _v
         calculateAcceleration(mpiGrid, 0.0);
      }
      vspaceTimer.stop(computedCells, "Cells");
      addTimedBarrier("barrier-after-acceleration");

      if (P::propagateVlasovTranslation || P::propagateVlasovAcceleration ) {
         phiprof::Timer timer {"Update system boundaries (Vlasov post-acceleration)"};
         sysBoundaryContainer.applySysBoundaryVlasovConditions(mpiGrid, P::t + 0.5 * P::dt, true);
         timer.stop();
         addTimedBarrier("barrier-boundary-conditions");
      }
      
      momentsTimer.start();
      // *here we compute rho and rho_v for timestep t + dt, so next
      // timestep * //
      calculateInterpolatedVelocityMoments(
         mpiGrid,
         CellParams::RHOM,
         CellParams::VX,
         CellParams::VY,
         CellParams::VZ,
         CellParams::RHOQ,
         CellParams::P_11,
         CellParams::P_22,
         CellParams::P_33
      );
      momentsTimer.stop();

      propagateTimer.stop(computedCells,"Cells");
      
      phiprof::Timer endStepTimer {"Project endTimeStep"};
      project->hook(hook::END_OF_TIME_STEP, mpiGrid, perBGrid);
      endStepTimer.stop();

      // Check timestep
      if (P::dt < P::bailout_min_dt) {
         stringstream s;
         s << "The timestep dt=" << P::dt << " went below bailout.bailout_min_dt (" << to_string(P::bailout_min_dt) << ")." << endl;
         bailout(true, s.str(), __FILE__, __LINE__);
      }
      //Move forward in time
      P::meshRepartitioned = false;
      globalflags::ionosphereJustSolved = false;
      ++P::tstep;
      P::t += P::dt;

   }

   double after = MPI_Wtime();

   simulationTimer.stop();
   phiprof::Timer finalizationTimer {"Finalization"};
   if (P::propagateField ) { 
      finalizeFieldPropagator();
   }
   if (myRank == MASTER_RANK) {
      if (doBailout > 0) {
         logFile << "(BAILOUT): Bailing out, see error log for details." << endl;
      }

      double timePerStep;
      if (P::tstep == P::tstep_min) {
         timePerStep=0.0;
      } else {
         timePerStep=double(after  - startTime) / (P::tstep-P::tstep_min);
      }
      double timePerSecond=double(after  - startTime) / (P::t-P::t_min+DT_EPSILON);
      logFile << "(MAIN): All timesteps calculated." << endl;
      logFile << "\t (TIME) total run time " << after - startTime << " s, total simulated time " << P::t -P::t_min<< " s" << endl;
      if(P::t != 0.0) {
         logFile << "\t (TIME) seconds per timestep " << timePerStep  <<
         ", seconds per simulated second " <<  timePerSecond << endl;
      }
      logFile << writeVerbose;
   }
   
   finalizationTimer.stop();
   mainTimer.stop();
   
   phiprof::print(MPI_COMM_WORLD,"phiprof");

   if (myRank == MASTER_RANK) {
      logFile << "(MAIN): Completed requested simulation. Exiting." << endl << writeVerbose;
      cout << "(MAIN): Completed requested simulation. Exiting." << endl;
   }
   logFile.close();
   if (P::diagnosticInterval != 0) diagnostic.close();

   // Finalize GSgrids
   perBGrid.finalize();
   perBDt2Grid.finalize();
   EGrid.finalize();
   EDt2Grid.finalize();
   EHallGrid.finalize();
   EGradPeGrid.finalize();
   momentsGrid.finalize();
   momentsDt2Grid.finalize();
   dPerBGrid.finalize();
   dMomentsGrid.finalize();
   BgBGrid.finalize();
   volGrid.finalize();
   technicalGrid.finalize();

   #ifdef USE_GPU
   // Call gpu allocation destructors on all spatial cells
   for (typename std::unordered_map<uint64_t, SpatialCell>::iterator
           cell_item = mpiGrid.get_cell_data_for_editing().begin();
        cell_item != mpiGrid.get_cell_data_for_editing().end();
        cell_item++
      ) {
      (cell_item->second).gpu_destructor();
   }
   for (typename std::unordered_map<uint64_t, SpatialCell>::iterator
           cell_item = mpiGrid.get_remote_cell_data_for_editing().begin();
        cell_item != mpiGrid.get_remote_cell_data_for_editing().end();
        cell_item++
      ) {
      (cell_item->second).gpu_destructor();
   }
   // Deallocate buffers, clear device
   vmesh::deallocateMeshWrapper();
   sysBoundaryContainer.gpuClear();
   gpu_clear_device();
   #endif

   if(overrideMCAompio) {
      MPI_T_finalize();
   }
   MPI_Finalize();
   return 0;
}<|MERGE_RESOLUTION|>--- conflicted
+++ resolved
@@ -604,10 +604,6 @@
       ) {
          cerr << "FAILED TO WRITE GRID AT " << __FILE__ << " " << __LINE__ << endl;
       }
-<<<<<<< HEAD
-
-=======
->>>>>>> c18728ee
       initTimer.stop();
       mainTimer.stop();
       
