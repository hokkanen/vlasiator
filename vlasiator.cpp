/*
 * This file is part of Vlasiator.
 * Copyright 2010-2016 Finnish Meteorological Institute
 *
 * For details of usage, see the COPYING file and read the "Rules of the Road"
 * at http://www.physics.helsinki.fi/vlasiator/
 *
 * This program is free software; you can redistribute it and/or modify
 * it under the terms of the GNU General Public License as published by
 * the Free Software Foundation; either version 2 of the License, or
 * (at your option) any later version.
 *
 * This program is distributed in the hope that it will be useful,
 * but WITHOUT ANY WARRANTY; without even the implied warranty of
 * MERCHANTABILITY or FITNESS FOR A PARTICULAR PURPOSE.  See the
 * GNU General Public License for more details.
 *
 * You should have received a copy of the GNU General Public License along
 * with this program; if not, write to the Free Software Foundation, Inc.,
 * 51 Franklin Street, Fifth Floor, Boston, MA 02110-1301 USA.
 */
#include <cstdlib>
#include <iostream>
#include <cmath>
#include <vector>
#include <sstream>
#include <ctime>

#ifdef _OPENMP
   #include <omp.h>
#endif

#ifdef USE_GPU
#include "arch/gpu_base.hpp"
#endif

#include <fsgrid.hpp>

#include "vlasovmover.h"
#include "vlasovsolver/vec.h"
#include "definitions.h"
#include "mpiconversion.h"
#include "logger.h"
#include "parameters.h"
#include "readparameters.h"
#include "spatial_cell.hpp"
#include "datareduction/datareducer.h"
#include "sysboundary/sysboundary.h"
#include "fieldtracing/fieldtracing.h"

#include "fieldsolver/fs_common.h"
#include "projects/project.h"
#include "grid.h"
#include "iowrite.h"
#include "ioread.h"

#include "object_wrapper.h"
#include "velocity_mesh_parameters.h"
#include "fieldsolver/gridGlue.hpp"
#include "fieldsolver/derivatives.hpp"

#ifdef CATCH_FPE
#include <fenv.h>
#include <signal.h>
/*! Function used to abort the program upon detecting a floating point exception. Which exceptions are caught is defined using the function feenableexcept.
 */
void fpehandler(int sig_num)
{
   signal(SIGFPE, fpehandler);
   printf("SIGFPE: floating point exception occured, exiting.\n");
   abort();
}
#endif

#include "phiprof.hpp"

Logger logFile, diagnostic;
static dccrg::Dccrg<SpatialCell,dccrg::Cartesian_Geometry> mpiGrid;

using namespace std;

int globalflags::bailingOut = 0;
bool globalflags::writeRestart = 0;
bool globalflags::balanceLoad = 0;
bool globalflags::ionosphereJustSolved = false;

ObjectWrapper objectWrapper;

void addTimedBarrier(string name){
#ifndef DEBUG_VLASIATOR
//let's not do  a barrier
   return;
#endif
   phiprof::Timer btimer {name, {"Barriers", "MPI"}};
   MPI_Barrier(MPI_COMM_WORLD);
}

void computeNewTimeStep(dccrg::Dccrg<SpatialCell,dccrg::Cartesian_Geometry>& mpiGrid,
			FsGrid< fsgrids::technical, FS_STENCIL_WIDTH> & technicalGrid, Real &newDt, bool &isChanged) {

   phiprof::Timer computeTimestepTimer {"compute-timestep"};
   // Compute maximum time step. This cannot be done at the first step as the solvers compute the limits for each cell.

   isChanged = false;

   const vector<CellID>& cells = getLocalCells();
   /* Arrays for storing local (per process) and global max dt
      0th position stores ordinary space propagation dt
      1st position stores velocity space propagation dt
      2nd position stores field propagation dt
   */
   Real dtMaxLocal[3];
   Real dtMaxGlobal[3];

   dtMaxLocal[0] = numeric_limits<Real>::max();
   dtMaxLocal[1] = numeric_limits<Real>::max();
   dtMaxLocal[2] = numeric_limits<Real>::max();

   for (vector<CellID>::const_iterator cell_id = cells.begin(); cell_id != cells.end(); ++cell_id) {
      SpatialCell* cell = mpiGrid[*cell_id];
      const Real dx = cell->parameters[CellParams::DX];
      const Real dy = cell->parameters[CellParams::DY];
      const Real dz = cell->parameters[CellParams::DZ];
      cell->parameters[CellParams::MAXRDT] = numeric_limits<Real>::max();

      for (uint popID = 0; popID < getObjectWrapper().particleSpecies.size(); ++popID) {
         const uint nBlocks = cell->get_number_of_velocity_blocks(popID);
         if (nBlocks==0) {
            continue;
         }
         const Real* parameters = cell->get_block_parameters(popID);
         const Real HALF = 0.5;
         Real popMin = std::numeric_limits<Real>::max();
#pragma omp parallel
         {
            Real threadMin = std::numeric_limits<Real>::max();
            arch::parallel_reduce<arch::min>(
               {WID, WID, WID, nBlocks},
               ARCH_LOOP_LAMBDA (const uint i, const uint j, const uint k, const uint n, Real *lthreadMin) -> void{
                  const Real VX
                     =            parameters[n * BlockParams::N_VELOCITY_BLOCK_PARAMS + BlockParams::VXCRD]
                     + (i + HALF)*parameters[n * BlockParams::N_VELOCITY_BLOCK_PARAMS + BlockParams::DVX];
                  const Real VY
                     =            parameters[n * BlockParams::N_VELOCITY_BLOCK_PARAMS + BlockParams::VYCRD]
                     + (j + HALF)*parameters[n * BlockParams::N_VELOCITY_BLOCK_PARAMS + BlockParams::DVY];
                  const Real VZ
                     =            parameters[n * BlockParams::N_VELOCITY_BLOCK_PARAMS + BlockParams::VZCRD]
                     + (k + HALF)*parameters[n * BlockParams::N_VELOCITY_BLOCK_PARAMS + BlockParams::DVZ];
                  Real loopMin = dx / fabs(VX);
                  loopMin = min(dy / fabs(VY), loopMin);
                  loopMin = min(dz / fabs(VZ), loopMin);
                  lthreadMin[0] = min(loopMin,lthreadMin[0]);
               }, threadMin);
#pragma omp critical
            {
               popMin = min(threadMin, popMin);
            }
         } // end parallel region
         cell->set_max_r_dt(popID, popMin);
         cell->parameters[CellParams::MAXRDT] = min(popMin, cell->parameters[CellParams::MAXRDT]);
      } // end loop over popID



      if (cell->sysBoundaryFlag == sysboundarytype::NOT_SYSBOUNDARY ||
          (cell->sysBoundaryLayer == 1 && cell->sysBoundaryFlag != sysboundarytype::NOT_SYSBOUNDARY)) {
         // spatial fluxes computed also for boundary cells
         dtMaxLocal[0] = min(dtMaxLocal[0], cell->parameters[CellParams::MAXRDT]);
      }

      if (cell->parameters[CellParams::MAXVDT] != 0 &&
          (cell->sysBoundaryFlag == sysboundarytype::NOT_SYSBOUNDARY ||
           (P::vlasovAccelerateMaxwellianBoundaries && cell->sysBoundaryFlag == sysboundarytype::SET_MAXWELLIAN))) {
         // acceleration only done on non-boundary cells
         dtMaxLocal[1] = min(dtMaxLocal[1], cell->parameters[CellParams::MAXVDT]);
      }
   }

   // compute max dt for fieldsolver
   const std::array<int, 3> gridDims(technicalGrid.getLocalSize());
   for (int k = 0; k < gridDims[2]; k++) {
      for (int j = 0; j < gridDims[1]; j++) {
         for (int i = 0; i < gridDims[0]; i++) {
            fsgrids::technical* cell = technicalGrid.get(i, j, k);
            if (cell->sysBoundaryFlag == sysboundarytype::NOT_SYSBOUNDARY ||
               (cell->sysBoundaryLayer == 1 && cell->sysBoundaryFlag != sysboundarytype::NOT_SYSBOUNDARY)) {
               dtMaxLocal[2] = min(dtMaxLocal[2], cell->maxFsDt);
            }
         }
      }
   }

   MPI_Allreduce(&(dtMaxLocal[0]), &(dtMaxGlobal[0]), 3, MPI_Type<Real>(), MPI_MIN, MPI_COMM_WORLD);

   // If any of the solvers are disabled there should be no limits in timespace from it
   if (!P::propagateVlasovTranslation)
      dtMaxGlobal[0] = numeric_limits<Real>::max();
   if (!P::propagateVlasovAcceleration)
      dtMaxGlobal[1] = numeric_limits<Real>::max();
   if (!P::propagateField)
      dtMaxGlobal[2] = numeric_limits<Real>::max();

   creal meanVlasovCFL = 0.5 * (P::vlasovSolverMaxCFL + P::vlasovSolverMinCFL);
   creal meanFieldsCFL = 0.5 * (P::fieldSolverMaxCFL + P::fieldSolverMinCFL);
   Real subcycleDt;

   // reduce/increase dt if it is too high for any of the three propagators or too low for all propagators
   if ((P::dt > dtMaxGlobal[0] * P::vlasovSolverMaxCFL ||
        P::dt > dtMaxGlobal[1] * P::vlasovSolverMaxCFL * P::maxSlAccelerationSubcycles ||
        P::dt > dtMaxGlobal[2] * P::fieldSolverMaxCFL * P::maxFieldSolverSubcycles) ||
       (P::dt < dtMaxGlobal[0] * P::vlasovSolverMinCFL &&
        P::dt < dtMaxGlobal[1] * P::vlasovSolverMinCFL * P::maxSlAccelerationSubcycles &&
        P::dt < dtMaxGlobal[2] * P::fieldSolverMinCFL * P::maxFieldSolverSubcycles)) {

      // new dt computed
      isChanged = true;

      // set new timestep to the lowest one of all interval-midpoints
      newDt = meanVlasovCFL * dtMaxGlobal[0];
      newDt = min(newDt, meanVlasovCFL * dtMaxGlobal[1] * P::maxSlAccelerationSubcycles);
      newDt = min(newDt, meanFieldsCFL * dtMaxGlobal[2] * P::maxFieldSolverSubcycles);

      logFile << "(TIMESTEP) New dt = " << newDt << " computed on step " << P::tstep << " at " << P::t
              << "s   Maximum possible dt (not including  vlasovsolver CFL " << P::vlasovSolverMinCFL << "-"
              << P::vlasovSolverMaxCFL << " or fieldsolver CFL " << P::fieldSolverMinCFL << "-" << P::fieldSolverMaxCFL
              << ") in {r, v, BE} was " << dtMaxGlobal[0] << " " << dtMaxGlobal[1] << " " << dtMaxGlobal[2] << " "
              << " Including subcycling { v, BE}  was " << dtMaxGlobal[1] * P::maxSlAccelerationSubcycles << " "
              << dtMaxGlobal[2] * P::maxFieldSolverSubcycles << " " << endl
              << writeVerbose;

      if (P::dynamicTimestep) {
         subcycleDt = newDt;
      } else {
         logFile << "(TIMESTEP) However, fixed timestep in config overrides dt = " << P::dt << endl << writeVerbose;
         subcycleDt = P::dt;
      }
   } else {
      subcycleDt = P::dt;
   }

   // Subcycle if field solver dt < global dt (including CFL) (new or old dt hence the hassle with subcycleDt
   if (meanFieldsCFL * dtMaxGlobal[2] < subcycleDt && P::propagateField) {
      P::fieldSolverSubcycles =
          min(convert<uint>(ceil(subcycleDt / (meanFieldsCFL * dtMaxGlobal[2]))), P::maxFieldSolverSubcycles);
   } else {
      P::fieldSolverSubcycles = 1;
   }
}

ObjectWrapper& getObjectWrapper() {
   return objectWrapper;
}

/** Get local cell IDs. This function creates a cached copy of the
 * cell ID lists to significantly improve performance. The cell ID
 * cache is recalculated every time the mesh partitioning changes.
 * @return Local cell IDs.*/
const std::vector<CellID>& getLocalCells() {
   return Parameters::localCells;
}

void recalculateLocalCellsCache() {
     {
        vector<CellID> dummy;
        dummy.swap(Parameters::localCells);
     }
   Parameters::localCells = mpiGrid.get_cells();
}

int main(int argn,char* args[]) {
   int myRank, doBailout=0;
   const creal DT_EPSILON=1e-12;
   typedef Parameters P;
   Real newDt;
   bool dtIsChanged;

// Init MPI:
   int required=MPI_THREAD_FUNNELED;
   int provided;
   MPI_Init_thread(&argn,&args,required,&provided);
   if (required > provided){
      MPI_Comm_rank(MPI_COMM_WORLD,&myRank);
      if(myRank==MASTER_RANK)
         cerr << "(MAIN): MPI_Init_thread failed! Got " << provided << ", need "<<required <<endl;
      exit(1);
   }

   phiprof::initialize();

   double initialWtime =  MPI_Wtime();
   SysBoundary& sysBoundaryContainer = getObjectWrapper().sysBoundaryContainer;
   MPI_Comm comm = MPI_COMM_WORLD;
   MPI_Comm_rank(comm,&myRank);

   #ifdef CATCH_FPE
   // WARNING FE_INEXACT is too sensitive to be used. See man fenv.
   //feenableexcept(FE_DIVBYZERO|FE_INVALID|FE_OVERFLOW|FE_UNDERFLOW);
   feenableexcept(FE_DIVBYZERO|FE_INVALID|FE_OVERFLOW);
   //feenableexcept(FE_DIVBYZERO|FE_INVALID);
   signal(SIGFPE, fpehandler);
   #endif

   phiprof::Timer mainTimer {"main"};
   phiprof::Timer initimer {"Initialization"};

<<<<<<< HEAD
   phiprof::start("Read parameters");
   // Allocate host-side velocity mesh wrapper
   vmesh::allocateMeshWrapper();
   // init parameter file reader
=======
   #ifdef USE_GPU
   // Activate device, create streams
   gpu_init_device();
   #endif

   phiprof::Timer readParamsTimer {"Read parameters"};
   // Allocate velocity mesh wrapper
   vmesh::allocMeshWrapper();
   //init parameter file reader
>>>>>>> e7f50e24
   Readparameters readparameters(argn,args);

   P::addParameters();

   // Add parameters for number of populations
   getObjectWrapper().addParameters();
   readparameters.parse();
   P::getParameters();

   getObjectWrapper().addPopulationParameters();
   sysBoundaryContainer.addParameters();
   projects::Project::addParameters();

   Project* project = projects::createProject();
   getObjectWrapper().project = project;
   readparameters.parse(true, false); // 2nd parsing for specific population parameters
   readparameters.helpMessage(); // Call after last parse, exits after printing help if help requested
   getObjectWrapper().getPopulationParameters();
   sysBoundaryContainer.getParameters();
   project->getParameters();

   #ifdef USE_GPU
   // Activate device, create streams
   gpu_init_device();
   #endif

   // Fill in rest of velocity meshes data, upload GPU version
   vmesh::getMeshWrapper()->initVelocityMeshes(getObjectWrapper().particleSpecies.size());
   readParamsTimer.stop();

   // Check for correct application of vectorclass values:
   if ( (VECL<WID) ||
        (VECL*VEC_PER_PLANE != WID2) ||
        (VECL*VEC_PER_BLOCK != WID3) ||
        //(VPREC > VECL) ||
        (VECL != (int)VECL) ||
        (VPREC != (int)VPREC) ||
        (VEC_PER_PLANE != (int)VEC_PER_PLANE) ||
        (VEC_PER_BLOCK != (int)VEC_PER_BLOCK) ) {
      if (myRank == MASTER_RANK) {
         cerr << "(MAIN) ERROR: Vectorclass definition mismatch!" << endl;
         cerr << "VECL " << VECL <<" VEC_PER_PLANE " << VEC_PER_PLANE <<" WID " << WID <<" VEC_PER_BLOCK " << VEC_PER_BLOCK << " VPREC "<< VPREC<<endl;
      }
      exit(1);
   }

   //Get version and config info here
   std::string version;
   std::string config;
   //Only master needs the info
   if (myRank==MASTER_RANK){
      version=readparameters.versionInfo();
      config=readparameters.configInfo();
   }

   // Init parallel logger:

   phiprof::Timer openLoggerTimer {"open logFile & diagnostic"};
   //if restarting we will append to logfiles
   if (logFile.open(MPI_COMM_WORLD,MASTER_RANK,"logfile.txt",P::isRestart) == false) {
      if(myRank == MASTER_RANK) cerr << "(MAIN) ERROR: Logger failed to open logfile!" << endl;
      exit(1);
   }
   if (P::diagnosticInterval != 0) {
      if (diagnostic.open(MPI_COMM_WORLD,MASTER_RANK,"diagnostic.txt",P::isRestart) == false) {
         if(myRank == MASTER_RANK) cerr << "(MAIN) ERROR: Logger failed to open diagnostic file!" << endl;
         exit(1);
      }
   }
   {
      int mpiProcs;
      MPI_Comm_size(MPI_COMM_WORLD,&mpiProcs);
      logFile << "(MAIN) Starting simulation with " << mpiProcs << " MPI processes ";
      #ifdef _OPENMP
         logFile << "and " << omp_get_max_threads();
      #else
         logFile << "and 0";
      #endif
      logFile << " OpenMP threads per process" << endl << writeVerbose;
   }
   openLoggerTimer.stop();
   
   // Init project
   phiprof::Timer initProjectimer {"Init project"};
   if (project->initialize() == false) {
      if(myRank == MASTER_RANK) cerr << "(MAIN): Project did not initialize correctly!" << endl;
      exit(1);
   }
   if (project->initialized() == false) {
      if (myRank == MASTER_RANK) {
         cerr << "(MAIN): Project base class was not initialized!" << endl;
         cerr << "\t Call Project::initialize() in your project's initialize()-function." << endl;
         exit(1);
      }
   }
   initProjectimer.stop();

   // Add VAMR refinement criterias:
#ifdef VAMR
   vamr_ref_criteria::addRefinementCriteria();
#endif

   // Initialize simplified Fieldsolver grids.
   // Needs to be done here already ad the background field will be set right away, before going to initializeGrid even
   phiprof::Timer initFsTimer {"Init fieldsolver grids"};

   const std::array<int,3> fsGridDimensions = {convert<int>(P::xcells_ini * pow(2,P::amrMaxSpatialRefLevel)),
							    convert<int>(P::ycells_ini * pow(2,P::amrMaxSpatialRefLevel)),
							    convert<int>(P::zcells_ini * pow(2,P::amrMaxSpatialRefLevel))};

   std::array<bool,3> periodicity{sysBoundaryContainer.isBoundaryPeriodic(0),
                                  sysBoundaryContainer.isBoundaryPeriodic(1),
                                  sysBoundaryContainer.isBoundaryPeriodic(2)};

   FsGridCouplingInformation gridCoupling;
   FsGrid< std::array<Real, fsgrids::bfield::N_BFIELD>, FS_STENCIL_WIDTH> perBGrid(fsGridDimensions, comm, periodicity,gridCoupling);
   FsGrid< std::array<Real, fsgrids::bfield::N_BFIELD>, FS_STENCIL_WIDTH> perBDt2Grid(fsGridDimensions, comm, periodicity,gridCoupling);
   FsGrid< std::array<Real, fsgrids::efield::N_EFIELD>, FS_STENCIL_WIDTH> EGrid(fsGridDimensions, comm, periodicity,gridCoupling);
   FsGrid< std::array<Real, fsgrids::efield::N_EFIELD>, FS_STENCIL_WIDTH> EDt2Grid(fsGridDimensions, comm, periodicity,gridCoupling);
   FsGrid< std::array<Real, fsgrids::ehall::N_EHALL>, FS_STENCIL_WIDTH> EHallGrid(fsGridDimensions, comm, periodicity,gridCoupling);
   FsGrid< std::array<Real, fsgrids::egradpe::N_EGRADPE>, FS_STENCIL_WIDTH> EGradPeGrid(fsGridDimensions, comm, periodicity,gridCoupling);
   FsGrid< std::array<Real, fsgrids::moments::N_MOMENTS>, FS_STENCIL_WIDTH> momentsGrid(fsGridDimensions, comm, periodicity,gridCoupling);
   FsGrid< std::array<Real, fsgrids::moments::N_MOMENTS>, FS_STENCIL_WIDTH> momentsDt2Grid(fsGridDimensions, comm, periodicity,gridCoupling);
   FsGrid< std::array<Real, fsgrids::dperb::N_DPERB>, FS_STENCIL_WIDTH> dPerBGrid(fsGridDimensions, comm, periodicity,gridCoupling);
   FsGrid< std::array<Real, fsgrids::dmoments::N_DMOMENTS>, FS_STENCIL_WIDTH> dMomentsGrid(fsGridDimensions, comm, periodicity,gridCoupling);
   FsGrid< std::array<Real, fsgrids::bgbfield::N_BGB>, FS_STENCIL_WIDTH> BgBGrid(fsGridDimensions, comm, periodicity,gridCoupling);
   FsGrid< std::array<Real, fsgrids::volfields::N_VOL>, FS_STENCIL_WIDTH> volGrid(fsGridDimensions, comm, periodicity,gridCoupling);
   FsGrid< fsgrids::technical, FS_STENCIL_WIDTH> technicalGrid(fsGridDimensions, comm, periodicity,gridCoupling);

   // Set DX, DY and DZ
   // TODO: This is currently just taking the values from cell 1, and assuming them to be
   // constant throughout the simulation.
   perBGrid.DX = perBDt2Grid.DX = EGrid.DX = EDt2Grid.DX = EHallGrid.DX = EGradPeGrid.DX = momentsGrid.DX
      = momentsDt2Grid.DX = dPerBGrid.DX = dMomentsGrid.DX = BgBGrid.DX = volGrid.DX = technicalGrid.DX
      = P::dx_ini / pow(2, P::amrMaxSpatialRefLevel);
   perBGrid.DY = perBDt2Grid.DY = EGrid.DY = EDt2Grid.DY = EHallGrid.DY = EGradPeGrid.DY = momentsGrid.DY
      = momentsDt2Grid.DY = dPerBGrid.DY = dMomentsGrid.DY = BgBGrid.DY = volGrid.DY = technicalGrid.DY
      = P::dy_ini / pow(2, P::amrMaxSpatialRefLevel);
   perBGrid.DZ = perBDt2Grid.DZ = EGrid.DZ = EDt2Grid.DZ = EHallGrid.DZ = EGradPeGrid.DZ = momentsGrid.DZ
      = momentsDt2Grid.DZ = dPerBGrid.DZ = dMomentsGrid.DZ = BgBGrid.DZ = volGrid.DZ = technicalGrid.DZ
      = P::dz_ini / pow(2, P::amrMaxSpatialRefLevel);
   // Set the physical start (lower left corner) X, Y, Z
   perBGrid.physicalGlobalStart = perBDt2Grid.physicalGlobalStart = EGrid.physicalGlobalStart = EDt2Grid.physicalGlobalStart
      = EHallGrid.physicalGlobalStart = EGradPeGrid.physicalGlobalStart = momentsGrid.physicalGlobalStart
      = momentsDt2Grid.physicalGlobalStart = dPerBGrid.physicalGlobalStart = dMomentsGrid.physicalGlobalStart
      = BgBGrid.physicalGlobalStart = volGrid.physicalGlobalStart = technicalGrid.physicalGlobalStart
      = {P::xmin, P::ymin, P::zmin};

   // Checking that spatial cells are cubic, otherwise field solver is incorrect (cf. derivatives in E, Hall term)
   constexpr Real uniformTolerance=1e-3;
   if ((abs((technicalGrid.DX - technicalGrid.DY) / technicalGrid.DX) >uniformTolerance) ||
       (abs((technicalGrid.DX - technicalGrid.DZ) / technicalGrid.DX) >uniformTolerance) ||
       (abs((technicalGrid.DY - technicalGrid.DZ) / technicalGrid.DY) >uniformTolerance)) {
      if (myRank == MASTER_RANK) {
         std::cerr << "WARNING: Your spatial cells seem not to be cubic. The simulation will now abort!" << std::endl;
      }
      //just abort sending SIGTERM to all tasks
      MPI_Abort(MPI_COMM_WORLD, -1);
   }
   initFsTimer.stop();

   // Initialize grid.  After initializeGrid local cells have dist
   // functions, and B fields set. Cells have also been classified for
   // the various sys boundary conditions.  All remote cells have been
   // created. All spatial date computed this far is up to date for
   // FULL_NEIGHBORHOOD. Block lists up to date for
   // VLASOV_SOLVER_NEIGHBORHOOD (but dist function has not been communicated)
   phiprof::Timer initGridsTimer {"Init grids"};
   initializeGrids(
      argn,
      args,
      mpiGrid,
      perBGrid,
      BgBGrid,
      momentsGrid,
      momentsDt2Grid,
      EGrid,
      EGradPeGrid,
      volGrid,
      technicalGrid,
      sysBoundaryContainer,
      *project
   );

   phiprof::Timer reportMemoryTimer {"report-memory-consumption"};
   if (myRank == MASTER_RANK){
      cout << "(MAIN): Completed grid initialization." << endl;
      logFile << "(MAIN): Completed grid initialization." << endl << writeVerbose;
   }
   report_process_memory_consumption();
   reportMemoryTimer.stop();

   const std::vector<CellID>& cells = getLocalCells();
   
   initGridsTimer.stop();
   
   // Initialize data reduction operators. This should be done elsewhere in order to initialize 
   // user-defined operators:
   phiprof::Timer initDROsTimer {"Init DROs"};
   DataReducer outputReducer, diagnosticReducer;
   initializeDataReducers(&outputReducer, &diagnosticReducer);
   initDROsTimer.stop();
   
   // Free up memory:
   readparameters.~Readparameters();

   // Run the field solver once with zero dt. This will initialize
   // Fieldsolver dt limits, and also calculate volumetric B-fields.
   // At restart, all we need at this stage has been read from the restart, the rest will be recomputed in due time.
   if(P::isRestart == false) {
      propagateFields(
         perBGrid,
         perBDt2Grid,
         EGrid,
         EDt2Grid,
         EHallGrid,
         EGradPeGrid,
         momentsGrid,
         momentsDt2Grid,
         dPerBGrid,
         dMomentsGrid,
         BgBGrid,
         volGrid,
         technicalGrid,
         sysBoundaryContainer, 0.0, 1.0
      );
   }

   phiprof::Timer getFieldsTimer {"getFieldsFromFsGrid"};
   volGrid.updateGhostCells();
   getFieldsFromFsGrid(volGrid, BgBGrid, EGradPeGrid, technicalGrid, mpiGrid, cells);
   getFieldsTimer.stop();

   // Build communicator for ionosphere solving
   SBC::ionosphereGrid.updateIonosphereCommunicator(mpiGrid, technicalGrid);
   FieldTracing::calculateIonosphereFsgridCoupling(technicalGrid, perBGrid, dPerBGrid, SBC::ionosphereGrid.nodes, SBC::Ionosphere::radius);
   SBC::ionosphereGrid.initSolver(!P::isRestart); // If it is a restart we do not want to zero out everything
   if(SBC::Ionosphere::couplingInterval > 0 && P::isRestart) {
      SBC::Ionosphere::solveCount = floor(P::t / SBC::Ionosphere::couplingInterval)+1;
   } else {
      SBC::Ionosphere::solveCount = 1;
   }

   if (P::isRestart == false) {
      phiprof::Timer timer {"compute-dt"};
      // Run Vlasov solver once with zero dt to initialize
      // per-cell dt limits. In restarts, we read the dt from file.
      calculateSpatialTranslation(mpiGrid,0.0);
      calculateAcceleration(mpiGrid,0.0);      
   }

   // Save restart data
   if (P::writeInitialState) {
      FieldTracing::reduceData(technicalGrid, perBGrid, dPerBGrid, mpiGrid, SBC::ionosphereGrid.nodes); /*!< Call the reductions (e.g. field tracing) */
      
      phiprof::Timer timer {"write-initial-state"};
      
      if (myRank == MASTER_RANK)
         logFile << "(IO): Writing initial state to disk, tstep = "  << endl << writeVerbose;
      P::systemWriteDistributionWriteStride.push_back(1);
      P::systemWriteName.push_back("initial-grid");
      P::systemWriteDistributionWriteXlineStride.push_back(0);
      P::systemWriteDistributionWriteYlineStride.push_back(0);
      P::systemWriteDistributionWriteZlineStride.push_back(0);
      P::systemWritePath.push_back("./");
      P::systemWriteFsGrid.push_back(true);

      for(uint si=0; si<P::systemWriteName.size(); si++) {
         P::systemWrites.push_back(0);
      }

      const bool writeGhosts = true;
      if( writeGrid(mpiGrid,
            perBGrid, // TODO: Merge all the fsgrids passed here into one meta-object
            EGrid,
            EHallGrid,
            EGradPeGrid,
            momentsGrid,
            dPerBGrid,
            dMomentsGrid,
            BgBGrid,
            volGrid,
            technicalGrid,
            version,
            config,
            &outputReducer,
            P::systemWriteName.size()-1,
            P::restartStripeFactor,
            writeGhosts
         ) == false
      ) {
         cerr << "FAILED TO WRITE GRID AT " << __FILE__ << " " << __LINE__ << endl;
      }

      P::systemWriteDistributionWriteStride.pop_back();
      P::systemWriteName.pop_back();
      P::systemWriteDistributionWriteXlineStride.pop_back();
      P::systemWriteDistributionWriteYlineStride.pop_back();
      P::systemWriteDistributionWriteZlineStride.pop_back();
      P::systemWritePath.pop_back();
      P::systemWriteFsGrid.pop_back();
   }

   if (P::isRestart == false) {
      //compute new dt
      phiprof::Timer computeDtTimer {"compute-dt"};
      computeNewTimeStep(mpiGrid, technicalGrid, newDt, dtIsChanged);
      if (P::dynamicTimestep == true && dtIsChanged == true) {
         // Only actually update the timestep if dynamicTimestep is on
         P::dt=newDt;
      }
      computeDtTimer.stop();
      
      //go forward by dt/2 in V, initializes leapfrog split. In restarts the
      //the distribution function is already propagated forward in time by dt/2
      phiprof::Timer propagateHalfTimer {"propagate-velocity-space-dt/2"};
      if (P::propagateVlasovAcceleration) {
         calculateAcceleration(mpiGrid, 0.5*P::dt);
      } else {
         //zero step to set up moments _v
         calculateAcceleration(mpiGrid, 0.0);
      }
      propagateHalfTimer.stop();

      // Apply boundary conditions
      if (P::propagateVlasovTranslation || P::propagateVlasovAcceleration ) {
         phiprof::Timer updateBoundariesTimer {("update system boundaries (Vlasov post-acceleration)")};
         sysBoundaryContainer.applySysBoundaryVlasovConditions(mpiGrid, 0.5*P::dt, true);
         updateBoundariesTimer.stop();
         addTimedBarrier("barrier-boundary-conditions");
      }
      // Also update all moments. They won't be transmitted to FSgrid until the field solver is called, though.
      phiprof::Timer computeMomentsTimer {"Compute interp moments"};
      calculateInterpolatedVelocityMoments(
         mpiGrid,
         CellParams::RHOM,
         CellParams::VX,
         CellParams::VY,
         CellParams::VZ,
         CellParams::RHOQ,
         CellParams::P_11,
         CellParams::P_22,
         CellParams::P_33
      );
      computeMomentsTimer.stop();
   }

   initimer.stop();

   // ***********************************
   // ***** INITIALIZATION COMPLETE *****
   // ***********************************

   // Main simulation loop:
   if (myRank == MASTER_RANK){
      cout << "(MAIN): Starting main simulation loop." << endl;
      logFile << "(MAIN): Starting main simulation loop." << endl << writeVerbose;
      //report filtering if we are in an AMR run
      if (P::amrMaxSpatialRefLevel>0){
         logFile<<"Filtering Report: "<<endl;
         for (uint refLevel=0 ; refLevel<= P::amrMaxSpatialRefLevel; refLevel++){
            logFile<<"\tRefinement Level " <<refLevel<<"==> Passes "<<P::numPasses.at(refLevel)<<endl;
         }
            logFile<<endl;
      }
   }

   phiprof::Timer reportMemTimer {"report-memory-consumption"};
   report_process_memory_consumption();
   reportMemTimer.stop();
   
   unsigned int computedCells=0;
   unsigned int computedTotalCells=0;
  //Compute here based on time what the file intervals are
   P::systemWrites.clear();
   for(uint i=0;i< P::systemWriteTimeInterval.size();i++){
      int index=(int)(P::t_min/P::systemWriteTimeInterval[i]);
      //if we are already over 1% further than the time interval time that
      //is requested for writing, then jump to next writing index. This is to
      //make sure that at restart we do not write in the middle of
      //the interval.
      if(P::t_min>(index+0.01)*P::systemWriteTimeInterval[i]) {
         index++;
         // Special case for large timesteps
         int index2=(int)((P::t_min+P::dt)/P::systemWriteTimeInterval[i]);
         if (index2>index) index=index2;
      }
      P::systemWrites.push_back(index);
   }

   // Invalidate cached cell lists just to be sure (might not be needed)
   P::meshRepartitioned = true;

   unsigned int wallTimeRestartCounter=1;

   int doNow[2] = {0}; // 0: writeRestartNow, 1: balanceLoadNow ; declared outside main loop
   int writeRestartNow; // declared outside main loop
   bool overrideRebalanceNow = false; // declared outside main loop

   addTimedBarrier("barrier-end-initialization");
   
   phiprof::Timer simulationTimer {"Simulation"};
   double startTime=  MPI_Wtime();
   double beforeTime = MPI_Wtime();
   double beforeSimulationTime=P::t_min;
   double beforeStep=P::tstep_min;

   while(P::tstep <= P::tstep_max  &&
         P::t-P::dt <= P::t_max+DT_EPSILON &&
         wallTimeRestartCounter <= P::exitAfterRestarts) {

      addTimedBarrier("barrier-loop-start");
      
      phiprof::Timer ioTimer {"IO"};

      phiprof::Timer externalsTimer {"checkExternalCommands"};
      if(myRank ==  MASTER_RANK) {
         // check whether STOP or KILL or SAVE has been passed, should be done by MASTER_RANK only as it can reset P::bailout_write_restart
         checkExternalCommands();
      }
      externalsTimer.stop();

      //write out phiprof profiles and logs with a lower interval than normal
      //diagnostic (every 10 diagnostic intervals).
      phiprof::Timer loggingTimer {"logfile-io"};
      logFile << "---------- tstep = " << P::tstep << " t = " << P::t <<" dt = " << P::dt << " FS cycles = " << P::fieldSolverSubcycles << " ----------" << endl;
      if (P::diagnosticInterval != 0 &&
          P::tstep % (P::diagnosticInterval*10) == 0 &&
          P::tstep-P::tstep_min >0) {

         phiprof::print(MPI_COMM_WORLD,"phiprof");

         double currentTime=MPI_Wtime();
         double timePerStep=double(currentTime  - beforeTime) / (P::tstep-beforeStep);
         double timePerSecond=double(currentTime  - beforeTime) / (P::t-beforeSimulationTime + DT_EPSILON);
         double remainingTime=min(timePerStep*(P::tstep_max-P::tstep),timePerSecond*(P::t_max-P::t));
         time_t finalWallTime=time(NULL)+(time_t)remainingTime; //assume time_t is in seconds, as it is almost always
         struct tm *finalWallTimeInfo=localtime(&finalWallTime);
         logFile << "(TIME) current walltime/step " << timePerStep<< " s" <<endl;
         logFile << "(TIME) current walltime/simusecond " << timePerSecond<<" s" <<endl;
         logFile << "(TIME) Estimated completion time is " <<asctime(finalWallTimeInfo)<<endl;
         //reset before values, we want to report speed since last report of speed.
         beforeTime = MPI_Wtime();
         beforeSimulationTime=P::t;
         beforeStep=P::tstep;
         //report_grid_memory_consumption(mpiGrid);
         report_process_memory_consumption();
      }
      logFile << writeVerbose;
      loggingTimer.stop();

// Check whether diagnostic output has to be produced
      if (P::diagnosticInterval != 0 && P::tstep % P::diagnosticInterval == 0) {
         
         phiprof::Timer diagnosticTimer {"diagnostic-io"};
         if (writeDiagnostic(mpiGrid, diagnosticReducer) == false) {
            if(myRank == MASTER_RANK)  cerr << "ERROR with diagnostic computation" << endl;

         }
      }

      // write system, loop through write classes
      for (uint i = 0; i < P::systemWriteTimeInterval.size(); i++) {
         if (P::systemWriteTimeInterval[i] >= 0.0 &&
             P::t >= P::systemWrites[i] * P::systemWriteTimeInterval[i] - DT_EPSILON) {
            // If we have only just restarted, the bulk file should already exist from the previous slot.
            if ((P::tstep == P::tstep_min) && (P::tstep>0)) {
               P::systemWrites[i]++;
               // Special case for large timesteps
               int index2=(int)((P::t+P::dt)/P::systemWriteTimeInterval[i]);
               if (index2>P::systemWrites[i]) P::systemWrites[i]=index2;
               continue;
            }

            // Calculate these so refinement parameters can be tuned based on the vlsv
            calculateScaledDeltasSimple(mpiGrid);

            FieldTracing::reduceData(technicalGrid, perBGrid, dPerBGrid, mpiGrid, SBC::ionosphereGrid.nodes); /*!< Call the reductions (e.g. field tracing) */
            
            phiprof::Timer writeSysTimer {"write-system"};
            logFile << "(IO): Writing spatial cell and reduced system data to disk, tstep = " << P::tstep << " t = " << P::t << endl << writeVerbose;
            const bool writeGhosts = true;
            if(writeGrid(mpiGrid,
               perBGrid, // TODO: Merge all the fsgrids passed here into one meta-object
               EGrid,
               EHallGrid,
               EGradPeGrid,
               momentsGrid,
               dPerBGrid,
               dMomentsGrid,
               BgBGrid,
               volGrid,
               technicalGrid,
               version,
               config,
               &outputReducer,
               i,
               P::systemStripeFactor,
               writeGhosts
               ) == false
            ) {
               cerr << "FAILED TO WRITE GRID AT" << __FILE__ << " " << __LINE__ << endl;
            }
            P::systemWrites[i]++;
            // Special case for large timesteps
            int index2=(int)((P::t+P::dt)/P::systemWriteTimeInterval[i]);
            if (index2>P::systemWrites[i]) P::systemWrites[i]=index2;
            logFile << "(IO): .... done!" << endl << writeVerbose;
         }
      }

      // Reduce globalflags::bailingOut from all processes
      phiprof::Timer bailoutReduceTimer {"Bailout-allreduce"};
      MPI_Allreduce(&(globalflags::bailingOut), &(doBailout), 1, MPI_INT, MPI_SUM, MPI_COMM_WORLD);
      bailoutReduceTimer.stop();

      // Write restart data if needed
      // Combined with checking of additional load balancing to have only one collective call.
      phiprof::Timer restartCheckTimer {"compute-is-restart-written-and-extra-LB"};
      if (myRank == MASTER_RANK) {
         if (  (P::saveRestartWalltimeInterval >= 0.0
            && (P::saveRestartWalltimeInterval*wallTimeRestartCounter <=  MPI_Wtime()-initialWtime
               || P::tstep == P::tstep_max
               || P::t >= P::t_max))
            || (doBailout > 0 && P::bailout_write_restart)
            || globalflags::writeRestart
         ) {
            doNow[0] = 1;
            if (globalflags::writeRestart == true) {
               doNow[0] = 2; // Setting to 2 so as to not increment the restart count below.
               globalflags::writeRestart = false; // This flag is only used by MASTER_RANK here and it needs to be reset after a restart write has been issued.
            }
         }
         else {
            doNow[0] = 0;
         }
         if (globalflags::balanceLoad == true) {
            doNow[1] = 1;
            globalflags::balanceLoad = false;
         }
      }
      MPI_Bcast( &doNow, 2 , MPI_INT , MASTER_RANK ,MPI_COMM_WORLD);
      writeRestartNow = doNow[0];
      doNow[0] = 0;
      if (doNow[1] == 1) {
         P::prepareForRebalance = true;
         doNow[1] = 0;
      }
      restartCheckTimer.stop();

      if (writeRestartNow >= 1){
         phiprof::Timer timer {"write-restart"};
         if (writeRestartNow == 1) {
            wallTimeRestartCounter++;
         }

         if (myRank == MASTER_RANK)
            logFile << "(IO): Writing restart data to disk, tstep = " << P::tstep << " t = " << P::t << endl << writeVerbose;
         //Write the restart:
         if( writeRestart(mpiGrid,
                  perBGrid, // TODO: Merge all the fsgrids passed here into one meta-object
                  EGrid,
                  EHallGrid,
                  EGradPeGrid,
                  momentsGrid,
                  dPerBGrid,
                  dMomentsGrid,
                  BgBGrid,
                  volGrid,
                  technicalGrid,
                  version,
                  config,
                  outputReducer,"restart",(uint)P::t,P::restartStripeFactor) == false ) {
            logFile << "(IO): ERROR Failed to write restart!" << endl << writeVerbose;
            cerr << "FAILED TO WRITE RESTART" << endl;
         }
         if (myRank == MASTER_RANK) {
            logFile << "(IO): .... done!"<< endl << writeVerbose;
         }
         timer.stop();
      }
      
      ioTimer.stop();
      addTimedBarrier("barrier-end-io");

      //no need to propagate if we are on the final step, we just
      //wanted to make sure all IO is done even for final step
      if(P::tstep == P::tstep_max ||
         P::t >= P::t_max ||
         doBailout > 0) {
         break;
      }

      //Re-loadbalance if needed
      //TODO - add LB measure and do LB if it exceeds threshold
      if(((P::tstep % P::rebalanceInterval == 0 && P::tstep > P::tstep_min) || overrideRebalanceNow)) {
         logFile << "(LB): Start load balance, tstep = " << P::tstep << " t = " << P::t << endl << writeVerbose;
         // Refinement includes LB
         if (!dtIsChanged && P::adaptRefinement && P::tstep % (P::rebalanceInterval * P::refineMultiplier) == 0 && P::t > P::refineAfter) {
            logFile << "(AMR): Adapting refinement!"  << endl << writeVerbose;
            if (!adaptRefinement(mpiGrid, technicalGrid, sysBoundaryContainer, *project))
               continue;   // Refinement failed and we're bailing out

            // Calculate new dt limits since we might break CFL when refining
            phiprof::Timer computeDtimer {"compute-dt"};
            calculateSpatialTranslation(mpiGrid,0.0);
            calculateAcceleration(mpiGrid,0.0);      
         }
         balanceLoad(mpiGrid, sysBoundaryContainer);
         addTimedBarrier("barrier-end-load-balance");
         phiprof::Timer shrinkTimer {"Shrink_to_fit"};
         // * shrink to fit after LB * //
         shrink_to_fit_grid_data(mpiGrid);
         shrinkTimer.stop();
         logFile << "(LB): ... done!"  << endl << writeVerbose;
         P::prepareForRebalance = false;

         overrideRebalanceNow = false;

         // Make sure the ionosphere communicator is up-to-date, in case inner boundary cells
         // moved.
         SBC::ionosphereGrid.updateIonosphereCommunicator(mpiGrid, technicalGrid);
      }

      //get local cells
      const vector<CellID>& cells = getLocalCells();

      //compute how many spatial cells we solve for this step
      computedCells=0;
      for(size_t i=0; i<cells.size(); i++) {
         for (uint popID=0; popID<getObjectWrapper().particleSpecies.size(); ++popID)
            computedCells += mpiGrid[cells[i]]->get_number_of_velocity_blocks(popID)*WID3;
      }
      computedTotalCells+=computedCells;

      //Check if dt needs to be changed, and propagate V back a half-step to change dt and set up new situation
      //do not compute new dt on first step (in restarts dt comes from file, otherwise it was initialized before we entered
      //simulation loop
      // FIXME what if dt changes at a restart??
      if(P::dynamicTimestep  && P::tstep > P::tstep_min) {
         computeNewTimeStep(mpiGrid, technicalGrid, newDt, dtIsChanged);
         addTimedBarrier("barrier-check-dt");
         if(dtIsChanged) {
            phiprof::Timer updateDtimer {"update-dt"};
            //propagate velocity space back to real-time
            if( P::propagateVlasovAcceleration ) {
               // Back half dt to real time, forward by new half dt
               calculateAcceleration(mpiGrid,-0.5*P::dt + 0.5*newDt);
            }
            else {
               //zero step to set up moments _v
               calculateAcceleration(mpiGrid, 0.0);
            }

            P::dt=newDt;

            logFile <<" dt changed to "<<P::dt <<"s, distribution function was half-stepped to real-time and back"<<endl<<writeVerbose;
            updateDtimer.stop();
            continue; //
            //addTimedBarrier("barrier-new-dt-set");
         }
      }

      if (P::tstep % P::rebalanceInterval == P::rebalanceInterval-1 || P::prepareForRebalance == true) {
         if(P::prepareForRebalance == true) {
            overrideRebalanceNow = true;
         } else {
            P::prepareForRebalance = true;
         }
         #pragma omp parallel for
         for (size_t c=0; c<cells.size(); ++c) {
            mpiGrid[cells[c]]->get_cell_parameters()[CellParams::LBWEIGHTCOUNTER] = 0;
         }
      }
      
      phiprof::Timer propagateTimer {"Propagate"};
      //Propagate the state of simulation forward in time by dt:
      
      phiprof::Timer spatialSpaceTimer {"Spatial-space"};
      if( P::propagateVlasovTranslation) {
         calculateSpatialTranslation(mpiGrid,P::dt);
      } else {
         calculateSpatialTranslation(mpiGrid,0.0);
      }
      spatialSpaceTimer.stop(computedCells, "Cells");
      
      // Apply boundary conditions
      if (P::propagateVlasovTranslation || P::propagateVlasovAcceleration ) {
         phiprof::Timer timer {"Update system boundaries (Vlasov post-translation)"};
         sysBoundaryContainer.applySysBoundaryVlasovConditions(mpiGrid, P::t+0.5*P::dt, false);
         timer.stop();
         addTimedBarrier("barrier-boundary-conditions");
      }
      
      phiprof::Timer momentsTimer {"Compute interp moments"};
      calculateInterpolatedVelocityMoments(
         mpiGrid,
         CellParams::RHOM_DT2,
         CellParams::VX_DT2,
         CellParams::VY_DT2,
         CellParams::VZ_DT2,
         CellParams::RHOQ_DT2,
         CellParams::P_11_DT2,
         CellParams::P_22_DT2,
         CellParams::P_33_DT2
      );
      momentsTimer.stop();
      
      // Propagate fields forward in time by dt. This needs to be done before the
      // moments for t + dt are computed (field uses t and t+0.5dt)
      if (P::propagateField) {
         phiprof::Timer propagateTimer {"Propagate Fields"};

         phiprof::Timer couplingInTimer {"fsgrid-coupling-in"};
         // Copy moments over into the fsgrid.
         //setupTechnicalFsGrid(mpiGrid, cells, technicalGrid);
         feedMomentsIntoFsGrid(mpiGrid, cells, momentsGrid, technicalGrid, false);
         feedMomentsIntoFsGrid(mpiGrid, cells, momentsDt2Grid, technicalGrid, true);
         couplingInTimer.stop();
         
         propagateFields(
            perBGrid,
            perBDt2Grid,
            EGrid,
            EDt2Grid,
            EHallGrid,
            EGradPeGrid,
            momentsGrid,
            momentsDt2Grid,
            dPerBGrid,
            dMomentsGrid,
            BgBGrid,
            volGrid,
            technicalGrid,
            sysBoundaryContainer,
            P::dt,
            P::fieldSolverSubcycles
         );

         phiprof::Timer getFieldsTimer {"getFieldsFromFsGrid"};
         // Copy results back from fsgrid.
         volGrid.updateGhostCells();
         technicalGrid.updateGhostCells();
         getFieldsFromFsGrid(volGrid, BgBGrid, EGradPeGrid, technicalGrid, mpiGrid, cells);
         getFieldsTimer.stop();
         propagateTimer.stop(cells.size(),"SpatialCells");
         addTimedBarrier("barrier-after-field-solver");
      }

      if(FieldTracing::fieldTracingParameters.useCache) {
         FieldTracing::resetReconstructionCoefficientsCache();
      }

      // Map current data down into the ionosphere
      // TODO check: have we set perBGrid correctly here, or is it possibly perBDt2Grid in some cases??
      if(SBC::ionosphereGrid.nodes.size() > 0 && ((P::t > SBC::Ionosphere::solveCount * SBC::Ionosphere::couplingInterval && SBC::Ionosphere::couplingInterval > 0) || SBC::Ionosphere::couplingInterval == 0)) {
         FieldTracing::calculateIonosphereFsgridCoupling(technicalGrid, perBGrid, dPerBGrid, SBC::ionosphereGrid.nodes, SBC::Ionosphere::radius);
         SBC::ionosphereGrid.mapDownBoundaryData(perBGrid, dPerBGrid, momentsGrid, volGrid, technicalGrid);
         SBC::ionosphereGrid.calculateConductivityTensor(SBC::Ionosphere::F10_7, SBC::Ionosphere::recombAlpha, SBC::Ionosphere::backgroundIonisation);

         // Solve ionosphere
         int nIterations, nRestarts;
         Real residual, minPotentialN, maxPotentialN, minPotentialS, maxPotentialS;
         SBC::ionosphereGrid.solve(nIterations, nRestarts, residual, minPotentialN, maxPotentialN, minPotentialS, maxPotentialS);
         logFile << "tstep = " << P::tstep
         << " t = " << P::t
         << " ionosphere iterations = " << nIterations
         << " restarts = " << nRestarts
         << " residual = " << std::scientific << residual << std::defaultfloat
         << " N potential min " << minPotentialN
         << " max " << maxPotentialN
         << " difference " << maxPotentialN - minPotentialN
         << " S potential min " << minPotentialS
         << " max " << maxPotentialS
         << " difference " << maxPotentialS - minPotentialS
         << endl;
         SBC::Ionosphere::solveCount++;
         globalflags::ionosphereJustSolved = true;
         // Reset flag in all cells
         #pragma omp parallel for
         for(size_t i=0; i<cells.size(); i++) {
            if(mpiGrid[cells[i]]->parameters[CellParams::FORCING_CELL_NUM] == 1) {
               mpiGrid[cells[i]]->parameters[CellParams::FORCING_CELL_NUM] = 0;
            }
         }
      }
      
      phiprof::Timer vspaceTimer {"Velocity-space"};
      if ( P::propagateVlasovAcceleration ) {
         calculateAcceleration(mpiGrid,P::dt);
         addTimedBarrier("barrier-after-ad just-blocks");
      } else {
         //zero step to set up moments _v
         calculateAcceleration(mpiGrid, 0.0);
      }
      vspaceTimer.stop(computedCells, "Cells");
      addTimedBarrier("barrier-after-acceleration");

      if (P::propagateVlasovTranslation || P::propagateVlasovAcceleration ) {
         phiprof::Timer timer {"Update system boundaries (Vlasov post-acceleration)"};
         sysBoundaryContainer.applySysBoundaryVlasovConditions(mpiGrid, P::t+0.5*P::dt, true);
         timer.stop();
         addTimedBarrier("barrier-boundary-conditions");
      }
      
      momentsTimer.start();
      // *here we compute rho and rho_v for timestep t + dt, so next
      // timestep * //
      calculateInterpolatedVelocityMoments(
         mpiGrid,
         CellParams::RHOM,
         CellParams::VX,
         CellParams::VY,
         CellParams::VZ,
         CellParams::RHOQ,
         CellParams::P_11,
         CellParams::P_22,
         CellParams::P_33
      );
      momentsTimer.stop();

      propagateTimer.stop(computedCells,"Cells");
      
      phiprof::Timer endStepTimer {"Project endTimeStep"};
      project->hook(hook::END_OF_TIME_STEP, mpiGrid, perBGrid);
      endStepTimer.stop();

      // Check timestep
      if (P::dt < P::bailout_min_dt) {
         stringstream s;
         s << "The timestep dt=" << P::dt << " went below bailout.bailout_min_dt (" << to_string(P::bailout_min_dt) << ")." << endl;
         bailout(true, s.str(), __FILE__, __LINE__);
      }
      //Move forward in time
      P::meshRepartitioned = false;
      globalflags::ionosphereJustSolved = false;
      ++P::tstep;
      P::t += P::dt;

   }

   double after = MPI_Wtime();

   simulationTimer.stop();
   phiprof::Timer finalizationTimer {"Finalization"};
   if (P::propagateField ) { 
      finalizeFieldPropagator();
   }
   if (myRank == MASTER_RANK) {
      if (doBailout > 0) {
         logFile << "(BAILOUT): Bailing out, see error log for details." << endl;
      }

      double timePerStep;
      if (P::tstep == P::tstep_min) {
         timePerStep=0.0;
      } else {
         timePerStep=double(after  - startTime) / (P::tstep-P::tstep_min);
      }
      double timePerSecond=double(after  - startTime) / (P::t-P::t_min+DT_EPSILON);
      logFile << "(MAIN): All timesteps calculated." << endl;
      logFile << "\t (TIME) total run time " << after - startTime << " s, total simulated time " << P::t -P::t_min<< " s" << endl;
      if(P::t != 0.0) {
         logFile << "\t (TIME) seconds per timestep " << timePerStep  <<
         ", seconds per simulated second " <<  timePerSecond << endl;
      }
      logFile << writeVerbose;
   }
   
   finalizationTimer.stop();
   mainTimer.stop();
   
   phiprof::print(MPI_COMM_WORLD,"phiprof");

   if (myRank == MASTER_RANK) {
      logFile << "(MAIN): Completed requested simulation. Exiting." << endl << writeVerbose;
      cout << "(MAIN): Completed requested simulation. Exiting." << endl;
   }
   logFile.close();
   if (P::diagnosticInterval != 0) diagnostic.close();

   // Finalize GSgrids
   perBGrid.finalize();
   perBDt2Grid.finalize();
   EGrid.finalize();
   EDt2Grid.finalize();
   EHallGrid.finalize();
   EGradPeGrid.finalize();
   momentsGrid.finalize();
   momentsDt2Grid.finalize();
   dPerBGrid.finalize();
   dMomentsGrid.finalize();
   BgBGrid.finalize();
   volGrid.finalize();
   technicalGrid.finalize();

   #ifdef USE_GPU
   // Call gpu allocation destructors on all spatial cells
   for (typename std::unordered_map<uint64_t, SpatialCell>::iterator
           cell_item = mpiGrid.get_cell_data_for_editing().begin();
        cell_item != mpiGrid.get_cell_data_for_editing().end();
        cell_item++
      ) {
      (cell_item->second).gpu_destructor();
   }
   // Deallocate buffers, clear device
   vmesh::deallocateMeshWrapper();
   gpu_clear_device();
   #endif

   MPI_Finalize();
   return 0;
}<|MERGE_RESOLUTION|>--- conflicted
+++ resolved
@@ -303,22 +303,10 @@
    phiprof::Timer mainTimer {"main"};
    phiprof::Timer initimer {"Initialization"};
 
-<<<<<<< HEAD
-   phiprof::start("Read parameters");
+   phiprof::Timer readParamsTimer {"Read parameters"};
    // Allocate host-side velocity mesh wrapper
    vmesh::allocateMeshWrapper();
    // init parameter file reader
-=======
-   #ifdef USE_GPU
-   // Activate device, create streams
-   gpu_init_device();
-   #endif
-
-   phiprof::Timer readParamsTimer {"Read parameters"};
-   // Allocate velocity mesh wrapper
-   vmesh::allocMeshWrapper();
-   //init parameter file reader
->>>>>>> e7f50e24
    Readparameters readparameters(argn,args);
 
    P::addParameters();
