--- conflicted
+++ resolved
@@ -748,13 +748,9 @@
                      BgBGrid,
                      volGrid,
                      technicalGrid,
-<<<<<<< HEAD
-                     &outputReducer, i, P::systemStripeFactor, writeGhosts) == false ) {
-=======
                      version,
                      config,
-                     &outputReducer, i, P::bulkStripeFactor, writeGhosts) == false ) {
->>>>>>> d8dc659c
+                     &outputReducer, i, P::systemStripeFactor, writeGhosts) == false ) {
                cerr << "FAILED TO WRITE GRID AT" << __FILE__ << " " << __LINE__ << endl;
             }
             P::systemWrites[i]++;
