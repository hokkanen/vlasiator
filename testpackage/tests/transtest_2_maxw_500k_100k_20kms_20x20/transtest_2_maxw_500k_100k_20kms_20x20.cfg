dynamic_timestep = 1
project = MultiPeak
ParticlePopulations = proton
propagate_field = 0
propagate_vlasov_acceleration = 0
propagate_vlasov_translation = 1

[proton_properties]
mass = 1
mass_units = PROTON
charge = 1

[io]
diagnostic_write_interval = 1
write_initial_state = 0

system_write_t_interval = 9.4
system_write_file_name = fullf
system_write_distribution_stride = 1
system_write_distribution_xline_stride = 0
system_write_distribution_yline_stride = 0
system_write_distribution_zline_stride = 0


[gridbuilder]
x_length = 20
y_length = 20
z_length = 1
x_min = 0.0
x_max = 1.0e6
y_min = 0.0
y_max = 1.0e6
z_min = 0
z_max = 50000.0
timestep_max = 200

[proton_vspace]
vx_min = -2.0e6
vx_max = +2.0e6
vy_min = -2.0e6
vy_max = +2.0e6
vz_min = -2.0e6
vz_max = +2.0e6
vx_length = 50
vy_length = 50
vz_length = 50

[proton_sparse]
minValue = 1.0e-16

[boundaries]
periodic_x = yes
periodic_y = yes
periodic_z = yes

[variables]
output = populations_vg_rho
output = fg_b
output = vg_pressure
output = populations_vg_v
output = fg_e
output = vg_rank
output = populations_vg_blocks
#output = populations_vg_acceleration_subcycles

diagnostic = populations_vg_blocks
#diagnostic = vg_pressure
#diagnostic = populations_vg_rho
#diagnostic = populations_vg_rho_loss_adjust

[MultiPeak]
#magnitude of 1.82206867e-10 gives a period of 360s, useful for testing...
Bx = 1.2e-10
By = 0.8e-10
Bz = 1.1135233442526334e-10
magXPertAbsAmp = 0
magYPertAbsAmp = 0
magZPertAbsAmp = 0

<<<<<<< HEAD
nVelocitySamples = 1

=======
>>>>>>> 041734ab
[proton_MultiPeak]
n = 1
Vx = 5e5
Vy = 5e5
Vz = 0.0
Tx = 500000.0
Ty = 500000.0
Tz = 500000.0
rho  = 1000000.0
rhoPertAbsAmp = 10000

[bailout]
velocity_space_wall_block_margin = 0<|MERGE_RESOLUTION|>--- conflicted
+++ resolved
@@ -77,11 +77,6 @@
 magYPertAbsAmp = 0
 magZPertAbsAmp = 0
 
-<<<<<<< HEAD
-nVelocitySamples = 1
-
-=======
->>>>>>> 041734ab
 [proton_MultiPeak]
 n = 1
 Vx = 5e5
