--- conflicted
+++ resolved
@@ -119,13 +119,9 @@
                                    const std::map<std::string,std::string>& attribs,
 				   const uint64_t& arraySize,const uint64_t& vectorSize,T* array) {
     bool success = true;
-<<<<<<< HEAD
-    // All processes except the master receive the offset from process with rank = myRank-1:
-    // Calculate the amount of data written by this process in bytes, and 
-    // send the next process its offset:
-=======
+
     //master gathers amount of data each process writes, computes offsets, and scatters them to others
->>>>>>> 48426a6e
+
     myBytes = arraySize * vectorSize *sizeof(T);
     MPI_Gather(&myBytes,sizeof(uint64_t),MPI_BYTE,
                bytesPerProcess,sizeof(uint64_t),MPI_BYTE,
