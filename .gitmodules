[submodule "submodules/fsgrid"]
	path = submodules/fsgrid
<<<<<<< HEAD
	url = git@github.com:hokkanen/fsgrid.git
	branch = fs-split

[submodule "submodules/dccrg"]
	path = submodules/dccrg
	url = git@github.com:hokkanen/dccrg.git
	branch = dccrg-split
=======
	url = https://github.com/fmihpc/fsgrid.git

[submodule "submodules/dccrg"]
	path = submodules/dccrg
	url = https://github.com/fmihpc/dccrg.git
	branch = vlasiator-version
>>>>>>> 25950dd4

[submodule "submodules/vectorclass"]
	path = submodules/vectorclass
	url = https://github.com/vectorclass/version2

[submodule "submodules/vectorclass-addon"]
	path = submodules/vectorclass-addon
	url = https://github.com/vectorclass/add-on<|MERGE_RESOLUTION|>--- conflicted
+++ resolved
@@ -1,21 +1,11 @@
 [submodule "submodules/fsgrid"]
 	path = submodules/fsgrid
-<<<<<<< HEAD
-	url = git@github.com:hokkanen/fsgrid.git
-	branch = fs-split
-
-[submodule "submodules/dccrg"]
-	path = submodules/dccrg
-	url = git@github.com:hokkanen/dccrg.git
-	branch = dccrg-split
-=======
 	url = https://github.com/fmihpc/fsgrid.git
 
 [submodule "submodules/dccrg"]
 	path = submodules/dccrg
 	url = https://github.com/fmihpc/dccrg.git
 	branch = vlasiator-version
->>>>>>> 25950dd4
 
 [submodule "submodules/vectorclass"]
 	path = submodules/vectorclass
