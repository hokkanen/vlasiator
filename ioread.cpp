--- conflicted
+++ resolved
@@ -1273,15 +1273,9 @@
 
    phiprof::Timer updateNeighborsTimer {"updateMpiGridNeighbors"};
    mpiGrid.update_copies_of_remote_neighbors(FULL_NEIGHBORHOOD_ID);
-<<<<<<< HEAD
-   phiprof::stop("updateMpiGridNeighbors");
-
-   phiprof::start("readFsGrid");
-=======
    updateNeighborsTimer.stop();
    
    phiprof::Timer readfsTimer {"readFsGrid"};
->>>>>>> be29e203
    // Read fsgrid data back in
    int fsgridInputRanks=0;
    if(readScalarParameter(file,"numWritingRanks",fsgridInputRanks, MASTER_RANK, MPI_COMM_WORLD) == false) {
@@ -1291,15 +1285,9 @@
    if (success) { success = readFsGridVariable(file, "fg_PERB", fsgridInputRanks, perBGrid); }
    if (success) { success = readFsGridVariable(file, "fg_E", fsgridInputRanks, EGrid); }
    exitOnError(success,"(RESTART) Failure reading fsgrid restart variables",MPI_COMM_WORLD);
-<<<<<<< HEAD
-   phiprof::stop("readFsGrid");
-
-   phiprof::start("readIonosphere");
-=======
    readfsTimer.stop();
    
    phiprof::Timer readIonosphereTimer {"readIonosphere"};
->>>>>>> be29e203
    bool ionosphereSuccess=true;
    ionosphereSuccess = readIonosphereNodeVariable(file, "ig_fac", SBC::ionosphereGrid, ionosphereParameters::SOURCE);
    // Reconstruct source term by multiplying the fac density with the element area
