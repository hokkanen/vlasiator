--- conflicted
+++ resolved
@@ -864,7 +864,9 @@
    // Determine our tasks storage size
    size_t storageSize = localSize[0]*localSize[1]*localSize[2];
 
-<<<<<<< HEAD
+   preparations.stop();
+
+
    std::array<int,3> fileDecomposition={0,0,0};
    if(P::manualRestartFsGridDecomposition == fileDecomposition){
       getFsgridDecomposition(file, fileDecomposition);
@@ -885,13 +887,6 @@
 
    if(decomposition == fileDecomposition) {
       // Easy case: same decomposition => slurp it in.
-=======
-   preparations.stop();
-
-
-   if(size == numWritingRanks) {
-      // Easy case: same number of tasks => slurp it in.
->>>>>>> 90ae6855
       //
 
       // Determine offset in file by summing up all the previous tasks' sizes.
@@ -943,17 +938,6 @@
       // |    . . . . . . . . . . . .  |
       // |            |                |
       // +------------+----------------+
-
-      phiprof::Timer computeDomainDecomposition {"computeDomainDecomposition"};
-      // Determine the decomposition in the file and the one in RAM for our restart
-<<<<<<< HEAD
-      // std::array<int,3> fileDecomposition;
-      // targetGrid.computeDomainDecomposition(globalSize, numWritingRanks, fileDecomposition);
-=======
-      std::array<int,3> fileDecomposition;
-      targetGrid.computeDomainDecomposition(globalSize, numWritingRanks, fileDecomposition);
-      computeDomainDecomposition.stop();
->>>>>>> 90ae6855
 
       // Iterate through tasks and find their overlap with our domain.
       uint64_t fileOffset = 0, offset=0;
@@ -1489,6 +1473,8 @@
    vlsv::datatype::type dataType;
    uint64_t byteSize;
 
+   phiprof::Timer computeDomainDecomposition {"computeDomainDecomposition"};
+
    attribs.push_back(make_pair("mesh","fsgrid"));
 
    std::array<uint64_t,3> gridSize;
@@ -1513,6 +1499,7 @@
       }
       FsGridTools::computeDomainDecomposition(gridSize, fsgridInputRanks, buffer, FS_STENCIL_WIDTH, true);
       logFile << "(RESTART) Fsgrid decomposition computed as " << buffer[0] << " " << buffer[1] << " " <<buffer[2] << "\n";
+      computeDomainDecomposition.stop();
       return true;   
    }
    else{
@@ -1520,8 +1507,9 @@
       buffer[1] = fsGridDecomposition[1];
       buffer[2] = fsGridDecomposition[2];
       logFile << "(RESTART) Fsgrid decomposition read as " << buffer[0] << " " << buffer[1] << " " <<buffer[2] << "\n";
+      computeDomainDecomposition.stop();
       return true;
    }
-
+   computeDomainDecomposition.stop();
    return false;
 }