--- conflicted
+++ resolved
@@ -379,11 +379,7 @@
          vector<Real> tempData;
          for (uint i=0; i<nParams; i++) {
             Real readParam;
-<<<<<<< HEAD
-            int ret=0;
-=======
             int ret = 0;
->>>>>>> 3fee0488
             if ( typeid( readParam ) == typeid(double) ) {
                ret = fscanf(fp,"%lf",&readParam);
             } else if( typeid( readParam ) == typeid(float) ) {
