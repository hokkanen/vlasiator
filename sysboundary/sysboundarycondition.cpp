--- conflicted
+++ resolved
@@ -319,13 +319,8 @@
     * \param copy_V_moments which set of moments to copy (_V or _R)
     */
    void SysBoundaryCondition::vlasovBoundaryCopyFromAllClosestNbrs(
-<<<<<<< HEAD
-      const dccrg::Dccrg<SpatialCell,dccrg::Cartesian_Geometry>& mpiGrid,
+      dccrg::Dccrg<SpatialCell,dccrg::Cartesian_Geometry>& mpiGrid,
       const CellID& cellID,const uint popID, const bool copy_V_moments
-=======
-      dccrg::Dccrg<SpatialCell,dccrg::Cartesian_Geometry>& mpiGrid,
-      const CellID& cellID,const uint popID, const bool calculate_V_moments
->>>>>>> 72ccb813
    ) {
       const vector<CellID>& closestCells = getAllClosestNonsysboundaryCells(cellID);
       
@@ -345,13 +340,8 @@
     * \patam fluffiness (parameter from 0 to 1; value 0 maintains original value, 1 replaces it completely with average)
     */
    void SysBoundaryCondition::vlasovBoundaryFluffyCopyFromAllCloseNbrs(
-<<<<<<< HEAD
-      const dccrg::Dccrg<SpatialCell,dccrg::Cartesian_Geometry>& mpiGrid,
+      dccrg::Dccrg<SpatialCell,dccrg::Cartesian_Geometry>& mpiGrid,
       const CellID& cellID,const uint popID,const bool copy_V_moments, creal fluffiness
-=======
-      dccrg::Dccrg<SpatialCell,dccrg::Cartesian_Geometry>& mpiGrid,
-      const CellID& cellID,const uint popID,const bool calculate_V_moments, creal fluffiness
->>>>>>> 72ccb813
    ) {
       const vector<CellID>& closeCells = getAllCloseNonsysboundaryCells(cellID);
       
@@ -360,82 +350,7 @@
       }
       phiprof::Timer boundaryTimer {"vlasovBoundaryFluffyCopyFromAllCloseNbrs"};
       averageCellData(mpiGrid, closeCells, mpiGrid[cellID], popID, fluffiness);
-<<<<<<< HEAD
       boundaryTimer.stop();
-=======
-   }
-   
-   /*! Function used to copy the distribution from (one of) the closest sysboundarytype::NOT_SYSBOUNDARY cell but limiting to values no higher than where it can flow into. Moments are recomputed.
-    * \param mpiGrid Grid
-    * \param cellID The cell's ID.
-    */
-   void SysBoundaryCondition::vlasovBoundaryCopyFromTheClosestNbrAndLimit(
-      dccrg::Dccrg<SpatialCell,dccrg::Cartesian_Geometry>& mpiGrid,
-      const CellID& cellID,
-      const uint popID
-      ) {
-      const CellID closestCell = getTheClosestNonsysboundaryCell(cellID);
-      SpatialCell * from = mpiGrid[closestCell];
-      SpatialCell * to = mpiGrid[cellID];
-      
-      if(closestCell == INVALID_CELLID) {
-         abort_mpi("No closest cell found!", 1);
-      }
-      
-      const array<SpatialCell*,27>& flowtoCells = getFlowtoCells(cellID);
-      //Do not allow block adjustment, the block structure when calling vlasovBoundaryCondition should be static
-      //just copy data to existing blocks, no modification of to blocks allowed
-      for (vmesh::LocalID blockLID=0; blockLID<to->get_number_of_velocity_blocks(popID); ++blockLID) {
-         const vmesh::GlobalID blockGID = to->get_velocity_block_global_id(blockLID,popID);
-//          const Realf* fromBlock_data = from->get_data(from->get_velocity_block_local_id(blockGID) );
-         Realf* toBlock_data = to->get_data(blockLID,popID);
-         if (from->get_velocity_block_local_id(blockGID,popID) == from->invalid_local_id()) {
-            for (unsigned int i = 0; i < VELOCITY_BLOCK_LENGTH; i++) {
-               toBlock_data[i] = 0.0; //block did not exist in from cell, fill with zeros.
-            }
-         } else {
-            const Real* blockParameters = to->get_block_parameters(blockLID, popID);
-            // check where cells are
-            creal vxBlock = blockParameters[BlockParams::VXCRD];
-            creal vyBlock = blockParameters[BlockParams::VYCRD];
-            creal vzBlock = blockParameters[BlockParams::VZCRD];
-            creal dvxCell = blockParameters[BlockParams::DVX];
-            creal dvyCell = blockParameters[BlockParams::DVY];
-            creal dvzCell = blockParameters[BlockParams::DVZ];
-            
-            array<Realf*,27> flowtoCellsBlockCache = getFlowtoCellsBlock(flowtoCells, blockGID, popID);
-            
-            for (uint kc=0; kc<WID; ++kc) {
-               for (uint jc=0; jc<WID; ++jc) {
-                  for (uint ic=0; ic<WID; ++ic) {
-                     velocity_cell_indices_t indices = {ic, jc, kc};
-                     const uint cell = from->get_velocity_cell(indices);
-                     
-                     creal vxCellCenter = vxBlock + (ic+convert<Real>(0.5))*dvxCell;
-                     creal vyCellCenter = vyBlock + (jc+convert<Real>(0.5))*dvyCell;
-                     creal vzCellCenter = vzBlock + (kc+convert<Real>(0.5))*dvzCell;
-                     const int vxCellSign = vxCellCenter < 0 ? -1 : 1;
-                     const int vyCellSign = vyCellCenter < 0 ? -1 : 1;
-                     const int vzCellSign = vzCellCenter < 0 ? -1 : 1;
-                     Realf value = from->get_value(blockGID, cell, popID);
-                     //loop over spatial cells in quadrant of influence
-                     for(int dvx = 0 ; dvx <= 1; dvx++) {
-                        for(int dvy = 0 ; dvy <= 1; dvy++) {
-                           for(int dvz = 0 ; dvz <= 1; dvz++) {
-                              const int flowToId = nbrID(dvx * vxCellSign, dvy * vyCellSign, dvz * vzCellSign);
-                              if(flowtoCells.at(flowToId)){
-                                 value = min(value, flowtoCellsBlockCache.at(flowToId)[cell]);
-                              }
-                           }
-                        }
-                     }
-                     to->set_value(blockGID, cell,  value, popID);
-                  }
-               }
-            }
-         }
-      }
->>>>>>> 72ccb813
    }
    
    /*! Function used to copy the distribution and moments from one cell to another.
@@ -499,13 +414,8 @@
     * \param mpiGrid Grid
     * \param cellList Vector of cells to copy from.
     * \param to Pointer to cell in which to set the averaged distribution.
-<<<<<<< HEAD
-    * \param popID ID of the particle species.
-    * \patam fluffiness (parameter from 0 to 1; value 0 maintains original value, 1 replaces it completely with average)
-=======
     * \param popID ID of population to average the distribution of
     * \param fluffiness Factor to replace data with from 0.0 (default, do nothing) to 1.0 (replace all destination data with source data)
->>>>>>> 72ccb813
     */
    void averageCellData(
          dccrg::Dccrg<SpatialCell,dccrg::Cartesian_Geometry>& mpiGrid,
@@ -521,104 +431,7 @@
       if (fluffiness != 0) {
          to->scale_population(1.0 - fluffiness, popID);
       }
-<<<<<<< HEAD
       // Add other cell vspaces
-=======
-   }
-
-   /*! Take neighboring distribution and reflect all parts going in the direction opposite to the normal vector given in.
-    * \param mpiGrid Grid
-    * \param cellID Cell in which to set the distribution where incoming velocity cells have been reflected/bounced.
-    * \param nx Unit vector x component normal to the bounce/reflection plane.
-    * \param ny Unit vector y component normal to the bounce/reflection plane.
-    * \param nz Unit vector z component normal to the bounce/reflection plane.
-    */
-   void SysBoundaryCondition::vlasovBoundaryReflect(
-         dccrg::Dccrg<SpatialCell,dccrg::Cartesian_Geometry>& mpiGrid,
-         const CellID& cellID,
-         creal& nx,
-         creal& ny,
-         creal& nz,
-         const uint popID
-   ) {
-      SpatialCell * cell = mpiGrid[cellID];
-      const vector<CellID>& cellList = this->getAllClosestNonsysboundaryCells(cellID);
-      const size_t numberOfCells = cellList.size();
-
-      creal factor = 1.0 / convert<Real>(numberOfCells);
-      
-      cell->clear(popID);
-      
-      for (size_t i=0; i<numberOfCells; i++) {
-         SpatialCell* incomingCell = mpiGrid[cellList[i]];
-         const Real* blockParameters = incomingCell->get_block_parameters(popID);
-
-         // add blocks
-         for (vmesh::LocalID blockLID=0; blockLID<incomingCell->get_number_of_velocity_blocks(popID); ++blockLID) {
-            // check where cells are
-            creal vxBlock = blockParameters[BlockParams::VXCRD];
-            creal vyBlock = blockParameters[BlockParams::VYCRD];
-            creal vzBlock = blockParameters[BlockParams::VZCRD];
-            creal dvxCell = blockParameters[BlockParams::DVX];
-            creal dvyCell = blockParameters[BlockParams::DVY];
-            creal dvzCell = blockParameters[BlockParams::DVZ];
-            for (uint kc=0; kc<WID; ++kc) for (uint jc=0; jc<WID; ++jc) for (uint ic=0; ic<WID; ++ic) {
-               creal vxCellCenter = vxBlock + (ic+convert<Real>(0.5))*dvxCell;
-               creal vyCellCenter = vyBlock + (jc+convert<Real>(0.5))*dvyCell;
-               creal vzCellCenter = vzBlock + (kc+convert<Real>(0.5))*dvzCell;
-               // scalar product v.n
-               creal vNormal = vxCellCenter*nx + vyCellCenter*ny + vzCellCenter*nz;
-               if (vNormal >= 0.0) {
-                  // Not flowing in, leave as is.
-                  cell->increment_value(
-                     vxCellCenter,
-                     vyCellCenter,
-                     vzCellCenter,
-                     factor*incomingCell->get_value(vxCellCenter, vyCellCenter, vzCellCenter,popID),
-                     popID
-                  );
-               } else {
-                  // Flowing in, bounce off.
-                  cell->increment_value(
-                     vxCellCenter - 2.0*vNormal*nx,
-                     vyCellCenter - 2.0*vNormal*ny,
-                     vzCellCenter - 2.0*vNormal*nz,
-                     factor*incomingCell->get_value(vxCellCenter, vyCellCenter, vzCellCenter,popID),
-                     popID
-                  );
-               }
-            } // for-loop over cells in velocity block
-         } // for-loop over velocity blocks
-         blockParameters += BlockParams::N_VELOCITY_BLOCK_PARAMS;
-      } // for-loop over spatial cells
-   }
-   
-   /*! Take neighboring distribution and absorb all parts going in the direction opposite to the normal vector given in.
-    * \param mpiGrid Grid
-    * \param cellID Cell in which to set the distribution where incoming velocity cells have been kept or swallowed.
-    * \param nx Unit vector x component normal to the absorption plane.
-    * \param ny Unit vector y component normal to the absorption plane.
-    * \param nz Unit vector z component normal to the absorption plane.
-    * \param quenchingFactor Multiplicative factor by which to scale the distribution function values. 0: absorb. ]0;1[: quench.
-    */
-   void SysBoundaryCondition::vlasovBoundaryAbsorb(
-      dccrg::Dccrg<SpatialCell,dccrg::Cartesian_Geometry>& mpiGrid,
-      const CellID& cellID,
-      creal& nx,
-      creal& ny,
-      creal& nz,
-      creal& quenchingFactor,
-      const uint popID
-   ) {
-      SpatialCell* cell = mpiGrid[cellID];
-      const vector<CellID>& cellList = this->getAllClosestNonsysboundaryCells(cellID);
-      const size_t numberOfCells = cellList.size();
-
-      creal factor = 1.0 / convert<Real>(numberOfCells);
-      
-      cell->clear(popID);
-      
->>>>>>> 72ccb813
       for (size_t i=0; i<numberOfCells; i++) {
          const SpatialCell* from = mpiGrid[cellList[i]];
          to->increment_population(from->get_population(popID), factor, popID);
