--- conflicted
+++ resolved
@@ -2247,15 +2247,8 @@
       // Per-population parameters
       for(uint i=0; i< getObjectWrapper().particleSpecies.size(); i++) {
          const std::string& pop = getObjectWrapper().particleSpecies[i].name;
-<<<<<<< HEAD
-
-         Readparameters::add(pop + "_ionosphere.taperRadius", "Width of the zone with a density tapering from the ionospheric value to the background (m)", 0.0);
-         Readparameters::add(pop + "_ionosphere.rho", "Number density of the ionosphere (m^-3)", 1.0e6);
-=======
-         
          Readparameters::add(pop + "_ionosphere.rho", "Number density of the ionosphere (m^-3)", 0.0);
          Readparameters::add(pop + "_ionosphere.T", "Temperature of the ionosphere (K)", 0.0);
->>>>>>> effeea93
          Readparameters::add(pop + "_ionosphere.VX0", "Bulk velocity of ionospheric distribution function in X direction (m/s)", 0.0);
          Readparameters::add(pop + "_ionosphere.VY0", "Bulk velocity of ionospheric distribution function in X direction (m/s)", 0.0);
          Readparameters::add(pop + "_ionosphere.VZ0", "Bulk velocity of ionospheric distribution function in X direction (m/s)", 0.0);
