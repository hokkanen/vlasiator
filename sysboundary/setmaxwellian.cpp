/*
 * This file is part of Vlasiator.
 * Copyright 2010-2016 Finnish Meteorological Institute
 *
 * For details of usage, see the COPYING file and read the "Rules of the Road"
 * at http://www.physics.helsinki.fi/vlasiator/
 *
 * This program is free software; you can redistribute it and/or modify
 * it under the terms of the GNU General Public License as published by
 * the Free Software Foundation; either version 2 of the License, or
 * (at your option) any later version.
 *
 * This program is distributed in the hope that it will be useful,
 * but WITHOUT ANY WARRANTY; without even the implied warranty of
 * MERCHANTABILITY or FITNESS FOR A PARTICULAR PURPOSE.  See the
 * GNU General Public License for more details.
 *
 * You should have received a copy of the GNU General Public License along
 * with this program; if not, write to the Free Software Foundation, Inc.,
 * 51 Franklin Street, Fifth Floor, Boston, MA 02110-1301 USA.
 */

/*!\file setmaxwellian.cpp
 * \brief Implementation of the class SysBoundaryCondition::Maxwellian to handle cells classified as sysboundarytype::MAXWELLIAN.
 */

#include <cstdlib>
#include <iostream>

#include "setmaxwellian.h"
#include "../vlasovmover.h"
#include "../object_wrapper.h"

namespace SBC {
<<<<<<< HEAD
   SetMaxwellian::SetMaxwellian(): SetByUser() {
   }
   SetMaxwellian::~SetMaxwellian() { }

   void SetMaxwellian::addParameters() {
=======
   Maxwellian::Maxwellian() : Inflow() {}
   Maxwellian::~Maxwellian() {}

   void Maxwellian::addParameters() {
>>>>>>> 72ccb813
      Readparameters::addComposing(
          "maxwellian.face", "List of faces on which set Maxwellian boundary conditions are to be applied ([xyz][+-]).");
      Readparameters::add("maxwellian.precedence",
                          "Precedence value of the set Maxwellian boundary condition (integer), the higher the stronger.",
                          3);
      Readparameters::add("maxwellian.reapplyUponRestart",
                          "If 0 (default), keep going with the state existing in the restart file. If 1, calls again "
                          "applyInitialState. Can be used to change boundary condition behaviour during a run.",
                          0);
      Readparameters::add("maxwellian.t_interval", "Time interval in seconds for applying the varying inflow condition.",
                          0.0); // 0 = re-calculate every time
      // Per-population parameters
      for(uint i=0; i< getObjectWrapper().particleSpecies.size(); i++) {
         const std::string& pop = getObjectWrapper().particleSpecies[i].name;

         Readparameters::add(pop + "_maxwellian.file_x+",
                             "Input files for the set Maxwellian inflow parameters on face x+. Data format per line: time "
                             "(s) density (p/m^3) Temperature (K) Vx Vy Vz (m/s) Bx By Bz (T).",
                             "");
         Readparameters::add(pop + "_maxwellian.file_x-",
                             "Input files for the set Maxwellian inflow parameters on face x-. Data format per line: time "
                             "(s) density (p/m^3) Temperature (K) Vx Vy Vz (m/s) Bx By Bz (T).",
                             "");
         Readparameters::add(pop + "_maxwellian.file_y+",
                             "Input files for the set Maxwellian inflow parameters on face y+. Data format per line: time "
                             "(s) density (p/m^3) Temperature (K) Vx Vy Vz (m/s) Bx By Bz (T).",
                             "");
         Readparameters::add(pop + "_maxwellian.file_y-",
                             "Input files for the set Maxwellian inflow parameters on face y-. Data format per line: time "
                             "(s) density (p/m^3) Temperature (K) Vx Vy Vz (m/s) Bx By Bz (T).",
                             "");
         Readparameters::add(pop + "_maxwellian.file_z+",
                             "Input files for the set Maxwellian inflow parameters on face z+. Data format per line: time "
                             "(s) density (p/m^3) Temperature (K) Vx Vy Vz (m/s) Bx By Bz (T).",
                             "");
         Readparameters::add(pop + "_maxwellian.file_z-",
                             "Input files for the set Maxwellian inflow parameters on face z-. Data format per line: time "
                             "(s) density (p/m^3) Temperature (K) Vx Vy Vz (m/s) Bx By Bz (T).",
                             "");
         Readparameters::add(pop + "_maxwellian.dynamic",
                             "Boolean value, is the set Maxwellian inflow dynamic in time or not.", 0);
      }
   }

<<<<<<< HEAD
   void SetMaxwellian::getParameters() {
=======
   void Maxwellian::getParameters() {
>>>>>>> 72ccb813
      Readparameters::get("maxwellian.face", faceList);
      Readparameters::get("maxwellian.precedence", precedence);

      uint reapply;
      Readparameters::get("maxwellian.reapplyUponRestart", reapply);
      Readparameters::get("maxwellian.t_interval", tInterval);
      this->applyUponRestart = false;
      if(reapply == 1) {
         this->applyUponRestart = true;
      }

      // Per-population parameters
      for(uint i=0; i< getObjectWrapper().particleSpecies.size(); i++) {
         const std::string& pop = getObjectWrapper().particleSpecies[i].name;

         InflowSpeciesParameters sP;
         sP.nParams = 9;

         Readparameters::get(pop + "_maxwellian.dynamic", dynamic);
         Readparameters::get(pop + "_maxwellian.file_x+", sP.files[0]);
         Readparameters::get(pop + "_maxwellian.file_x-", sP.files[1]);
         Readparameters::get(pop + "_maxwellian.file_y+", sP.files[2]);
         Readparameters::get(pop + "_maxwellian.file_y-", sP.files[3]);
         Readparameters::get(pop + "_maxwellian.file_z+", sP.files[4]);
         Readparameters::get(pop + "_maxwellian.file_z-", sP.files[5]);

         speciesParams.push_back(sP);
      }
   }
<<<<<<< HEAD

   Real SetMaxwellian::maxwellianDistribution(
=======
   
   Real Maxwellian::maxwellianDistribution(
>>>>>>> 72ccb813
            const uint popID,
            creal& rho,
            creal& T,
            creal& vx, creal& vy, creal& vz
   ) {
      const Real MASS = getObjectWrapper().particleSpecies[popID].mass;
      return rho * pow(MASS /
      (2.0 * M_PI * physicalconstants::K_B * T), 1.5) *
      exp(-MASS * (vx*vx + vy*vy + vz*vz) /
      (2.0 * physicalconstants::K_B * T));
   }

   /*  Here the while loop iterates  from the centre of the maxwellian in blocksize (4*dvx) increments,
   *  and looks at the centre of the first velocity cell in the block (+0.5dvx), checking if the
   *  phase-space density there is large enough to be included due to sparsity threshold.
   *  That results in a "blocks radius"  vRadiusSquared from the centre of the maxwellianDistribution.
   *  Then we iterate through the actual blocks and calculate their radius R2 based on their velocity coordinates
   *  and the plasma bulk velocity. Blocks that fullfil R2<vRadiusSquared are included to blocksToInitialize.
   */
   std::vector<vmesh::GlobalID> Maxwellian::findBlocksToInitialize(
      const uint popID,
      spatial_cell::SpatialCell& cell,
      creal& rho,
      creal& T,
      creal& VX0,
      creal& VY0,
      creal& VZ0) {

      vector<vmesh::GlobalID> blocksToInitialize;
      bool search = true;
      uint counter = 0;

      const vmesh::LocalID* vblocks_ini = cell.get_velocity_grid_length(popID);
      Real V_crds[3];
      Real dV[3];
      dV[0] = cell.get_velocity_grid_block_size(popID)[0];
      dV[1] = cell.get_velocity_grid_block_size(popID)[1];
      dV[2] = cell.get_velocity_grid_block_size(popID)[2];
      creal minValue = cell.getVelocityBlockMinValue(popID);
      // Single cell, not block
      const Real dvx=cell.get_velocity_grid_cell_size(popID)[0];
      const Real dvy=cell.get_velocity_grid_cell_size(popID)[1];
      const Real dvz=cell.get_velocity_grid_cell_size(popID)[2];

      while (search) {
         if (0.1 * minValue > maxwellianDistribution(popID, rho, T, counter*dV[0]+0.5*dvx, 0.5*dvy, 0.5*dvz) || counter > vblocks_ini[0]) {
            search = false;
         }
         counter++;
      }
      counter+=2;

      Real vRadiusSquared = (Real)counter * (Real)counter * dV[0] * dV[0];

      for (uint kv=0; kv<vblocks_ini[2]; ++kv) {
         for (uint jv=0; jv<vblocks_ini[1]; ++jv) {
            for (uint iv=0; iv<vblocks_ini[0]; ++iv) {
               vmesh::GlobalID blockIndices[3];
               blockIndices[0] = iv;
               blockIndices[1] = jv;
               blockIndices[2] = kv;
               const vmesh::GlobalID blockGID = cell.get_velocity_block(popID,blockIndices);

               cell.get_velocity_block_coordinates(popID,blockGID,V_crds);
               V_crds[0] += 0.5*dV[0] - VX0;
               V_crds[1] += 0.5*dV[1] - VY0;
               V_crds[2] += 0.5*dV[2] - VZ0;
               Real R2 = ((V_crds[0])*(V_crds[0])
                          + (V_crds[1])*(V_crds[1])
                          + (V_crds[2])*(V_crds[2]));

               if (R2 < vRadiusSquared) {
                  //cell.add_velocity_block(blockGID,popID);
                  blocksToInitialize.push_back(blockGID);
               }
            }
         }
      }
      return blocksToInitialize;
   }

   /*!\brief Generate the template cell for the face corresponding to the index passed.
    * This function generates a spatial cell which is to be used as a template for the
    * system boundary condition.
    * \param templateCell Address of the template cell to be generated.
    * \param B Address of the magnetic field to be used as template.
    * \param inputDataIndex Index used for the location of the input data.
    * \param t Current simulation time.
    */
<<<<<<< HEAD
   void SetMaxwellian::generateTemplateCell(
      spatial_cell::SpatialCell& templateCell,
      Real B[3],
      int inputDataIndex,
      creal& t
   ) {
      Real rho, T, Vx, Vy, Vz, Bx=0.0, By=0.0, Bz=0.0, buffer[8];
=======
   void Maxwellian::generateTemplateCell(spatial_cell::SpatialCell& templateCell, Real (&B)[3], int inputDataIndex,
                                         creal t) {
      Real rho, T, Vx, Vy, Vz, Bx = 0, By = 0, Bz = 0, buffer[8];
>>>>>>> 72ccb813

      templateCell.sysBoundaryFlag = this->getIndex();
      templateCell.sysBoundaryLayer = 1;

<<<<<<< HEAD
      templateCell.parameters[CellParams::XCRD] = 0.0;
      templateCell.parameters[CellParams::YCRD] = 0.0;
      templateCell.parameters[CellParams::ZCRD] = 0.0;
      templateCell.parameters[CellParams::DX] = 1;
      templateCell.parameters[CellParams::DY] = 1;
      templateCell.parameters[CellParams::DZ] = 1;

=======
>>>>>>> 72ccb813
      // Init all particle species
      for (uint popID=0; popID<getObjectWrapper().particleSpecies.size(); ++popID) {
         // Interpolate is in setbyuser.cpp and .h
         interpolate(inputDataIndex, popID, t, &buffer[0]);
         rho = buffer[0];
         T = buffer[1];
         Vx = buffer[2];
         Vy = buffer[3];
         Vz = buffer[4];
         Bx = buffer[5];
         By = buffer[6];
         Bz = buffer[7];

         vector<vmesh::GlobalID> blocksToInitialize = this->findBlocksToInitialize(popID,templateCell, rho, T, Vx, Vy, Vz);
         const uint nRequested = blocksToInitialize.size();
         // Expand the velocity space to the required size
         vmesh::VelocityMesh* vmesh = templateCell.get_velocity_mesh(popID);
         vmesh::VelocityBlockContainer* blockContainer = templateCell.get_velocity_blocks(popID);
         vmesh->setNewCapacity(nRequested);
         blockContainer->recapacitate(nRequested);
         templateCell.setReservation(popID,nRequested);
         const Realf minValue = templateCell.getVelocityBlockMinValue(popID);

         // Create temporary buffer for initialization
         vector<Realf> initBuffer(WID3);
         // Loop over requested blocks. Initialize the contents into the temporary buffer
         // and return the maximum value.

         creal dvxCell = templateCell.get_velocity_grid_cell_size(popID)[0];
         creal dvyCell = templateCell.get_velocity_grid_cell_size(popID)[1];
         creal dvzCell = templateCell.get_velocity_grid_cell_size(popID)[2];
         for (uint i=0; i<nRequested; ++i) {
            vmesh::GlobalID blockGID = blocksToInitialize.at(i);
            Realf maxValue = 0;
            // Calculate parameters for new block
            Real blockCoords[3];
            templateCell.get_velocity_block_coordinates(popID,blockGID,&blockCoords[0]);
            creal vxBlock = blockCoords[0];
            creal vyBlock = blockCoords[1];
            creal vzBlock = blockCoords[2];

            // Calculate volume average of distrib. function for each cell in the block.
<<<<<<< HEAD
            for (uint kc=0; kc<WID; ++kc) {
               for (uint jc=0; jc<WID; ++jc) {
                  for (uint ic=0; ic<WID; ++ic) {
                     creal vxCell = vxBlock + (ic+0.5)*dvxCell - Vx;
                     creal vyCell = vyBlock + (jc+0.5)*dvyCell - Vy;
                     creal vzCell = vzBlock + (kc+0.5)*dvzCell - Vz;
                     Realf average = maxwellianDistribution(popID,rho,T,vxCell,vyCell,vzCell);
                     initBuffer[cellIndex(ic,jc,kc)] = average;
                     maxValue = max(average, maxValue);
                  }
               }
            }
            // Actually add the velocity block
            templateCell.add_velocity_block(blockGID, popID, &initBuffer[0]);
         } // for-loop over requested velocity blocks
         // let's get rid of blocks not fulfilling the criteria here to save memory.
         #ifdef USE_GPU
         // Block adjustment is done on the GPU, but copying over data from templateCells is still done on Host
         templateCell.prefetchDevice();
         #endif
         // Could remove cells without content on next command?
         templateCell.adjustSingleCellVelocityBlocks(popID);//,true);
         // #ifdef USE_GPU
         // templateCell.prefetchHost();
         // #endif
=======
            for (uint kc=0; kc<WID; ++kc) for (uint jc=0; jc<WID; ++jc) for (uint ic=0; ic<WID; ++ic) {
               creal vxCell = vxBlock + ic*dvxCell;
               creal vyCell = vyBlock + jc*dvyCell;
               creal vzCell = vzBlock + kc*dvzCell;
               Real average = 0.0;
               average =   maxwellianDistribution(
                  popID,
                  rho,
                  T,
                  vxCell + 0.5*dvxCell - Vx,
                  vyCell + 0.5*dvyCell - Vy,
                  vzCell + 0.5*dvzCell - Vz
                  );
                  data[blockLID*WID3+cellIndex(ic,jc,kc)] = average;
            } // for-loop over cells in velocity block
         } // for-loop over velocity blocks
         
         //let's get rid of blocks not fulfilling the criteria here to save
         //memory.
         templateCell.adjustSingleCellVelocityBlocks(popID,true);
>>>>>>> 72ccb813
      } // for-loop over particle species

      B[0] = Bx;
      B[1] = By;
      B[2] = Bz;

      calculateCellMoments(&templateCell,true,false,true);
<<<<<<< HEAD

      if(!this->isThisDynamic) {
         // WARNING Time-independence assumed here.
         templateCell.parameters[CellParams::RHOM_R] = templateCell.parameters[CellParams::RHOM];
         templateCell.parameters[CellParams::VX_R] = templateCell.parameters[CellParams::VX];
         templateCell.parameters[CellParams::VY_R] = templateCell.parameters[CellParams::VY];
         templateCell.parameters[CellParams::VZ_R] = templateCell.parameters[CellParams::VZ];
         templateCell.parameters[CellParams::RHOQ_R] = templateCell.parameters[CellParams::RHOQ];
         templateCell.parameters[CellParams::P_11_R] = templateCell.parameters[CellParams::P_11];
         templateCell.parameters[CellParams::P_22_R] = templateCell.parameters[CellParams::P_22];
         templateCell.parameters[CellParams::P_33_R] = templateCell.parameters[CellParams::P_33];
         templateCell.parameters[CellParams::RHOM_V] = templateCell.parameters[CellParams::RHOM];
         templateCell.parameters[CellParams::VX_V] = templateCell.parameters[CellParams::VX];
         templateCell.parameters[CellParams::VY_V] = templateCell.parameters[CellParams::VY];
         templateCell.parameters[CellParams::VZ_V] = templateCell.parameters[CellParams::VZ];
         templateCell.parameters[CellParams::RHOQ_V] = templateCell.parameters[CellParams::RHOQ];
         templateCell.parameters[CellParams::P_11_V] = templateCell.parameters[CellParams::P_11];
         templateCell.parameters[CellParams::P_22_V] = templateCell.parameters[CellParams::P_22];
         templateCell.parameters[CellParams::P_33_V] = templateCell.parameters[CellParams::P_33];
      } else {
         cerr << "ERROR: this is not dynamic in time, please code it!" << endl;
         abort();
      }

   }

   string SetMaxwellian::getName() const {return "SetMaxwellian";}
   uint SetMaxwellian::getIndex() const {return sysboundarytype::SET_MAXWELLIAN;}
=======
      
      templateCell.parameters[CellParams::RHOM_R] = templateCell.parameters[CellParams::RHOM];
      templateCell.parameters[CellParams::VX_R] = templateCell.parameters[CellParams::VX];
      templateCell.parameters[CellParams::VY_R] = templateCell.parameters[CellParams::VY];
      templateCell.parameters[CellParams::VZ_R] = templateCell.parameters[CellParams::VZ];
      templateCell.parameters[CellParams::RHOQ_R] = templateCell.parameters[CellParams::RHOQ];
      templateCell.parameters[CellParams::P_11_R] = templateCell.parameters[CellParams::P_11];
      templateCell.parameters[CellParams::P_22_R] = templateCell.parameters[CellParams::P_22];
      templateCell.parameters[CellParams::P_33_R] = templateCell.parameters[CellParams::P_33];
      templateCell.parameters[CellParams::RHOM_V] = templateCell.parameters[CellParams::RHOM];
      templateCell.parameters[CellParams::VX_V] = templateCell.parameters[CellParams::VX];
      templateCell.parameters[CellParams::VY_V] = templateCell.parameters[CellParams::VY];
      templateCell.parameters[CellParams::VZ_V] = templateCell.parameters[CellParams::VZ];
      templateCell.parameters[CellParams::RHOQ_V] = templateCell.parameters[CellParams::RHOQ];
      templateCell.parameters[CellParams::P_11_V] = templateCell.parameters[CellParams::P_11];
      templateCell.parameters[CellParams::P_22_V] = templateCell.parameters[CellParams::P_22];
      templateCell.parameters[CellParams::P_33_V] = templateCell.parameters[CellParams::P_33];
   }

   std::string Maxwellian::getName() const { return "Maxwellian"; }
   uint Maxwellian::getIndex() const { return sysboundarytype::MAXWELLIAN; }
>>>>>>> 72ccb813

} // namespace SBC<|MERGE_RESOLUTION|>--- conflicted
+++ resolved
@@ -32,18 +32,10 @@
 #include "../object_wrapper.h"
 
 namespace SBC {
-<<<<<<< HEAD
-   SetMaxwellian::SetMaxwellian(): SetByUser() {
-   }
-   SetMaxwellian::~SetMaxwellian() { }
-
-   void SetMaxwellian::addParameters() {
-=======
    Maxwellian::Maxwellian() : Inflow() {}
    Maxwellian::~Maxwellian() {}
 
    void Maxwellian::addParameters() {
->>>>>>> 72ccb813
       Readparameters::addComposing(
           "maxwellian.face", "List of faces on which set Maxwellian boundary conditions are to be applied ([xyz][+-]).");
       Readparameters::add("maxwellian.precedence",
@@ -88,11 +80,7 @@
       }
    }
 
-<<<<<<< HEAD
-   void SetMaxwellian::getParameters() {
-=======
    void Maxwellian::getParameters() {
->>>>>>> 72ccb813
       Readparameters::get("maxwellian.face", faceList);
       Readparameters::get("maxwellian.precedence", precedence);
 
@@ -122,13 +110,8 @@
          speciesParams.push_back(sP);
       }
    }
-<<<<<<< HEAD
-
-   Real SetMaxwellian::maxwellianDistribution(
-=======
    
    Real Maxwellian::maxwellianDistribution(
->>>>>>> 72ccb813
             const uint popID,
             creal& rho,
             creal& T,
@@ -218,33 +201,13 @@
     * \param inputDataIndex Index used for the location of the input data.
     * \param t Current simulation time.
     */
-<<<<<<< HEAD
-   void SetMaxwellian::generateTemplateCell(
-      spatial_cell::SpatialCell& templateCell,
-      Real B[3],
-      int inputDataIndex,
-      creal& t
-   ) {
-      Real rho, T, Vx, Vy, Vz, Bx=0.0, By=0.0, Bz=0.0, buffer[8];
-=======
    void Maxwellian::generateTemplateCell(spatial_cell::SpatialCell& templateCell, Real (&B)[3], int inputDataIndex,
                                          creal t) {
       Real rho, T, Vx, Vy, Vz, Bx = 0, By = 0, Bz = 0, buffer[8];
->>>>>>> 72ccb813
 
       templateCell.sysBoundaryFlag = this->getIndex();
       templateCell.sysBoundaryLayer = 1;
 
-<<<<<<< HEAD
-      templateCell.parameters[CellParams::XCRD] = 0.0;
-      templateCell.parameters[CellParams::YCRD] = 0.0;
-      templateCell.parameters[CellParams::ZCRD] = 0.0;
-      templateCell.parameters[CellParams::DX] = 1;
-      templateCell.parameters[CellParams::DY] = 1;
-      templateCell.parameters[CellParams::DZ] = 1;
-
-=======
->>>>>>> 72ccb813
       // Init all particle species
       for (uint popID=0; popID<getObjectWrapper().particleSpecies.size(); ++popID) {
          // Interpolate is in setbyuser.cpp and .h
@@ -287,7 +250,6 @@
             creal vzBlock = blockCoords[2];
 
             // Calculate volume average of distrib. function for each cell in the block.
-<<<<<<< HEAD
             for (uint kc=0; kc<WID; ++kc) {
                for (uint jc=0; jc<WID; ++jc) {
                   for (uint ic=0; ic<WID; ++ic) {
@@ -308,33 +270,12 @@
          // Block adjustment is done on the GPU, but copying over data from templateCells is still done on Host
          templateCell.prefetchDevice();
          #endif
-         // Could remove cells without content on next command?
-         templateCell.adjustSingleCellVelocityBlocks(popID);//,true);
+         //let's get rid of blocks not fulfilling the criteria here to save
+         //memory.
+         templateCell.adjustSingleCellVelocityBlocks(popID,true);
          // #ifdef USE_GPU
          // templateCell.prefetchHost();
          // #endif
-=======
-            for (uint kc=0; kc<WID; ++kc) for (uint jc=0; jc<WID; ++jc) for (uint ic=0; ic<WID; ++ic) {
-               creal vxCell = vxBlock + ic*dvxCell;
-               creal vyCell = vyBlock + jc*dvyCell;
-               creal vzCell = vzBlock + kc*dvzCell;
-               Real average = 0.0;
-               average =   maxwellianDistribution(
-                  popID,
-                  rho,
-                  T,
-                  vxCell + 0.5*dvxCell - Vx,
-                  vyCell + 0.5*dvyCell - Vy,
-                  vzCell + 0.5*dvzCell - Vz
-                  );
-                  data[blockLID*WID3+cellIndex(ic,jc,kc)] = average;
-            } // for-loop over cells in velocity block
-         } // for-loop over velocity blocks
-         
-         //let's get rid of blocks not fulfilling the criteria here to save
-         //memory.
-         templateCell.adjustSingleCellVelocityBlocks(popID,true);
->>>>>>> 72ccb813
       } // for-loop over particle species
 
       B[0] = Bx;
@@ -342,36 +283,6 @@
       B[2] = Bz;
 
       calculateCellMoments(&templateCell,true,false,true);
-<<<<<<< HEAD
-
-      if(!this->isThisDynamic) {
-         // WARNING Time-independence assumed here.
-         templateCell.parameters[CellParams::RHOM_R] = templateCell.parameters[CellParams::RHOM];
-         templateCell.parameters[CellParams::VX_R] = templateCell.parameters[CellParams::VX];
-         templateCell.parameters[CellParams::VY_R] = templateCell.parameters[CellParams::VY];
-         templateCell.parameters[CellParams::VZ_R] = templateCell.parameters[CellParams::VZ];
-         templateCell.parameters[CellParams::RHOQ_R] = templateCell.parameters[CellParams::RHOQ];
-         templateCell.parameters[CellParams::P_11_R] = templateCell.parameters[CellParams::P_11];
-         templateCell.parameters[CellParams::P_22_R] = templateCell.parameters[CellParams::P_22];
-         templateCell.parameters[CellParams::P_33_R] = templateCell.parameters[CellParams::P_33];
-         templateCell.parameters[CellParams::RHOM_V] = templateCell.parameters[CellParams::RHOM];
-         templateCell.parameters[CellParams::VX_V] = templateCell.parameters[CellParams::VX];
-         templateCell.parameters[CellParams::VY_V] = templateCell.parameters[CellParams::VY];
-         templateCell.parameters[CellParams::VZ_V] = templateCell.parameters[CellParams::VZ];
-         templateCell.parameters[CellParams::RHOQ_V] = templateCell.parameters[CellParams::RHOQ];
-         templateCell.parameters[CellParams::P_11_V] = templateCell.parameters[CellParams::P_11];
-         templateCell.parameters[CellParams::P_22_V] = templateCell.parameters[CellParams::P_22];
-         templateCell.parameters[CellParams::P_33_V] = templateCell.parameters[CellParams::P_33];
-      } else {
-         cerr << "ERROR: this is not dynamic in time, please code it!" << endl;
-         abort();
-      }
-
-   }
-
-   string SetMaxwellian::getName() const {return "SetMaxwellian";}
-   uint SetMaxwellian::getIndex() const {return sysboundarytype::SET_MAXWELLIAN;}
-=======
       
       templateCell.parameters[CellParams::RHOM_R] = templateCell.parameters[CellParams::RHOM];
       templateCell.parameters[CellParams::VX_R] = templateCell.parameters[CellParams::VX];
@@ -393,6 +304,5 @@
 
    std::string Maxwellian::getName() const { return "Maxwellian"; }
    uint Maxwellian::getIndex() const { return sysboundarytype::MAXWELLIAN; }
->>>>>>> 72ccb813
 
 } // namespace SBC