#include "object_wrapper.h"
#include "readparameters.h"
#include <iostream>

bool ObjectWrapper::addParameters() {
   typedef Readparameters RP;

   // Parameters needed to create particle populations
   
   if (RP::helpRequested) { // dummy name for the help message
      RP::add("ParticlePopulations","Name of the simulated particle populations (string)","<population>");
   } else {
      RP::addComposing("ParticlePopulations","Name of the simulated particle populations (string)");
   }

   return true;
}

bool ObjectWrapper::addPopulationParameters() {
   typedef Readparameters RP;

   std::vector<std::string> popNames;
   if (RP::helpRequested) {
      popNames.push_back(std::string("<population>"));
   } else {
      RP::get("ParticlePopulations", popNames);
   }

  // Create appropriate subparameters for each population
  for(auto& pop : popNames) {
     species::Species newSpecies;
     vmesh::MeshParameters newVMesh;

     // Originally, there was support for species and velocity meshes to be separate.
     // This was abandoned, since there wasn't really any use for it.
     newSpecies.name = newVMesh.name = pop;
     newSpecies.velocityMesh = getObjectWrapper().velocityMeshes.size();

     getObjectWrapper().particleSpecies.push_back(newSpecies);
     getObjectWrapper().velocityMeshes.push_back(newVMesh);

     RP::add(pop + "_properties.charge", "Particle charge, in units of elementary charges (int)", 1);
     RP::add(pop + "_properties.mass_units", "Units in which particle mass is given, either 'PROTON' or 'ELECTRON' (string)", std::string("PROTON"));
     RP::add(pop + "_properties.mass","Particle mass in given units (float)", 1);

     // Grid sparsity parameters
     RP::add(pop + "_sparse.minValue", "Minimum value of distribution function in any cell of a velocity block for the block to be considered to have contents", 1e-15);
     RP::add(pop + "_sparse.blockAddWidthV", "Number of layers of blocks that are kept in velocity space around the blocks with content",1);
     RP::add(pop + "_sparse.conserve_mass", "If true, then mass is conserved by scaling the dist. func. in the remaining blocks", false);
     RP::add(pop + "_sparse.dynamicAlgorithm", "Type of algorithm used for calculating the dynamic minValue; 0 = none, 1 = linear algorithm based on rho, 2 = linear algorithm based on Blocks, (Example linear algorithm: y = kx+b, where dynamicMinValue1=k*dynamicBulkValue1 + b, and dynamicMinValue2 = k*dynamicBulkValue2 + b", 0);
     RP::add(pop + "_sparse.dynamicMinValue1", "The minimum value for the dynamic minValue", 1);
     RP::add(pop + "_sparse.dynamicMinValue2", "The maximum value (value 2) for the dynamic minValue", 1);
     RP::add(pop + "_sparse.dynamicBulkValue1", "Minimum value for the dynamic algorithm range, so for example if dynamicAlgorithm=1 then for sparse.dynamicBulkValue1 = 1e3, sparse.dynamicBulkValue2=1e5, we apply the algorithm to cells for which 1e3<cell.rho<1e5", 0);
     RP::add(pop + "_sparse.dynamicBulkValue2", "Maximum value for the dynamic algorithm range, so for example if dynamicAlgorithm=1 then for sparse.dynamicBulkValue1 = 1e3, sparse.dynamicBulkValue2=1e5, we apply the algorithm to cells for which 1e3<cell.rho<1e5", 0);

     // Grid parameters
     RP::add(pop + "_vspace.vx_min","Minimum value for velocity mesh vx-coordinates.",0);
     RP::add(pop + "_vspace.vx_max","Maximum value for velocity mesh vx-coordinates.",0);
     RP::add(pop + "_vspace.vy_min","Minimum value for velocity mesh vy-coordinates.",0);
     RP::add(pop + "_vspace.vy_max","Maximum value for velocity mesh vx-coordinates.",0);
     RP::add(pop + "_vspace.vz_min","Minimum value for velocity mesh vz-coordinates.",0);
     RP::add(pop + "_vspace.vz_max","Maximum value for velocity mesh vx-coordinates.",0);
     RP::add(pop + "_vspace.vx_length","Initial number of velocity blocks in vx-direction.",1);
     RP::add(pop + "_vspace.vy_length","Initial number of velocity blocks in vy-direction.",1);
     RP::add(pop + "_vspace.vz_length","Initial number of velocity blocks in vz-direction.",1);
     RP::add(pop + "_vspace.max_refinement_level","Maximum allowed mesh refinement level.", 1);
     
<<<<<<< HEAD
     // Backstreaming parameters
     Readparameters::add(pop + "_backstream.vx", "Center coordinate for the maxwellian distribution. Used for calculating the backstream moments.", -500000.0);
     Readparameters::add(pop + "_backstream.vy", "Center coordinate for the maxwellian distribution. Used for calculating the backstream moments.", 0.0);
     Readparameters::add(pop + "_backstream.vz", "Center coordinate for the maxwellian distribution. Used for calculating the backstream moments.", 0.0);
     Readparameters::add(pop + "_backstream.radius", "Radius of the maxwellian distribution. Used for calculating the backstream moments. If set to 0 (default), the backstream/non-backstream DROs are skipped.", 0.0);
=======
     // Thermal / suprathermal parameters
     Readparameters::add(pop + "_thermal.vx", "Center coordinate for the maxwellian distribution. Used for calculating the suprathermal moments.", -500000.0);
     Readparameters::add(pop + "_thermal.vy", "Center coordinate for the maxwellian distribution. Used for calculating the suprathermal moments.", 0.0);
     Readparameters::add(pop + "_thermal.vz", "Center coordinate for the maxwellian distribution. Used for calculating the suprathermal moments.", 0.0);
     Readparameters::add(pop + "_thermal.radius", "Radius of the maxwellian distribution. Used for calculating the suprathermal moments. If set to 0 (default), the thermal/suprathermal DROs are skipped.", 0.0);
>>>>>>> a95a11fc

     // Precipitation parameters
     Readparameters::add(pop + "_precipitation.nChannels", "Number of energy channels for precipitation differential flux evaluation", 16);
     Readparameters::add(pop + "_precipitation.emin", "Lowest energy channel (in eV) for precipitation differential flux evaluation", 0.1);
     Readparameters::add(pop + "_precipitation.emax", "Highest energy channel (in eV) for precipitation differential flux evaluation", 100.0);
     Readparameters::add(pop + "_precipitation.lossConeAngle", "Fixed loss cone opening angle (in deg) for precipitation differential flux evaluation", 10.0);

     // Energy density parameters
     Readparameters::add(pop + "_energydensity.limit1", "Lower limit of second bin for energy density, given in units of solar wind ram energy.", 5.0);
     Readparameters::add(pop + "_energydensity.limit2", "Lower limit of third bin for energy density, given in units of solar wind ram energy.", 10.0);
     Readparameters::add(pop + "_energydensity.solarwindspeed", "Incoming solar wind velocity magnitude in m/s. Used for calculating energy densities.", 0.0);
     Readparameters::add(pop + "_energydensity.solarwindenergy", "Incoming solar wind ram energy in eV. Used for calculating energy densities.", 0.0);
  }

  return true;
}


bool ObjectWrapper::getParameters() {
   typedef Readparameters RP;
   
   // Particle population parameters
   unsigned int popCounter=0;

   for(unsigned int i =0; i < getObjectWrapper().particleSpecies.size(); i++) {

      species::Species& species=getObjectWrapper().particleSpecies[i];
      vmesh::MeshParameters& vMesh=getObjectWrapper().velocityMeshes[i];

      const std::string& pop = species.name;

      // Sanity check name
      if(species.name != vMesh.name) {
         std::cerr << "ParticlePopulation parse error: Name " << species.name << " != " << vMesh.name << std::endl;
         return false;
      }

      // Elementary particle parameters
      RP::get(pop + "_properties.charge", species.charge);
      species.charge *= physicalconstants::CHARGE;

      RP::get(pop + "_properties.mass", species.mass);
      std::string massUnit;
      RP::get(pop + "_properties.mass_units", massUnit);
      if(massUnit == "PROTON") {
         species.mass *= physicalconstants::MASS_PROTON;
      } else if(massUnit == "ELECTRON") {
         species.mass *= physicalconstants::MASS_ELECTRON;
      } else {
         std::cerr << "Invalid mass unit for species " << pop << ": '" << massUnit << "'" << std::endl;
         return false;
      }

      // sparsity parameters
      RP::get(pop + "_sparse.minValue", species.sparseMinValue);
      RP::get(pop + "_sparse.blockAddWidthV", species.sparseBlockAddWidthV);
      RP::get(pop + "_sparse.conserve_mass", species.sparse_conserve_mass);
      RP::get(pop + "_sparse.dynamicAlgorithm", species.sparseDynamicAlgorithm);
      RP::get(pop + "_sparse.dynamicBulkValue1", species.sparseDynamicBulkValue1);
      RP::get(pop + "_sparse.dynamicBulkValue2", species.sparseDynamicBulkValue2);
      RP::get(pop + "_sparse.dynamicMinValue1", species.sparseDynamicMinValue1);
      RP::get(pop + "_sparse.dynamicMinValue2", species.sparseDynamicMinValue2);


      // Particle velocity space properties
      RP::get(pop + "_vspace.vx_min",vMesh.meshLimits[0]);
      RP::get(pop + "_vspace.vx_max",vMesh.meshLimits[1]);
      RP::get(pop + "_vspace.vy_min",vMesh.meshLimits[2]);
      RP::get(pop + "_vspace.vy_max",vMesh.meshLimits[3]);
      RP::get(pop + "_vspace.vz_min",vMesh.meshLimits[4]);
      RP::get(pop + "_vspace.vz_max",vMesh.meshLimits[5]);
      RP::get(pop + "_vspace.vx_length",vMesh.gridLength[0]);
      RP::get(pop + "_vspace.vy_length",vMesh.gridLength[1]);
      RP::get(pop + "_vspace.vz_length",vMesh.gridLength[2]);
      if(vMesh.gridLength[0] > MAX_BLOCKS_PER_DIM  ||
            vMesh.gridLength[1] > MAX_BLOCKS_PER_DIM  ||
            vMesh.gridLength[2] > MAX_BLOCKS_PER_DIM ) {

         // Build error message as a string first, so that the cerr output hapens atomically and we don't spam
         // thousands of unreadable lines through each other
         std::string errormsg = "(VSPACE) ERROR: Velocity mesh for population " + species.name + " has too many blocks per dimension. Maximum defined in MAX_BLOCKS_PER_DIM is " + std::to_string(MAX_BLOCKS_PER_DIM) + " "
            + std::string(__FILE__) + ":" + std::to_string(__LINE__) + "\n";
         std::cerr << errormsg;
      }

      vMesh.blockLength[0] = vMesh.blockLength[1] = vMesh.blockLength[2] = WID;
      int maxRefLevel; // Temporary variable, since target value is a uint8_t
      RP::get(pop + "_vspace.max_refinement_level",maxRefLevel);
      vMesh.refLevelMaxAllowed = maxRefLevel;

<<<<<<< HEAD

      //Get backstream/non-backstream moments parameters
      Readparameters::get(pop + "_backstream.radius", species.backstreamRadius);
      Readparameters::get(pop + "_backstream.vx", species.backstreamV[0]);
      Readparameters::get(pop + "_backstream.vy", species.backstreamV[1]);
      Readparameters::get(pop + "_backstream.vz", species.backstreamV[2]);

=======
      
      //Get thermal / suprathermal moments parameters
      Readparameters::get(pop + "_thermal.radius", species.thermalRadius);
      Readparameters::get(pop + "_thermal.vx", species.thermalV[0]);
      Readparameters::get(pop + "_thermal.vy", species.thermalV[1]);
      Readparameters::get(pop + "_thermal.vz", species.thermalV[2]);
>>>>>>> a95a11fc

      //Get energy density parameters
      Readparameters::get(pop + "_energydensity.limit1", species.EnergyDensityLimit1);
      Readparameters::get(pop + "_energydensity.limit2", species.EnergyDensityLimit2);
      Readparameters::get(pop + "_energydensity.solarwindenergy", species.SolarWindEnergy);
      Readparameters::get(pop + "_energydensity.solarwindspeed", species.SolarWindSpeed);
<<<<<<< HEAD

=======
      
>>>>>>> a95a11fc
      const Real EPSILON = 1.e-25;
      if (species.SolarWindEnergy < EPSILON) {
	 // Energy stored internally in SI units
	 species.SolarWindEnergy = 0.5 * species.mass * species.SolarWindSpeed * species.SolarWindSpeed;
      } else {
	 species.SolarWindEnergy = species.SolarWindEnergy*physicalconstants::CHARGE;
      }

      // Get precipitation parameters
      Readparameters::get(pop + "_precipitation.nChannels", species.precipitationNChannels);
      Readparameters::get(pop + "_precipitation.emin", species.precipitationEmin);
      Readparameters::get(pop + "_precipitation.emax", species.precipitationEmax);
      Readparameters::get(pop + "_precipitation.lossConeAngle", species.precipitationLossConeAngle);
      // Convert from eV to SI units
      species.precipitationEmin = species.precipitationEmin*physicalconstants::CHARGE;
      species.precipitationEmax = species.precipitationEmax*physicalconstants::CHARGE;
<<<<<<< HEAD



=======
>>>>>>> a95a11fc
   }

   return true;
}<|MERGE_RESOLUTION|>--- conflicted
+++ resolved
@@ -65,19 +65,11 @@
      RP::add(pop + "_vspace.vz_length","Initial number of velocity blocks in vz-direction.",1);
      RP::add(pop + "_vspace.max_refinement_level","Maximum allowed mesh refinement level.", 1);
      
-<<<<<<< HEAD
-     // Backstreaming parameters
-     Readparameters::add(pop + "_backstream.vx", "Center coordinate for the maxwellian distribution. Used for calculating the backstream moments.", -500000.0);
-     Readparameters::add(pop + "_backstream.vy", "Center coordinate for the maxwellian distribution. Used for calculating the backstream moments.", 0.0);
-     Readparameters::add(pop + "_backstream.vz", "Center coordinate for the maxwellian distribution. Used for calculating the backstream moments.", 0.0);
-     Readparameters::add(pop + "_backstream.radius", "Radius of the maxwellian distribution. Used for calculating the backstream moments. If set to 0 (default), the backstream/non-backstream DROs are skipped.", 0.0);
-=======
      // Thermal / suprathermal parameters
      Readparameters::add(pop + "_thermal.vx", "Center coordinate for the maxwellian distribution. Used for calculating the suprathermal moments.", -500000.0);
      Readparameters::add(pop + "_thermal.vy", "Center coordinate for the maxwellian distribution. Used for calculating the suprathermal moments.", 0.0);
      Readparameters::add(pop + "_thermal.vz", "Center coordinate for the maxwellian distribution. Used for calculating the suprathermal moments.", 0.0);
      Readparameters::add(pop + "_thermal.radius", "Radius of the maxwellian distribution. Used for calculating the suprathermal moments. If set to 0 (default), the thermal/suprathermal DROs are skipped.", 0.0);
->>>>>>> a95a11fc
 
      // Precipitation parameters
      Readparameters::add(pop + "_precipitation.nChannels", "Number of energy channels for precipitation differential flux evaluation", 16);
@@ -168,33 +160,19 @@
       RP::get(pop + "_vspace.max_refinement_level",maxRefLevel);
       vMesh.refLevelMaxAllowed = maxRefLevel;
 
-<<<<<<< HEAD
-
-      //Get backstream/non-backstream moments parameters
-      Readparameters::get(pop + "_backstream.radius", species.backstreamRadius);
-      Readparameters::get(pop + "_backstream.vx", species.backstreamV[0]);
-      Readparameters::get(pop + "_backstream.vy", species.backstreamV[1]);
-      Readparameters::get(pop + "_backstream.vz", species.backstreamV[2]);
-
-=======
       
       //Get thermal / suprathermal moments parameters
       Readparameters::get(pop + "_thermal.radius", species.thermalRadius);
       Readparameters::get(pop + "_thermal.vx", species.thermalV[0]);
       Readparameters::get(pop + "_thermal.vy", species.thermalV[1]);
       Readparameters::get(pop + "_thermal.vz", species.thermalV[2]);
->>>>>>> a95a11fc
 
       //Get energy density parameters
       Readparameters::get(pop + "_energydensity.limit1", species.EnergyDensityLimit1);
       Readparameters::get(pop + "_energydensity.limit2", species.EnergyDensityLimit2);
       Readparameters::get(pop + "_energydensity.solarwindenergy", species.SolarWindEnergy);
       Readparameters::get(pop + "_energydensity.solarwindspeed", species.SolarWindSpeed);
-<<<<<<< HEAD
-
-=======
       
->>>>>>> a95a11fc
       const Real EPSILON = 1.e-25;
       if (species.SolarWindEnergy < EPSILON) {
 	 // Energy stored internally in SI units
@@ -211,12 +189,6 @@
       // Convert from eV to SI units
       species.precipitationEmin = species.precipitationEmin*physicalconstants::CHARGE;
       species.precipitationEmax = species.precipitationEmax*physicalconstants::CHARGE;
-<<<<<<< HEAD
-
-
-
-=======
->>>>>>> a95a11fc
    }
 
    return true;
