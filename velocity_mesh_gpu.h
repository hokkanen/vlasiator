/*
 * This file is part of Vlasiator.
 * Copyright 2010-2016 Finnish Meteorological Institute
 *
 * For details of usage, see the COPYING file and read the "Rules of the Road"
 * at http://www.physics.helsinki.fi/vlasiator/
 *
 * This program is free software; you can redistribute it and/or modify
 * it under the terms of the GNU General Public License as published by
 * the Free Software Foundation; either version 2 of the License, or
 * (at your option) any later version.
 *
 * This program is distributed in the hope that it will be useful,
 * but WITHOUT ANY WARRANTY; without even the implied warranty of
 * MERCHANTABILITY or FITNESS FOR A PARTICULAR PURPOSE.  See the
 * GNU General Public License for more details.
 *
 * You should have received a copy of the GNU General Public License along
 * with this program; if not, write to the Free Software Foundation, Inc.,
 * 51 Franklin Street, Fifth Floor, Boston, MA 02110-1301 USA.
 */

// Non-AMR implementation of the velocity space, still in use despite the filename

#ifndef VELOCITY_MESH_GPU_H
#define VELOCITY_MESH_GPU_H

#include <iostream>
#include <algorithm>
#include <sstream>
#include <stdint.h>
#include <vector>
#include <cmath>

#include "velocity_mesh_parameters.h"

#include "include/hashinator/hashinator.h"
#include "include/splitvector/splitvec.h"

#include "arch/gpu_base.hpp"
//#include "arch/arch_device_api.h" // included in above

#ifdef DEBUG_VLASIATOR
   #define DEBUG_VMESH
#endif
<<<<<<< HEAD
//   #define DEBUG_VMESH
=======
>>>>>>> d8c39a76

namespace vmesh {

   class VelocityMesh : public Managed {
    public:
      VelocityMesh();
      ~VelocityMesh();
      VelocityMesh(const VelocityMesh& other);
      const VelocityMesh& operator=(const VelocityMesh& other);
      void gpu_destructor();

      ARCH_HOSTDEV size_t capacityInBytes() const;
      ARCH_HOSTDEV bool check() const;
      void clear();
      ARCH_HOSTDEV bool move(const vmesh::LocalID& sourceLocalID,const vmesh::LocalID& targetLocalID);
      ARCH_DEV bool warpMove(const vmesh::LocalID& sourceLocalID,const vmesh::LocalID& targetLocalID, const size_t b_tid);
      ARCH_HOSTDEV size_t count(const vmesh::GlobalID& globalID) const;
      ARCH_DEV size_t warpCount(const vmesh::GlobalID& globalID, const size_t b_tid) const;
      ARCH_HOSTDEV vmesh::GlobalID findBlock(vmesh::GlobalID cellIndices[3]) const;
      ARCH_DEV vmesh::GlobalID warpFindBlock(vmesh::GlobalID cellIndices[3], const size_t b_tid) const;
      ARCH_HOSTDEV bool getBlockCoordinates(const vmesh::GlobalID& globalID,Real coords[3]) const;
      ARCH_HOSTDEV void getBlockInfo(const vmesh::GlobalID& globalID,Real* array) const;
      ARCH_HOSTDEV const Real* getBlockSize() const;
      ARCH_HOSTDEV bool getBlockSize(const vmesh::GlobalID& globalID,Real size[3]) const;
      ARCH_HOSTDEV const Real* getCellSize(const uint8_t& refLevel=0) const;
      ARCH_HOSTDEV bool getCellSize(const vmesh::GlobalID& globalID,Real size[3]) const;
      ARCH_HOSTDEV vmesh::GlobalID getGlobalID(const vmesh::LocalID& localID) const;
      ARCH_HOSTDEV vmesh::GlobalID getGlobalID(const Real* coords) const;
      ARCH_HOSTDEV vmesh::GlobalID getGlobalID(vmesh::LocalID indices[3]) const;
      ARCH_HOSTDEV vmesh::GlobalID getGlobalID(const vmesh::LocalID& i,const vmesh::LocalID& j,const vmesh::LocalID& k) const;
      ARCH_HOSTDEV split::SplitVector<vmesh::GlobalID>& getGrid();
      ARCH_HOSTDEV const vmesh::LocalID* getGridLength(const uint8_t& refLevel=0) const;
      ARCH_HOSTDEV void getIndices(const vmesh::GlobalID& globalID,const uint8_t& refLevel,vmesh::LocalID& i,vmesh::LocalID& j,vmesh::LocalID& k) const;
      ARCH_HOSTDEV void getIndices(const vmesh::GlobalID& globalID,vmesh::LocalID& i,vmesh::LocalID& j,vmesh::LocalID& k) const;
      ARCH_HOSTDEV void getIndicesX(const vmesh::GlobalID& globalID,vmesh::LocalID& i) const;
      ARCH_HOSTDEV void getIndicesY(const vmesh::GlobalID& globalID,vmesh::LocalID& j) const;
      ARCH_HOSTDEV void getIndicesZ(const vmesh::GlobalID& globalID,vmesh::LocalID& k) const;
      ARCH_HOSTDEV size_t getMesh() const;
      ARCH_HOSTDEV vmesh::LocalID getLocalID(const vmesh::GlobalID& globalID) const;
      ARCH_DEV vmesh::LocalID warpGetLocalID(const vmesh::GlobalID& globalID, const size_t b_tid) const;
      ARCH_HOSTDEV const Real* getMeshMaxLimits() const;
      ARCH_HOSTDEV const Real* getMeshMinLimits() const;
      ARCH_HOSTDEV bool initialize(const size_t& meshID);
      ARCH_HOSTDEV static vmesh::LocalID invalidBlockIndex();
      ARCH_HOSTDEV static vmesh::GlobalID invalidGlobalID();
      ARCH_HOSTDEV static vmesh::LocalID invalidLocalID();
      ARCH_HOSTDEV bool isInitialized() const;
      ARCH_HOSTDEV void pop();
      ARCH_DEV void warpPop(const size_t b_tid);
      ARCH_HOSTDEV bool push_back(const vmesh::GlobalID& globalID);
      ARCH_DEV bool warpPush_back(const vmesh::GlobalID& globalID, const size_t b_tid);
      vmesh::LocalID push_back(const std::vector<vmesh::GlobalID>& blocks);
      ARCH_HOSTDEV vmesh::LocalID push_back(const split::SplitVector<vmesh::GlobalID>& blocks);
      ARCH_DEV vmesh::LocalID warpPush_back(const split::SplitVector<vmesh::GlobalID>& blocks, const size_t b_tid);
      ARCH_DEV void replaceBlock(const vmesh::GlobalID& GIDold,const vmesh::LocalID& LID,const vmesh::GlobalID& GIDnew);
      ARCH_DEV void warpReplaceBlock(const vmesh::GlobalID& GIDold,const vmesh::LocalID& LID,const vmesh::GlobalID& GIDnew, const size_t b_tid);
      ARCH_DEV void placeBlock(const vmesh::GlobalID& GID,const vmesh::LocalID& LID);
      ARCH_DEV void warpPlaceBlock(const vmesh::GlobalID& GID,const vmesh::LocalID& LID, const size_t b_tid);
      ARCH_DEV void deleteBlock(const vmesh::GlobalID& GID,const vmesh::LocalID& LID);
      ARCH_DEV void warpDeleteBlock(const vmesh::GlobalID& GID,const vmesh::LocalID& LID, const size_t b_tid);
      void setGrid();
      bool setGrid(const std::vector<vmesh::GlobalID>& globalIDs);
      bool setGrid(const split::SplitVector<vmesh::GlobalID>& globalIDs);
      bool setMesh(const size_t& meshID);
      void setNewSize(const vmesh::LocalID& newSize);
      void setNewCapacity(const vmesh::LocalID& newCapacity);
      ARCH_HOSTDEV size_t size() const;
      ARCH_HOSTDEV size_t sizeInBytes() const;
      ARCH_HOSTDEV void swap(VelocityMesh& vm);

      void gpu_prefetchHost(gpuStream_t stream);
      void gpu_prefetchDevice(gpuStream_t stream);
      void gpu_memAdvise(int device, gpuStream_t stream);
      void gpu_cleanHashMap(gpuStream_t stream);
      void gpu_attachToStream(gpuStream_t stream);
      void gpu_detachFromStream();

   private:
      size_t meshID;
      gpuStream_t attachedStream;

      //std::vector<vmesh::GlobalID> localToGlobalMap;
      //OpenBucketHashtable<vmesh::GlobalID,vmesh::LocalID> globalToLocalMap;
      Hashinator::Hashmap<vmesh::GlobalID,vmesh::LocalID> *globalToLocalMap;
      split::SplitVector<vmesh::GlobalID> *localToGlobalMap;
      split::SplitInfo *info_ltgm;
   };

   // ***** DEFINITIONS OF MEMBER FUNCTIONS ***** //


   inline VelocityMesh::VelocityMesh() {
      meshID = std::numeric_limits<size_t>::max();
      // Set sizepower to 10 (1024 blocks) straight away so there's enough room to grow
      globalToLocalMap = new Hashinator::Hashmap<vmesh::GlobalID,vmesh::LocalID>(7);
      localToGlobalMap = new split::SplitVector<vmesh::GlobalID>(1);
      localToGlobalMap->clear();
      attachedStream = 0;
      gpuMallocHost((void **) &info_ltgm, sizeof(split::SplitInfo));
   }

   inline VelocityMesh::~VelocityMesh() {
      gpu_destructor();
   }
   inline void VelocityMesh::gpu_destructor() {
      if (globalToLocalMap) delete globalToLocalMap;
      if (localToGlobalMap) delete localToGlobalMap;
      if (info_ltgm) gpuFreeHost(info_ltgm);
      globalToLocalMap = NULL;
      localToGlobalMap = NULL;
      info_ltgm = NULL;
   }

   inline VelocityMesh::VelocityMesh(const VelocityMesh& other) {
      meshID = other.meshID;
      globalToLocalMap = new Hashinator::Hashmap<vmesh::GlobalID,vmesh::LocalID>(*(other.globalToLocalMap));
      if (other.localToGlobalMap->size() > 0) {
         localToGlobalMap = new split::SplitVector<vmesh::GlobalID>(*(other.localToGlobalMap));
      } else {
         localToGlobalMap = new split::SplitVector<vmesh::GlobalID>(1);
         localToGlobalMap->clear();
      }
      attachedStream = 0;
      gpuMallocHost((void **) &info_ltgm, sizeof(split::SplitInfo));
   }

   inline const VelocityMesh& VelocityMesh::operator=(const VelocityMesh& other) {
      delete globalToLocalMap;
      delete localToGlobalMap;
      meshID = other.meshID;
      globalToLocalMap = new Hashinator::Hashmap<vmesh::GlobalID,vmesh::LocalID>(*(other.globalToLocalMap));
      if (other.localToGlobalMap->size() > 0) {
         localToGlobalMap = new split::SplitVector<vmesh::GlobalID>(*(other.localToGlobalMap));
      } else {
         localToGlobalMap = new split::SplitVector<vmesh::GlobalID>(1);
         localToGlobalMap->clear();
      }
      attachedStream = 0;
      //gpuMallocHost((void **) &info_ltgm, sizeof(split::SplitInfo)); already exists
      return *this;
   }

   ARCH_HOSTDEV inline size_t VelocityMesh::capacityInBytes() const {
      return localToGlobalMap->capacity()*sizeof(vmesh::GlobalID)
           + globalToLocalMap->bucket_count()*(sizeof(vmesh::GlobalID)+sizeof(vmesh::LocalID));
   }

   ARCH_HOSTDEV inline bool VelocityMesh::check() const {
      bool ok = true;

      if (localToGlobalMap->size() != globalToLocalMap->size()) {
         printf("VMO ERROR: sizes differ, %lu vs %lu\n",localToGlobalMap->size(),globalToLocalMap->size());
         ok = false;
         assert(0 && "VM check ERROR: sizes differ");
      }

      for (size_t b=0; b<size(); ++b) {
         const vmesh::LocalID globalID = localToGlobalMap->at(b);
         #if defined(__CUDA_ARCH__) || defined(__HIP_DEVICE_COMPILE__)
         auto it = globalToLocalMap->device_find(globalID);
         #else
         auto it = globalToLocalMap->find(globalID);
         #endif
         const vmesh::GlobalID localID = it->second;
         if (localID != b) {
            ok = false;
            printf("VMO ERROR: localToGlobalMap[%lu] = %u but ",b,globalID);
            printf("globalToLocalMap[%u] = %u\n",globalID,localID);
            assert(0 && "VM check ERROR");
         }
      }
      return ok;
   }

   inline void VelocityMesh::clear() {
      split::SplitVector<vmesh::GlobalID>().swap(*localToGlobalMap);
      globalToLocalMap->clear();
   }

   ARCH_HOSTDEV inline bool VelocityMesh::move(const vmesh::LocalID& sourceLID,const vmesh::LocalID& targetLID) {
      const vmesh::GlobalID moveGID = localToGlobalMap->at(sourceLID); // block to move (at the end of list)
      const vmesh::GlobalID removeGID = localToGlobalMap->at(targetLID); // removed block
      #ifdef DEBUG_VMESH
      if (sourceLID != size()-1) {
         assert( 0 && "Error! Moving velocity mesh entry from position which is not last LID!");
      }
      #endif

      // at-function will throw out_of_range exception for non-existing global ID:
      #if defined(__CUDA_ARCH__) || defined(__HIP_DEVICE_COMPILE__)
      globalToLocalMap->set_element(moveGID,targetLID);
      globalToLocalMap->device_erase(removeGID);
      #else
      globalToLocalMap->at(moveGID) = targetLID;
      globalToLocalMap->erase(removeGID);
      #endif
      localToGlobalMap->at(targetLID) = moveGID;
      localToGlobalMap->pop_back();
      return true;
   }
   ARCH_HOSTDEV inline size_t VelocityMesh::count(const vmesh::GlobalID& globalID) const {
      #if defined(__CUDA_ARCH__) || defined(__HIP_DEVICE_COMPILE__)
      return globalToLocalMap->device_count(globalID);
      #else
      return globalToLocalMap->count(globalID);
      #endif
   }
   ARCH_HOSTDEV inline vmesh::GlobalID VelocityMesh::findBlock(vmesh::GlobalID cellIndices[3]) const {
      // Calculate i/j/k indices of the block that would own the cell:
      vmesh::GlobalID i_block = cellIndices[0] / (*(vmesh::getMeshWrapper()->velocityMeshes))[meshID].blockLength[0];
      vmesh::GlobalID j_block = cellIndices[1] / (*(vmesh::getMeshWrapper()->velocityMeshes))[meshID].blockLength[1];
      vmesh::GlobalID k_block = cellIndices[2] / (*(vmesh::getMeshWrapper()->velocityMeshes))[meshID].blockLength[2];

      // Calculate block global ID:
      vmesh::GlobalID blockGID = getGlobalID(i_block,j_block,k_block);

      // If the block exists, return it:
      #if defined(__CUDA_ARCH__) || defined(__HIP_DEVICE_COMPILE__)
      if (globalToLocalMap->device_count(blockGID) != 0) {
      #else
      if (globalToLocalMap->count(blockGID) != 0) {
      #endif
         return blockGID;
      } else {
         return invalidGlobalID();
      }
   }

   ARCH_HOSTDEV inline bool VelocityMesh::getBlockCoordinates(const vmesh::GlobalID& globalID,Real coords[3]) const {
      if (globalID == invalidGlobalID()) {
         for (int i=0; i<3; ++i) coords[i] = std::numeric_limits<Real>::quiet_NaN();
         return false;
      }

      vmesh::LocalID indices[3];
      getIndices(globalID,indices[0],indices[1],indices[2]);
      if (indices[0] == invalidBlockIndex()) {
         for (int i=0; i<3; ++i) coords[i] = std::numeric_limits<Real>::quiet_NaN();
         return false;
      }

      coords[0] = (*(vmesh::getMeshWrapper()->velocityMeshes))[meshID].meshMinLimits[0] + indices[0]*(*(vmesh::getMeshWrapper()->velocityMeshes))[meshID].blockSize[0];
      coords[1] = (*(vmesh::getMeshWrapper()->velocityMeshes))[meshID].meshMinLimits[1] + indices[1]*(*(vmesh::getMeshWrapper()->velocityMeshes))[meshID].blockSize[1];
      coords[2] = (*(vmesh::getMeshWrapper()->velocityMeshes))[meshID].meshMinLimits[2] + indices[2]*(*(vmesh::getMeshWrapper()->velocityMeshes))[meshID].blockSize[2];
      return true;
   }
   ARCH_HOSTDEV inline void VelocityMesh::getBlockInfo(const vmesh::GlobalID& globalID,Real* array) const {
      #ifdef DEBUG_VMESH
      if (globalID == invalidGlobalID()) {
         for (int i=0; i<6; ++i) array[i] = std::numeric_limits<Real>::infinity();
      }
      #endif

      vmesh::LocalID indices[3];
      indices[0] = globalID % (*(vmesh::getMeshWrapper()->velocityMeshes))[meshID].gridLength[0];
      indices[1] = (globalID / (*(vmesh::getMeshWrapper()->velocityMeshes))[meshID].gridLength[0]) % (*(vmesh::getMeshWrapper()->velocityMeshes))[meshID].gridLength[1];
      indices[2] = globalID / ((*(vmesh::getMeshWrapper()->velocityMeshes))[meshID].gridLength[0] * (*(vmesh::getMeshWrapper()->velocityMeshes))[meshID].gridLength[1]);

      // Indices 0-2 contain coordinates of the lower left corner.
      // The values are the same as if getBlockCoordinates(globalID,&(array[0])) was called
      array[0] = (*(vmesh::getMeshWrapper()->velocityMeshes))[meshID].meshMinLimits[0] + indices[0]*(*(vmesh::getMeshWrapper()->velocityMeshes))[meshID].blockSize[0];
      array[1] = (*(vmesh::getMeshWrapper()->velocityMeshes))[meshID].meshMinLimits[1] + indices[1]*(*(vmesh::getMeshWrapper()->velocityMeshes))[meshID].blockSize[1];
      array[2] = (*(vmesh::getMeshWrapper()->velocityMeshes))[meshID].meshMinLimits[2] + indices[2]*(*(vmesh::getMeshWrapper()->velocityMeshes))[meshID].blockSize[2];

      // Indices 3-5 contain the cell size.
      // The values are the same as if getCellSize(globalID,&(array[3])) was called
      array[3] = (*(vmesh::getMeshWrapper()->velocityMeshes))[meshID].cellSize[0];
      array[4] = (*(vmesh::getMeshWrapper()->velocityMeshes))[meshID].cellSize[1];
      array[5] = (*(vmesh::getMeshWrapper()->velocityMeshes))[meshID].cellSize[2];
   }

   ARCH_HOSTDEV inline const Real* VelocityMesh::getBlockSize() const {
      return (*(vmesh::getMeshWrapper()->velocityMeshes))[meshID].blockSize;
   }

   ARCH_HOSTDEV inline bool VelocityMesh::getBlockSize(const vmesh::GlobalID& globalID,Real size[3]) const {
      size[0] = (*(vmesh::getMeshWrapper()->velocityMeshes))[meshID].blockSize[0];
      size[1] = (*(vmesh::getMeshWrapper()->velocityMeshes))[meshID].blockSize[1];
      size[2] = (*(vmesh::getMeshWrapper()->velocityMeshes))[meshID].blockSize[2];
      return true;
   }

   ARCH_HOSTDEV inline const Real* VelocityMesh::getCellSize(const uint8_t& refLevel) const {
      return (*(vmesh::getMeshWrapper()->velocityMeshes))[meshID].cellSize;
   }

   ARCH_HOSTDEV inline bool VelocityMesh::getCellSize(const vmesh::GlobalID& globalID,Real size[3]) const {
      size[0] = (*(vmesh::getMeshWrapper()->velocityMeshes))[meshID].cellSize[0];
      size[1] = (*(vmesh::getMeshWrapper()->velocityMeshes))[meshID].cellSize[1];
      size[2] = (*(vmesh::getMeshWrapper()->velocityMeshes))[meshID].cellSize[2];
      return true;
   }

   ARCH_HOSTDEV inline vmesh::GlobalID VelocityMesh::getGlobalID(const vmesh::LocalID& localID) const {
      #ifdef DEBUG_VMESH
      if (localID >= localToGlobalMap->size()) {
         assert (0 && "ERROR invalid local id");
      }
      #endif

      return localToGlobalMap->at(localID);
   }

   ARCH_HOSTDEV inline vmesh::GlobalID VelocityMesh::getGlobalID(const Real* coords) const {
      if (coords[0] < (*(vmesh::getMeshWrapper()->velocityMeshes))[meshID].meshMinLimits[0] || coords[0] >= (*(vmesh::getMeshWrapper()->velocityMeshes))[meshID].meshMaxLimits[0] ||
         (coords[1] < (*(vmesh::getMeshWrapper()->velocityMeshes))[meshID].meshMinLimits[1] || coords[1] >= (*(vmesh::getMeshWrapper()->velocityMeshes))[meshID].meshMaxLimits[1] ||
          coords[2] < (*(vmesh::getMeshWrapper()->velocityMeshes))[meshID].meshMinLimits[2] || coords[2] >= (*(vmesh::getMeshWrapper()->velocityMeshes))[meshID].meshMaxLimits[2])) {
         return invalidGlobalID();
      }

      const vmesh::LocalID indices[3] = {
         static_cast<vmesh::LocalID>(floor((coords[0] - (*(vmesh::getMeshWrapper()->velocityMeshes))[meshID].meshMinLimits[0]) / (*(vmesh::getMeshWrapper()->velocityMeshes))[meshID].blockSize[0])),
         static_cast<vmesh::LocalID>(floor((coords[1] - (*(vmesh::getMeshWrapper()->velocityMeshes))[meshID].meshMinLimits[1]) / (*(vmesh::getMeshWrapper()->velocityMeshes))[meshID].blockSize[1])),
         static_cast<vmesh::LocalID>(floor((coords[2] - (*(vmesh::getMeshWrapper()->velocityMeshes))[meshID].meshMinLimits[2]) / (*(vmesh::getMeshWrapper()->velocityMeshes))[meshID].blockSize[2]))
      };

      return indices[2]*(*(vmesh::getMeshWrapper()->velocityMeshes))[meshID].gridLength[1]*(*(vmesh::getMeshWrapper()->velocityMeshes))[meshID].gridLength[0]
              + indices[1]*(*(vmesh::getMeshWrapper()->velocityMeshes))[meshID].gridLength[0] + indices[0];
   }

   ARCH_HOSTDEV inline vmesh::GlobalID VelocityMesh::getGlobalID(vmesh::LocalID indices[3]) const {
      if (indices[0] >= (*(vmesh::getMeshWrapper()->velocityMeshes))[meshID].gridLength[0]) return invalidGlobalID();
      if (indices[1] >= (*(vmesh::getMeshWrapper()->velocityMeshes))[meshID].gridLength[1]) return invalidGlobalID();
      if (indices[2] >= (*(vmesh::getMeshWrapper()->velocityMeshes))[meshID].gridLength[2]) return invalidGlobalID();
      return indices[0] + indices[1] * (*(vmesh::getMeshWrapper()->velocityMeshes))[meshID].gridLength[0]
         + indices[2] * (*(vmesh::getMeshWrapper()->velocityMeshes))[meshID].gridLength[1]
         * (*(vmesh::getMeshWrapper()->velocityMeshes))[meshID].gridLength[0];
   }

   ARCH_HOSTDEV inline vmesh::GlobalID VelocityMesh::getGlobalID(const vmesh::LocalID& i,const vmesh::LocalID& j,const vmesh::LocalID& k) const {
      if (i >= (*(vmesh::getMeshWrapper()->velocityMeshes))[meshID].gridLength[0]) return invalidGlobalID();
      if (j >= (*(vmesh::getMeshWrapper()->velocityMeshes))[meshID].gridLength[1]) return invalidGlobalID();
      if (k >= (*(vmesh::getMeshWrapper()->velocityMeshes))[meshID].gridLength[2]) return invalidGlobalID();
      return i + j * (*(vmesh::getMeshWrapper()->velocityMeshes))[meshID].gridLength[0]
         + k * (*(vmesh::getMeshWrapper()->velocityMeshes))[meshID].gridLength[1]
         * (*(vmesh::getMeshWrapper()->velocityMeshes))[meshID].gridLength[0];
   }

   ARCH_HOSTDEV inline split::SplitVector<vmesh::GlobalID>& VelocityMesh::getGrid() {
      return *localToGlobalMap;
   }

   ARCH_HOSTDEV inline const vmesh::LocalID* VelocityMesh::getGridLength(const uint8_t& refLevel) const {
      return (*(vmesh::getMeshWrapper()->velocityMeshes))[meshID].gridLength;
   }

   ARCH_HOSTDEV inline void VelocityMesh::getIndices(const vmesh::GlobalID& globalID,const uint8_t& refLevel,vmesh::LocalID& i,vmesh::LocalID& j,vmesh::LocalID& k) const {
      getIndices(globalID,i,j,k);
   }

   ARCH_HOSTDEV inline void VelocityMesh::getIndices(const vmesh::GlobalID& globalID,vmesh::LocalID& i,vmesh::LocalID& j,vmesh::LocalID& k) const {
      if (globalID >= invalidGlobalID()) {
         i = j = k = invalidBlockIndex();
      } else {
         i = globalID % (*(vmesh::getMeshWrapper()->velocityMeshes))[meshID].gridLength[0];
         j = (globalID / (*(vmesh::getMeshWrapper()->velocityMeshes))[meshID].gridLength[0]) % (*(vmesh::getMeshWrapper()->velocityMeshes))[meshID].gridLength[1];
         k = globalID / ((*(vmesh::getMeshWrapper()->velocityMeshes))[meshID].gridLength[0] * (*(vmesh::getMeshWrapper()->velocityMeshes))[meshID].gridLength[1]);
      }
   }

   ARCH_HOSTDEV inline void VelocityMesh::getIndicesX(const vmesh::GlobalID& globalID,vmesh::LocalID& i) const {
      if (globalID >= invalidGlobalID()) {
         i = invalidBlockIndex();
      } else {
         i = globalID % (*(vmesh::getMeshWrapper()->velocityMeshes))[meshID].gridLength[0];
      }
   }
   ARCH_HOSTDEV inline void VelocityMesh::getIndicesY(const vmesh::GlobalID& globalID,vmesh::LocalID& j) const {
      if (globalID >= invalidGlobalID()) {
         j = invalidBlockIndex();
      } else {
         j = (globalID / (*(vmesh::getMeshWrapper()->velocityMeshes))[meshID].gridLength[0]) % (*(vmesh::getMeshWrapper()->velocityMeshes))[meshID].gridLength[1];
      }
   }
   ARCH_HOSTDEV inline void VelocityMesh::getIndicesZ(const vmesh::GlobalID& globalID,vmesh::LocalID& k) const {
      if (globalID >= invalidGlobalID()) {
         k = invalidBlockIndex();
      } else {
         k = globalID / ((*(vmesh::getMeshWrapper()->velocityMeshes))[meshID].gridLength[0] * (*(vmesh::getMeshWrapper()->velocityMeshes))[meshID].gridLength[1]);
      }
   }

   ARCH_HOSTDEV inline vmesh::LocalID VelocityMesh::getLocalID(const vmesh::GlobalID& globalID) const {
      #if defined(__CUDA_ARCH__) || defined(__HIP_DEVICE_COMPILE__)
      auto it = globalToLocalMap->device_find(globalID);
      if (it != globalToLocalMap->device_end()) return it->second;
      #else
      auto it = globalToLocalMap->find(globalID);
      if (it != globalToLocalMap->end()) return it->second;
      #endif
      return invalidLocalID();
   }
   ARCH_HOSTDEV inline size_t VelocityMesh::getMesh() const {
      return meshID;
   }

   ARCH_HOSTDEV inline const Real* VelocityMesh::getMeshMaxLimits() const {
      return (*(vmesh::getMeshWrapper()->velocityMeshes))[meshID].meshMaxLimits;
   }

   ARCH_HOSTDEV inline const Real* VelocityMesh::getMeshMinLimits() const {
      return (*(vmesh::getMeshWrapper()->velocityMeshes))[meshID].meshMinLimits;
   }

   ARCH_HOSTDEV inline bool VelocityMesh::initialize(const size_t& meshID) {
      this->meshID = meshID;
      return true;
   }

   ARCH_HOSTDEV inline vmesh::LocalID VelocityMesh::invalidBlockIndex() {
      return INVALID_VEL_BLOCK_INDEX;
   }

   ARCH_HOSTDEV inline vmesh::GlobalID VelocityMesh::invalidGlobalID() {
      return INVALID_GLOBALID;
   }

   ARCH_HOSTDEV inline vmesh::LocalID VelocityMesh::invalidLocalID() {
      return INVALID_LOCALID;
   }

   ARCH_HOSTDEV inline bool VelocityMesh::isInitialized() const {
      return (*(vmesh::getMeshWrapper()->velocityMeshes))[meshID].initialized;
   }

   ARCH_HOSTDEV inline void VelocityMesh::pop() {
      const size_t mySize = size();
      if (mySize == 0) return;

      const vmesh::LocalID lastLID = mySize-1;
      const vmesh::GlobalID lastGID = localToGlobalMap->at(lastLID);
      #if defined(__CUDA_ARCH__) || defined(__HIP_DEVICE_COMPILE__)
      auto last = globalToLocalMap->device_find(lastGID);
      globalToLocalMap->device_erase(last);
      #else
      auto last = globalToLocalMap->find(lastGID);
      globalToLocalMap->erase(last);
      #endif
      localToGlobalMap->pop_back();
   }
   /** Returns true if added velocity block was new, false if it couldn't be added or already existed.
    */
   ARCH_HOSTDEV inline bool VelocityMesh::push_back(const vmesh::GlobalID& globalID) {
      const size_t mySize = size();
      if (mySize >= (*(vmesh::getMeshWrapper()->velocityMeshes))[meshID].max_velocity_blocks) return false;
      if (globalID == invalidGlobalID()) return false;

      #if defined(__CUDA_ARCH__) || defined(__HIP_DEVICE_COMPILE__)
      // device_insert is slower, returns true or false for whether inserted key was new
      // globalToLocalMap->set_element(globalID,(vmesh::LocalID)mySize);
      // localToGlobalMap->device_push_back(globalID);
      auto position
         = globalToLocalMap->device_insert(Hashinator::make_pair(globalID,(vmesh::LocalID)mySize));
      if (position.second == true) {
         localToGlobalMap->device_push_back(globalID);
      }
      #else
      auto position
         = globalToLocalMap->insert(Hashinator::make_pair(globalID,(vmesh::LocalID)mySize));
      if (position.second == true) {
         localToGlobalMap->push_back(globalID);
      }
      #endif
      return position.second;
   }
   inline vmesh::LocalID VelocityMesh::push_back(const std::vector<vmesh::GlobalID>& blocks) {
      const size_t mySize = size();
      const size_t blocksSize = blocks.size();
      if (mySize+blocksSize > (*(vmesh::getMeshWrapper()->velocityMeshes))[meshID].max_velocity_blocks) {
         printf("vmesh: too many blocks, current size is %lu",mySize);
         printf(", adding %lu blocks", blocksSize);
         printf(", max is %u\n",(*(vmesh::getMeshWrapper()->velocityMeshes))[meshID].max_velocity_blocks);
         return false;
      }

      for (size_t b=0; b<blocksSize; ++b) {
         globalToLocalMap->insert(Hashinator::make_pair(blocks[b],(vmesh::LocalID)(mySize+b)));
      }
      localToGlobalMap->insert(localToGlobalMap->end(),blocks.begin(),blocks.end());
      return blocksSize;
   }

   ARCH_HOSTDEV inline vmesh::LocalID VelocityMesh::push_back(const split::SplitVector<vmesh::GlobalID>& blocks) {
      const size_t mySize = size();
      const size_t blocksSize = blocks.size();
      if (mySize+blocksSize > (*(vmesh::getMeshWrapper()->velocityMeshes))[meshID].max_velocity_blocks) {
         printf("vmesh: too many blocks, current size is %lu",mySize);
         printf(", adding %lu blocks", blocksSize);
         printf(", max is %u\n",(*(vmesh::getMeshWrapper()->velocityMeshes))[meshID].max_velocity_blocks);
         return false;
      }

      #if defined(__CUDA_ARCH__) || defined(__HIP_DEVICE_COMPILE__)
      for (size_t b=0; b<blocksSize; ++b) {
         // device_insert is slower, returns true or false for whether inserted key was new
         auto position
            = globalToLocalMap->device_insert(Hashinator::make_pair(blocks[b],(vmesh::LocalID)(mySize+b)));
         if (position.second == false) {
            printf("vmesh: failed to push_back new block! %d of %d\n",(uint)b,(uint)blocksSize);
            return b;
         }
         //globalToLocalMap->set_element(blocks[b],(vmesh::LocalID)(mySize+b));
      }
      localToGlobalMap->device_insert(localToGlobalMap->end(),blocks.begin(),blocks.end());
      #else
      for (size_t b=0; b<blocksSize; ++b) {
         auto position
            = globalToLocalMap->insert(Hashinator::make_pair(blocks[b],(vmesh::LocalID)(mySize+b)));
         if (position.second == false) {
            printf("vmesh: failed to push_back new block! %d of %d\n",(uint)b,(uint)blocksSize);
            return b;
         }
      }
      localToGlobalMap->insert(localToGlobalMap->end(),blocks.begin(),blocks.end());
      #endif
      return blocksSize;
   }

#if defined(__CUDA_ARCH__) || defined(__HIP_DEVICE_COMPILE__)
   /****
         Device-only accessors to be called from a single GPU thread
    **/
   ARCH_DEV inline void VelocityMesh::replaceBlock(const vmesh::GlobalID& GIDold,const vmesh::LocalID& LID,const vmesh::GlobalID& GIDnew) {
      #ifdef DEBUG_VMESH
      if (LID > size()-1) printf("vmesh replaceBlock error: LID is too large!\n");
      vmesh::LocalID LIDold = invalidLocalID();
      auto it = globalToLocalMap->device_find(GIDold);
      if (it != globalToLocalMap->device_end()) LIDold = it->second;
      if (localToGlobalMap->at(LIDold) != GIDold) printf("vmesh replaceBlock error: oldGID and oldLID don't match!\n");
      #endif
      globalToLocalMap->device_erase(GIDold);
      globalToLocalMap->set_element(GIDnew,LID);
      localToGlobalMap->at(LID) = GIDnew;
   }
   // Note: this function does not adjust the vmesh size, as it is used from within a parallel kernel.
   ARCH_DEV inline void VelocityMesh::placeBlock(const vmesh::GlobalID& GID,const vmesh::LocalID& LID) {
      #ifdef DEBUG_VMESH
      if (LID > size()-1) {
         assert(0 && "vmesh placeBlock error: LID is too large!");
      }
      #endif
      globalToLocalMap->set_element(GID,LID);
      localToGlobalMap->at(LID) = GID;
   }
   ARCH_DEV inline void VelocityMesh::deleteBlock(const vmesh::GlobalID& GID,const vmesh::LocalID& LID) {
      #ifdef DEBUG_VMESH
      // Verify that GID and LID match
      if (GID==invalidGlobalID()) printf("vmesh deleteBlock error: GID is invalidGlobalID!\n");
      if (LID==invalidLocalID()) printf("vmesh deleteBlock error: LID is invalidLocalID!\n");
      auto it = globalToLocalMap->device_find(GID);
      if (it == globalToLocalMap->device_end()) {
         printf("vmesh deleteBlock error: GID does not exist!\n");
      } else {
         if (it->second != LID) printf("vmesh deleteBlock error: LID %ul found with GID %ul does not match privided LID %ul!\n",it->second,GID,LID);
      }
      if (localToGlobalMap->at(LID) != GID) {
         printf("vmesh deleteBlock error: GID %ul found with LID %ul does not match privided GID %ul!\n",localToGlobalMap->at(LID),LID,GID);
      }
      #endif
      globalToLocalMap->device_erase(GID);
      localToGlobalMap->at(LID) = invalidGlobalID();
   }

/****
        Warp accessor functions to be called from within GPU kernels over several threads
   **/
   ARCH_DEV inline void VelocityMesh::warpPop(const size_t b_tid) {
      const size_t mySize = size();
      if (mySize == 0) return;
      const vmesh::LocalID lastLID = mySize-1;
      const vmesh::GlobalID lastGID = localToGlobalMap->at(lastLID);
      #ifdef DEBUG_VMESH
      const vmesh::LocalID mapSize = globalToLocalMap->size();
      #endif
      if (b_tid < GPUTHREADS) {
         globalToLocalMap->warpErase(lastGID, b_tid);
      }
      if (b_tid==0) {
         localToGlobalMap->pop_back();
      }
      #ifdef DEBUG_VMESH
      __syncthreads();
      const vmesh::LocalID newMapSize = globalToLocalMap->size();
      const vmesh::LocalID newVecSize = size();
      if (newMapSize != mapSize-1) {
         printf("warpError in VelocityMesh::warpPop: map size %u is not expected %u! (thread %u)\n",newMapSize,(vmesh::LocalID)(mapSize-1),(vmesh::LocalID)b_tid);
         assert(0);
      }
      if (newVecSize != mySize-1) {
         printf("warpError in VelocityMesh::warpPop: vector size %u is not expected %u! (thread %u)\n",newVecSize,(vmesh::LocalID)(mySize-1),(vmesh::LocalID)b_tid);
         assert(0);
      }
      #endif
      __syncthreads();
   }
   ARCH_DEV inline vmesh::LocalID VelocityMesh::warpGetLocalID(const vmesh::GlobalID& globalID, const size_t b_tid) const {
      vmesh::LocalID retval = invalidLocalID();
      globalToLocalMap->warpFind(globalID, retval, b_tid % GPUTHREADS);
      #ifdef DEBUG_VMESH
      auto it = globalToLocalMap->device_find(globalID);
      if (it == globalToLocalMap->device_end()) {
         if (retval != invalidLocalID()) {
            printf("Warp error in VelocityMesh::warpGetLocalID: thread %u search did not find entry, warp search found LID %u for GID %u\n",(vmesh::LocalID)b_tid,retval,globalID);
         }
      } else if (retval != it->second) {
         printf("Warp error in VelocityMesh::warpGetLocalID: LID %u (warp) != %u (thread %u) for GID %u\n",
                retval,it->second,(vmesh::LocalID)b_tid,globalID);
      }
      #endif
      __syncthreads();
      return retval;
   }
   ARCH_DEV inline bool VelocityMesh::warpMove(const vmesh::LocalID& sourceLID,const vmesh::LocalID& targetLID, const size_t b_tid) {
      const vmesh::GlobalID moveGID = localToGlobalMap->at(sourceLID); // block to move (must at the end of list)
      const vmesh::GlobalID removeGID = localToGlobalMap->at(targetLID); // removed block
      #ifdef DEBUG_VMESH
      if (sourceLID != size()-1) {
         assert( 0 && "Error! Moving velocity mesh entry from position which is not last LID!");
      }
      const vmesh::LocalID preMapSize = globalToLocalMap->size();
      const vmesh::LocalID preVecSize = localToGlobalMap->size();
      #endif

      // at-function will throw out_of_range exception for non-existing global ID:
      if (b_tid < GPUTHREADS) {
         globalToLocalMap->warpInsert(moveGID,targetLID,b_tid);
         globalToLocalMap->warpErase(removeGID,b_tid);
      }
      if (b_tid==0) {
         localToGlobalMap->at(targetLID) = moveGID;
         localToGlobalMap->pop_back();
      }
      #ifdef DEBUG_VMESH
      __syncthreads();
      const vmesh::LocalID postMapSize = globalToLocalMap->size();
      const vmesh::LocalID postVecSize = localToGlobalMap->size();
      const vmesh::LocalID postLID = getLocalID(moveGID);
      if (preMapSize-1 != postMapSize) {
         printf("warpError in VelocityMesh::warpMove: map size %u is not expected %u! (thread %u)\n",postMapSize,preMapSize,(vmesh::LocalID)b_tid);
         assert(0);
      }
      if (preVecSize-1 != postVecSize) {
         printf("warpError in VelocityMesh::warpMove: vector size %u is not expected %u! (thread %u)\n",postVecSize,preVecSize,(vmesh::LocalID)b_tid);
         assert(0);
      }
      if (targetLID != postLID) {
         printf("warpError in VelocityMesh::warpMove: Entry at GID %u is %u instead of expected %u! (thread %u)\n",moveGID,postLID,targetLID,(vmesh::LocalID)b_tid);
         assert(0);
      }
      if (count(removeGID) != 0) {
         const vmesh::LocalID removedLIDfound = getLocalID(removeGID);
         printf("warpError in VelocityMesh::warpMove: Deleted GID %u still found in map with LID %u! (used to be LID %u) (thread %u)\n",removeGID,removedLIDfound,targetLID,(vmesh::LocalID)b_tid);
         assert(0);
      }
      #endif
      __syncthreads();
      return true;
   }
   ARCH_DEV inline size_t VelocityMesh::warpCount(const vmesh::GlobalID& globalID, const size_t b_tid) const {
      vmesh::LocalID retval = invalidLocalID();
      globalToLocalMap->warpFind(globalID, retval, b_tid % GPUTHREADS);
      #ifdef DEBUG_VMESH
      __syncthreads();
      vmesh::LocalID verify = getLocalID(globalID);
      if (verify != retval) {
         printf("warpError in VelocityMesh::warpCount: Searched GID %u found in map with LID %u for thread %u, but warpFind returned %u!\n",globalID,verify,(vmesh::LocalID)b_tid,retval);
         assert(0);
      }
      #endif
      __syncthreads();
      if (retval == invalidLocalID()) {
         return 0;
      } else {
         return 1;
      }
   }
   ARCH_DEV inline vmesh::GlobalID VelocityMesh::warpFindBlock(vmesh::GlobalID cellIndices[3], const size_t b_tid) const {
      // Calculate i/j/k indices of the block that would own the cell:
      vmesh::GlobalID i_block = cellIndices[0] / (*(vmesh::getMeshWrapper()->velocityMeshes))[meshID].blockLength[0];
      vmesh::GlobalID j_block = cellIndices[1] / (*(vmesh::getMeshWrapper()->velocityMeshes))[meshID].blockLength[1];
      vmesh::GlobalID k_block = cellIndices[2] / (*(vmesh::getMeshWrapper()->velocityMeshes))[meshID].blockLength[2];

      // Calculate block global ID:
      vmesh::GlobalID blockGID = getGlobalID(i_block,j_block,k_block);

      // If the block exists, return it:
      vmesh::LocalID retval = invalidLocalID();
      globalToLocalMap->warpFind(blockGID, retval, b_tid % GPUTHREADS);

      #ifdef DEBUG_VMESH
      __syncthreads();
      auto it = globalToLocalMap->device_find(blockGID);
      if (it == globalToLocalMap->device_end()) {
         printf("Warp error in VelocityMesh::warpFindBlock: single-thread %u search did not find entry, warp search found LID %u for GID %u\n",(vmesh::LocalID)b_tid,retval,blockGID);
      } else if (retval != it->second) {
         printf("Warp error in VelocityMesh::warpFindBlock: LID %u (warp) != %u (thread %u) for GID %u\n",
                retval,it->second,(vmesh::LocalID)b_tid,blockGID);
      }
      #endif

      __syncthreads();
      if (retval == invalidLocalID()) {
         return invalidGlobalID();
      } else {
         return blockGID;
      }
   }
   ARCH_DEV inline bool VelocityMesh::warpPush_back(const vmesh::GlobalID& globalID, const size_t b_tid) {
      const vmesh::LocalID mySize = size();
      if (mySize >= (*(vmesh::getMeshWrapper()->velocityMeshes))[meshID].max_velocity_blocks) return false;
      if (globalID == invalidGlobalID()) return false;
      #ifdef DEBUG_VMESH
      const vmesh::LocalID mapSize = globalToLocalMap->size();
      #endif

      __shared__ bool inserted;
      if (b_tid==0) {
         inserted = false;
      }
      __syncthreads();
      if (b_tid < GPUTHREADS) {
         inserted = globalToLocalMap->warpInsert_V(globalID,(vmesh::LocalID)mySize, b_tid);
         if (inserted == true && b_tid==0) {
            localToGlobalMap->device_push_back(globalID);
         }
      }
      #ifdef DEBUG_VMESH
      __syncthreads();
      const vmesh::LocalID newMapSize = globalToLocalMap->size();
      const vmesh::LocalID newVecSize = size();
      const vmesh::LocalID postLID = getLocalID(globalID);
      const vmesh::GlobalID postGID = getGlobalID(mySize);
      if (newMapSize != mapSize+1) {
         printf("warpError in VelocityMesh::warpPush_back: map size %u is not expected %u! (thread %u)\n",newMapSize,mapSize+1,(vmesh::LocalID)b_tid);
         assert(0);
      }
      if (newVecSize != mySize+1) {
         printf("warpError in VelocityMesh::warpPush_back: vector size %u is not expected %u! (thread %u)\n",newVecSize,mySize+1,(vmesh::LocalID)b_tid);
         assert(0);
      }
      if (postLID != mySize) {
         printf("warpError in VelocityMesh::warpPush_back: hashmap returns LID %u but expected %u! (thread %u)\n",postLID,mySize,(vmesh::LocalID)b_tid);
         assert(0);
      }
      if (postLID != mySize) {
         printf("warpError in VelocityMesh::warpPush_back: vector entry is GID %u but expected %u! (thread %u)\n",postGID,globalID,(vmesh::LocalID)b_tid);
         assert(0);
      }
      #endif
      __syncthreads();
      return inserted;
   }
   ARCH_DEV inline vmesh::LocalID VelocityMesh::warpPush_back(const split::SplitVector<vmesh::GlobalID>& blocks, const size_t b_tid) {
      //GPUTODO: ADD debugs
      const vmesh::LocalID mySize = size();
      const vmesh::LocalID blocksSize = blocks.size();
      if (mySize+blocksSize > (*(vmesh::getMeshWrapper()->velocityMeshes))[meshID].max_velocity_blocks) {
         if (b_tid==0) {
            printf("vmesh: too many blocks, current size is %u",mySize);
            printf(", adding %u blocks", blocksSize);
            printf(", max is %u\n",(*(vmesh::getMeshWrapper()->velocityMeshes))[meshID].max_velocity_blocks);
         }
         return false;
      }
      __shared__ vmesh::LocalID nInserted;
      __shared__ bool inserted;
      if (b_tid==0) {
         inserted = true;
      }
      __syncthreads();
      if (b_tid < GPUTHREADS) {
         for (vmesh::LocalID b=0; b<blocksSize; ++b) { // GPUTODO parallelize
            inserted = inserted && globalToLocalMap->warpInsert_V(blocks[b],(vmesh::LocalID)(mySize+b), b_tid);
            if (inserted == true && b_tid == 0) {
               nInserted = b;
            }
         }
      }
      __syncthreads();
      if (inserted == false) {
         if (b_tid == 0) {
            printf("vmesh: failed to push_back new block! %d of %d\n",(uint)(nInserted+1),(uint)blocksSize);
         }
         return nInserted+1;
      }
      if (b_tid==0) {
         localToGlobalMap->device_insert(localToGlobalMap->end(),blocks.begin(),blocks.end());
      }
      __syncthreads();
      return blocksSize;
   }
   ARCH_DEV inline void VelocityMesh::warpReplaceBlock(const vmesh::GlobalID& GIDold,const vmesh::LocalID& LID,const vmesh::GlobalID& GIDnew, const size_t b_tid) {
      // Inserts a (possibly new) block into the vmesh at a given position, and removes the existing block from there.
      #ifdef DEBUG_VMESH
      if (b_tid==0) {
         if (LID > size()-1) {
            printf("vmesh replaceBlock error: LID %u is too large for size %u!\n",LID,(vmesh::LocalID)size());
            assert(0);
         }
      }
      __syncthreads();
      vmesh::LocalID LIDold = invalidLocalID();
      globalToLocalMap->warpFind(GIDold, LIDold, b_tid % GPUTHREADS);

      __syncthreads();
      auto it = globalToLocalMap->device_find(GIDold);
      if (it == globalToLocalMap->device_end()) {
         if (LIDold != invalidLocalID()) {
            printf("Warp error in VelocityMesh::warpReplaceBlock: thread %u search did not find entry, warp search found LID %u for GID %u\n",(vmesh::LocalID)b_tid,LIDold,GIDold);
            assert(0);
         }
      } else if (LIDold != it->second) {
         printf("Warp error in VelocityMesh::warpReplaceBlock: LID %u (warp) != %u (thread %u) for GID %u\n",
                LIDold,it->second,(vmesh::LocalID)b_tid,GIDold);
         assert(0);
      }
      if (b_tid==0) {
         if (localToGlobalMap->at(LIDold) != GIDold) {
            printf("vmesh replaceBlock error: oldGID and oldLID don't match!\n");
            assert(0);
         }
      }
      __syncthreads();
      const vmesh::LocalID preVecSize = size();
      const vmesh::LocalID preMapSize = globalToLocalMap->size();
      #endif
      if (b_tid < GPUTHREADS) { // GPUTODO these in parallel?
         globalToLocalMap->warpErase(GIDold, b_tid);
         #ifdef DEBUG_VMESH
         if (globalToLocalMap->size() != preMapSize-1) {
            printf("Warp error in VelocityMesh::warpReplaceBlock: map size %u does not match expected %u for thread %u!\n",(vmesh::LocalID)globalToLocalMap->size(),(vmesh::LocalID)(preMapSize-1),(vmesh::LocalID)b_tid);
            assert(0);
         }
         auto it2 = globalToLocalMap->device_find(GIDold);
         if (it2 != globalToLocalMap->device_end()) {
            printf("Warp error in VelocityMesh::warpReplaceBlock: warp-erased GID %u LID %u but thread %u still finds LID %u associated with it!\n",GIDold,LID,(vmesh::LocalID)b_tid,it2->second);
            assert(0);
         }
         bool newlyadded = false;
         newlyadded = globalToLocalMap->warpInsert_V(GIDnew,LID, b_tid);
         #else
         globalToLocalMap->warpInsert(GIDnew,LID,b_tid);
         #endif
         if (b_tid==0) {
            localToGlobalMap->at(LID) = GIDnew;
            // if (!newlyadded) {
            //    printf("Warp error in VelocityMesh::warpReplaceBlock: Added GID %u to map but it already existed!\n",GIDnew);
            // }
         }
         #ifdef DEBUG_VMESH
         vmesh::LocalID postMapSize = globalToLocalMap->size();
         int change = 0;
         if (!newlyadded) change = -1;
         if (postMapSize != preMapSize + change) {
            printf("Warp error in VelocityMesh::warpReplaceBlock: map size %u does not match expected %u for thread %u!\n",postMapSize,(vmesh::LocalID)(preMapSize+change),(vmesh::LocalID)b_tid);
            assert(0);
         }
         auto it3 = globalToLocalMap->device_find(GIDnew);
         if (it3 == globalToLocalMap->device_end()) {
            printf("Warp error in VelocityMesh::warpReplaceBlock: warp-inserted GID %u LID %u but thread %u cannot find it!\n",GIDnew,LID,(vmesh::LocalID)b_tid);
            assert(0);
         } else if (it3->second != LID) {
            printf("Warp error in VelocityMesh::warpReplaceBlock: warp-inserted GID %u LID %u but thread %u instead finds LID %u!\n",GIDnew,LID,(vmesh::LocalID)b_tid,it3->second);
            assert(0);
         }
         #endif
      }
      __syncthreads();
   }
   ARCH_DEV inline void VelocityMesh::warpPlaceBlock(const vmesh::GlobalID& GID,const vmesh::LocalID& LID, const size_t b_tid) {
      // Places block GID into the mesh with value LID. Assumes localToGlobalMap has already been grown sufficiently.
      #ifdef DEBUG_VMESH
      if (b_tid==0) {
         if (LID > size()-1) printf("vmesh placeBlock error: LID is too large!\n");
      }
      __syncthreads();
      #endif
      if (b_tid < GPUTHREADS) {
         bool newlyadded = false;
         newlyadded = globalToLocalMap->warpInsert_V(GID,LID, b_tid);
         if (b_tid==0) {
            assert(newlyadded && "warpPlaceBlock");
            localToGlobalMap->at(LID) = GID;
         }
      }
      #ifdef DEBUG_VMESH
      __syncthreads();
      // Note: no size check possible.
      auto it = globalToLocalMap->device_find(GID);
      if (it == globalToLocalMap->device_end()) {
         printf("Warp error in VelocityMesh::warpPlaceBlock: single-thread %u search did not find inserted GID %u LID %u\n",(vmesh::LocalID)b_tid,GID,LID);
         assert(0);
      } else if (LID != it->second) {
         printf("Warp error in VelocityMesh::warpPlaceBlock: LID %u (warp) != %u (thread %u) for GID %u\n",
                LID,it->second,(vmesh::LocalID)b_tid,GID);
         assert(0);
      }
      #endif
      __syncthreads();
   }
   ARCH_DEV inline void VelocityMesh::warpDeleteBlock(const vmesh::GlobalID& GID,const vmesh::LocalID& LID, const size_t b_tid) {
      #ifdef DEBUG_VMESH
      // Verify that GID and LID match
      if (b_tid==0) {
         if (GID==invalidGlobalID()) printf("vmesh deleteBlock error: GID is invalidGlobalID!\n");
         if (LID==invalidLocalID()) printf("vmesh deleteBlock error: LID is invalidLocalID!\n");
      }
      __syncthreads();
      vmesh::LocalID retval = invalidLocalID();
      globalToLocalMap->warpFind(GID, retval, b_tid % GPUTHREADS);
      if (b_tid==0) {
         if (retval == invalidLocalID()) {
            printf("vmesh deleteBlock error: GID does not exist (warpFind(!\n");
         } else {
            if (retval != LID) {
               printf("vmesh deleteBlock error: LID %ul warpFound with GID %ul does not match provided LID %ul!\n",
                      retval,GID,LID);
            }
         }
         if (localToGlobalMap->at(LID) != GID) {
            printf("vmesh deleteBlock error: GID %ul warpFound with LID %ul does not match privided GID %ul!\n",
                   localToGlobalMap->at(LID),LID,GID);
         }
      }
      const vmesh::LocalID preMapSize = globalToLocalMap->size();
      __syncthreads();
      #endif
      if (b_tid < GPUTHREADS) {
         globalToLocalMap->warpErase(GID, b_tid);
         if (b_tid==0) {
            localToGlobalMap->at(LID) = invalidGlobalID();
         }
      }
      __syncthreads();
      #ifdef DEBUG_VMESH
      const vmesh::LocalID postMapSize = globalToLocalMap->size();
      if (postMapSize != preMapSize-1) {
         printf("Warp error in VelocityMesh::warpDeleteBlock: map size %u does not match expected %u for thread %u!\n",postMapSize,preMapSize-1,(vmesh::LocalID)b_tid);
         assert(0);
      }
      auto it = globalToLocalMap->device_find(GID);
      if (it != globalToLocalMap->device_end()) {
         printf("Warp error in VelocityMesh::warpDeleteBlock: GID %u still found with LID %u for thread %u!\n",GID,it->second,(vmesh::LocalID)b_tid);
         assert(0);
      }
      #endif
   }
#endif

   inline void VelocityMesh::setGrid() {
      globalToLocalMap->clear();
      gpuStream_t stream = gpu_getStream();
      size_t nBlocks = localToGlobalMap->size();
      globalToLocalMap->insertIndex(localToGlobalMap->data(),nBlocks,0.5,stream,false);
      CHK_ERR( gpuStreamSynchronize(stream) );
   }

   // GPUTODO: These accessors are still slow, but we don't actually use them at all.
   inline bool VelocityMesh::setGrid(const std::vector<vmesh::GlobalID>& globalIDs) {
      printf("Warning! Slow version of VelocityMesh::setGrid.\n");
      globalToLocalMap->clear();
      for (vmesh::LocalID i=0; i<globalIDs.size(); ++i) {
         globalToLocalMap->insert(Hashinator::make_pair(globalIDs[i],(vmesh::LocalID)i));
      }
      localToGlobalMap->clear();
      localToGlobalMap->insert(localToGlobalMap->end(),globalIDs.begin(),globalIDs.end());
      return true;
   }
   inline bool VelocityMesh::setGrid(const split::SplitVector<vmesh::GlobalID>& globalIDs) {
      printf("Warning! Slow version of VelocityMesh::setGrid.\n");
      globalToLocalMap->clear();
      for (vmesh::LocalID i=0; i<globalIDs.size(); ++i) {
         globalToLocalMap->insert(Hashinator::make_pair(globalIDs[i],(vmesh::LocalID)i));
      }
      localToGlobalMap->clear();
      localToGlobalMap->insert(localToGlobalMap->end(),globalIDs.begin(),globalIDs.end());
      return true;
   }

   inline bool VelocityMesh::setMesh(const size_t& meshID) {
      if (meshID >= vmesh::getMeshWrapper()->velocityMeshes->size()) return false;
      this->meshID = meshID;
      return true;
   }

   inline void VelocityMesh::setNewSize(const vmesh::LocalID& newSize) {
      // Needed by GPU block adjustment
      // Passing eco flag = true to resize tells splitvector we manage padding manually.
      vmesh::LocalID currentCapacity = localToGlobalMap->capacity();
      gpuStream_t stream = gpu_getStream();
      localToGlobalMap->resize(newSize,true);
      int device = gpu_getDevice();
      if (newSize > currentCapacity) {
         // Was allocated new memory
         CHK_ERR( gpuStreamSynchronize(stream) );
         localToGlobalMap->optimizeGPU(stream);
         localToGlobalMap->memAdvise(gpuMemAdviseSetPreferredLocation,device,stream);
         localToGlobalMap->memAdvise(gpuMemAdviseSetAccessedBy,device,stream);
      }
      // Ensure also that the map is large enough
      const int HashmapReqSize = ceil(log2(newSize)) +2; // Make it really large enough
      if (globalToLocalMap->getSizePower() < HashmapReqSize) {
         globalToLocalMap->device_rehash(HashmapReqSize, stream);
         CHK_ERR( gpuStreamSynchronize(stream) );
         globalToLocalMap->optimizeGPU(stream);
         globalToLocalMap->memAdvise(gpuMemAdviseSetPreferredLocation,device,stream);
         globalToLocalMap->memAdvise(gpuMemAdviseSetAccessedBy,device,stream);
      }
      // Re-attach stream if required
      if ((attachedStream != 0)&&(needAttachedStreams)) {
         globalToLocalMap->streamAttach(attachedStream);
         localToGlobalMap->streamAttach(attachedStream);
      }
   }

   // Used in initialization
   inline void VelocityMesh::setNewCapacity(const vmesh::LocalID& newCapacity) {
      // Passing eco flag = true to resize tells splitvector we manage padding manually.
      localToGlobalMap->reserve(newCapacity,true);
      // Ensure also that the map is large enough
      const int HashmapReqSize = ceil(log2(newCapacity)) +1;
      if (globalToLocalMap->getSizePower() < HashmapReqSize) {
         globalToLocalMap->rehash(HashmapReqSize);
      }
   }

   ARCH_HOSTDEV inline size_t VelocityMesh::size() const {
#if defined(__CUDA_ARCH__) || defined(__HIP_DEVICE_COMPILE__)
      return localToGlobalMap->size();
#else
      // Host-side non-pagefaulting approach
      gpuStream_t stream = gpu_getStream();
      localToGlobalMap->copyMetadata(info_ltgm,stream);
      CHK_ERR( gpuStreamSynchronize(stream) );
      return info_ltgm->size;
#endif
   }

   ARCH_HOSTDEV inline size_t VelocityMesh::sizeInBytes() const {
      return globalToLocalMap->size()*sizeof(vmesh::GlobalID)
           + localToGlobalMap->size()*(sizeof(vmesh::GlobalID)+sizeof(vmesh::LocalID));
   }

   ARCH_HOSTDEV inline void VelocityMesh::swap(VelocityMesh& vm) {
      globalToLocalMap->swap(*(vm.globalToLocalMap));
      localToGlobalMap->swap(*(vm.localToGlobalMap));
   }

   inline void VelocityMesh::gpu_prefetchHost(gpuStream_t stream=0) {
      //if (localToGlobalMap->size() == 0) return; // This size check in itself causes a page fault
      // In fact we only need to prefetch the buckets inside the hashmap to GPU, but use this call.
      //Hashinator::Hashmap<vmesh::GlobalID,vmesh::LocalID> *uploaded = globalToLocalMap->upload(gpu_getStream());
      if (stream==0) {
         globalToLocalMap->optimizeCPU(gpu_getStream());
         localToGlobalMap->optimizeCPU(gpu_getStream());
      } else {
         globalToLocalMap->optimizeCPU(stream);
         localToGlobalMap->optimizeCPU(stream);
      }
      return;
   }

   inline void VelocityMesh::gpu_prefetchDevice(gpuStream_t stream=0) {
      //if (localToGlobalMap->size() == 0) return; // This size check in itself causes a page fault
      // In fact we only need to prefetch the buckets inside the hashmap to GPU, but use this call.
      //Hashinator::Hashmap<vmesh::GlobalID,vmesh::LocalID> *uploaded = globalToLocalMap->upload(gpu_getStream());
      if (stream==0) {
         globalToLocalMap->optimizeGPU(gpu_getStream());
         localToGlobalMap->optimizeGPU(gpu_getStream());
      } else {
         globalToLocalMap->optimizeGPU(stream);
         localToGlobalMap->optimizeGPU(stream);
      }
      return;
   }

   inline void VelocityMesh::gpu_memAdvise(int device, gpuStream_t stream) {
      // int device = gpu_getDevice();
      globalToLocalMap->memAdvise(gpuMemAdviseSetPreferredLocation,device,stream);
      localToGlobalMap->memAdvise(gpuMemAdviseSetPreferredLocation,device,stream);
      globalToLocalMap->memAdvise(gpuMemAdviseSetAccessedBy,device,stream);
      localToGlobalMap->memAdvise(gpuMemAdviseSetAccessedBy,device,stream);
      return;
   }

   inline void VelocityMesh::gpu_cleanHashMap(gpuStream_t stream = 0) {
      if (stream==0) {
         globalToLocalMap->performCleanupTasks(gpu_getStream());
      } else {
         globalToLocalMap->performCleanupTasks(stream);
      }
      return;
   }

   inline void VelocityMesh::gpu_attachToStream(gpuStream_t stream = 0) {
      // Return if attaching is not needed
      if (!needAttachedStreams) {
         return;
      }
      // Attach unified memory regions to streams
      gpuStream_t newStream;
      if (stream==0) {
         newStream = gpu_getStream();
      } else {
         newStream = stream;
      }
      if (newStream == attachedStream) {
         return;
      } else {
         attachedStream = newStream;
      }
      CHK_ERR( gpuStreamAttachMemAsync(attachedStream,this, 0,gpuMemAttachSingle) );
      CHK_ERR( gpuStreamAttachMemAsync(attachedStream,globalToLocalMap, 0,gpuMemAttachSingle) );
      CHK_ERR( gpuStreamAttachMemAsync(attachedStream,localToGlobalMap, 0,gpuMemAttachSingle) );
      globalToLocalMap->streamAttach(attachedStream);
      localToGlobalMap->streamAttach(attachedStream);
      return;
   }
   inline void VelocityMesh::gpu_detachFromStream() {
      // Return if attaching is not needed
      if (!needAttachedStreams) {
         return;
      }
      // Detach unified memory regions from streams
      if (attachedStream == 0) {
         // Already detached
         return;
      }
      attachedStream = 0;
      CHK_ERR( gpuStreamAttachMemAsync(attachedStream,this, 0,gpuMemAttachGlobal) );
      CHK_ERR( gpuStreamAttachMemAsync(attachedStream,globalToLocalMap, 0,gpuMemAttachGlobal) );
      CHK_ERR( gpuStreamAttachMemAsync(attachedStream,localToGlobalMap, 0,gpuMemAttachGlobal) );
      globalToLocalMap->streamAttach(0,gpuMemAttachGlobal);
      localToGlobalMap->streamAttach(0,gpuMemAttachGlobal);
      return;
   }

} // namespace vmesh

#endif<|MERGE_RESOLUTION|>--- conflicted
+++ resolved
@@ -43,10 +43,6 @@
 #ifdef DEBUG_VLASIATOR
    #define DEBUG_VMESH
 #endif
-<<<<<<< HEAD
-//   #define DEBUG_VMESH
-=======
->>>>>>> d8c39a76
 
 namespace vmesh {
 
