--- conflicted
+++ resolved
@@ -1,19 +1,8 @@
 /*
 This file is part of Vlasiator.
 
-Copyright 2011, 2012 Finnish Meteorological Institute
-
-
-
-
-
-
-
-
-
-
-
-
+Copyright 2011, 2012, 2015 Finnish Meteorological Institute
+ * 
 */
 
 #include <cstdlib>
@@ -124,12 +113,7 @@
       uint samples=0;
 
       Real middleValue=getDistribValue(x+0.5*dx, z+0.5*dz, vx+0.5*dvx, vy+0.5*dvy, vz+0.5*dvz);
-<<<<<<< HEAD
       if (middleValue < 0.000001*getObjectWrapper().particleSpecies[popID].sparseMinValue) {
-=======
-      #warning TODO: add SpatialCell::velocity_block_threshold()
-      if(middleValue<0.000001*Parameters::sparseMinValue){
->>>>>>> ddb44e17
          return middleValue; //abort, this will not be accepted anyway
       }
       
@@ -146,7 +130,8 @@
    }
    
 
-   void KHB::calcCellParameters(Real* cellParams,creal& t) {
+   void KHB::calcCellParameters(spatial_cell::SpatialCell* cell,creal& t) {
+      Real* cellParams = cell->get_cell_parameters();
       cellParams[CellParams::EX   ] = 0.0;
       cellParams[CellParams::EY   ] = 0.0;
       cellParams[CellParams::EZ   ] = 0.0;
