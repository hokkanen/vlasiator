--- conflicted
+++ resolved
@@ -20,15 +20,11 @@
           /*! Initialize project. Can be used, e.g., to read in parameters from the input file. */
          virtual bool initialize();
 
-<<<<<<< HEAD
          bool initialized();
          
-         /*! set background field, should set it for all cells */
-=======
          /*! set background field, should set it for all cells.
           * Currently this function is only called during the initialization.
           * @param cell Pointer to the spatial cell.*/
->>>>>>> 217c088e
          virtual void setCellBackgroundField(SpatialCell* cell);
       
          /*!\brief Set the perturbed fields and distribution of a cell according to the default simulation settings.
