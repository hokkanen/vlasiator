propagate_field = 1
propagate_vlasov = 1
dynamic_timestep = 1
project = MultiPeak

[io]
diagnostic_write_interval = 1
write_initial_state = 1
restart_walltime_interval = 100000
number_of_restarts = 1

system_write_t_interval = 1
system_write_file_name = distributions
system_write_distribution_stride = 500
system_write_distribution_xline_stride = 0
system_write_distribution_yline_stride = 0
system_write_distribution_zline_stride = 0

[gridbuilder]
x_length = 70
y_length = 70
z_length = 1
x_min = 0.0
x_max = 6.0e7
y_min = 0.0
y_max = 6.0e7
z_min = 0.0
z_max = 8.57e5
vx_min = -1.0e6
vx_max = +1.0e6
vy_min = -1.0e6
vy_max = +1.0e6
vz_min = -1.0e6
vz_max = +1.0e6
vx_length = 50
vy_length = 50
vz_length = 50
t_max = 1000.0

[vlasovsolver]
#minCFL = 0.4
#maxCFL = 0.6
#vlasovSemiLagAcceleration = 0

[boundaries]
periodic_x = yes
periodic_y = yes
periodic_z = yes

[variables]
output = populations_vg_rho
output = fg_b
output = fg_b_background
output = fg_b_perturbed
output = vg_pressure
output = populations_vg_v
output = fg_e
output = populations_vg_ptensor
output = vg_rank
output = populations_vg_blocks
diagnostic = populations_vg_blocks
diagnostic = populations_vg_rho_loss_adjust
diagnostic = MaxDistributionFunction
diagnostic = MinDistributionFunction

[sparse]
minValue = 1.0e-16

[MultiPeak]
n = 2

Vx = -5.0e5
Vy = 0.0
Vz = 0.0
Tx = 1.0e5
Ty = 1.0e5
Tz = 1.0e5
rho  = 1.0e6
rhoPertAbsAmp = 0.0

Vx = 5.0e5
Vy = 0.0
Vz = 0.0
Tx = 1.0e5
Ty = 5.0e5
Tz = 5.0e5
rho = 1.0e4
rhoPertAbsAmp = 0.0

Bx = 5.0e-9
By = 5.0e-11
Bz = 0.0

dBx = 0.0
dBy = 0.0
dBz = 0.0

<<<<<<< HEAD
lambda = 1.2e7
=======
lambda = 1.2e7
>>>>>>> 72ccb813
<|MERGE_RESOLUTION|>--- conflicted
+++ resolved
@@ -95,8 +95,4 @@
 dBy = 0.0
 dBz = 0.0
 
-<<<<<<< HEAD
-lambda = 1.2e7
-=======
-lambda = 1.2e7
->>>>>>> 72ccb813
+lambda = 1.2e7