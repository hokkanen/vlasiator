--- conflicted
+++ resolved
@@ -62,10 +62,6 @@
       RP::add("MultiPeak.magYPertAbsAmp", "Absolute amplitude of the random magnetic perturbation along y (T)", 1.0e-9);
       RP::add("MultiPeak.magZPertAbsAmp", "Absolute amplitude of the random magnetic perturbation along z (T)", 1.0e-9);
       RP::add("MultiPeak.lambda", "B cosine perturbation wavelength (m)", 1.0);
-<<<<<<< HEAD
-      RP::add("MultiPeak.nVelocitySamples", "Number of sampling points per velocity dimension", 1);
-=======
->>>>>>> 041734ab
       RP::add("MultiPeak.densityModel","Which spatial density model is used?",string("uniform"));
 
       // Per-population parameters
