propagate_field = 1
propagate_vlasov = 1
dynamic_timestep = 1
project = MultiPeak

[io]
diagnostic_write_interval = 1
write_initial_state = 1
restart_walltime_interval = 100000
number_of_restarts = 1

system_write_t_interval = 1
system_write_file_name = bulk
system_write_distribution_stride = 0
system_write_distribution_xline_stride = 0
system_write_distribution_yline_stride = 0
system_write_distribution_zline_stride = 0

system_write_t_interval = 20 
system_write_file_name = distributions
system_write_distribution_stride = 20
system_write_distribution_xline_stride = 0
system_write_distribution_yline_stride = 0
system_write_distribution_zline_stride = 0

system_write_t_interval = 100
system_write_file_name = fullf
system_write_distribution_stride = 1
system_write_distribution_xline_stride = 0
system_write_distribution_yline_stride = 0
system_write_distribution_zline_stride = 0


[gridbuilder]
x_length = 120
y_length = 1
z_length = 1
x_min = 0.0
x_max = 120.0e3
y_min = 0.0
y_max = 1.0e3
z_min = 0.0
z_max = 1.0e3
vx_min = -1.0e6
vx_max = +1.0e6
vy_min = -1.0e6
vy_max = +1.0e6
vz_min = -1.0e6
vz_max = +1.0e6
vx_length = 10
vy_length = 10
vz_length = 10
q = 1.60217653e-19
m = 1.67262171e-27
timestep_max = 0
t_max = 1000.0

[vlasovsolver]
#minCFL = 0.4
#maxCFL = 0.6
#vlasovSemiLagAcceleration = 0

[boundaries]
periodic_x = yes
periodic_y = yes
periodic_z = yes

[variables]
output = Rho
output = B
output = BackgroundB
output = PerturbedB
output = Pressure
output = RhoV
output = E
output = PTensor
output = MPIrank
output = Blocks
diagnostic = Blocks
diagnostic = RhoLossAdjust
diagnostic = RhoLossVelBoundary
diagnostic = MaxDistributionFunction
diagnostic = MinDistributionFunction

[sparse]
minValue = 1.0e-22

[MultiPeak]
Vx1 = -5.0e5
Vy1 = 0.0
Vz1 = 0.0
Tx1 = 1.0e5
Ty1 = 1.0e5
Tz1 = 1.0e5
rho1  = 1.0e6

Vx2 = 5.0e5
Vy2 = 0.0
Vz2 = 0.0
Tx2 = 1.0e5
Ty2 = 5.0e5
Tz2 = 5.0e5
rho2 = 1.0e4

Bx = 5.0e-9
By = 0.0
Bz = 0.0

dBx = 0.0
dBy = 0.0e-10
dBz = 0.0e-10

magXPertAbsAmp = 0.0
magYPertAbsAmp = 0.0
<<<<<<< HEAD
magYPertAbsAmp = 0.0
=======
magZPertAbsAmp = 0.0
>>>>>>> b2db0a4c

lambda = 120.0e5

nVelocitySamples = 2<|MERGE_RESOLUTION|>--- conflicted
+++ resolved
@@ -112,11 +112,10 @@
 
 magXPertAbsAmp = 0.0
 magYPertAbsAmp = 0.0
-<<<<<<< HEAD
-magYPertAbsAmp = 0.0
-=======
 magZPertAbsAmp = 0.0
->>>>>>> b2db0a4c
+
+rho1PertAbsAmp = 0.0
+rho2PertAbsAmp = 0.0
 
 lambda = 120.0e5
 
