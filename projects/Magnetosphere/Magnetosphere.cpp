--- conflicted
+++ resolved
@@ -92,11 +92,6 @@
          RP::add(pop + "_Magnetosphere.VX0", "Initial bulk velocity in x-direction", 0.0);
          RP::add(pop + "_Magnetosphere.VY0", "Initial bulk velocity in y-direction", 0.0);
          RP::add(pop + "_Magnetosphere.VZ0", "Initial bulk velocity in z-direction", 0.0);
-<<<<<<< HEAD
-         RP::add(pop + "_Magnetosphere.nSpaceSamples", "Number of sampling points per spatial dimension", 1);
-         RP::add(pop + "_Magnetosphere.nVelocitySamples", "Number of sampling points per velocity dimension", 1);
-=======
->>>>>>> 041734ab
          RP::add(pop + "_Magnetosphere.taperInnerRadius", "Inner radius of the zone with a density tapering from the ionospheric value to the background (m)", 0.0);
          RP::add(pop + "_Magnetosphere.taperOuterRadius", "Outer radius of the zone with a density tapering from the ionospheric value to the background (m)", 0.0);
       }
@@ -183,10 +178,6 @@
          RP::get(pop + "_Magnetosphere.VY0", sP.V0[1]);
          RP::get(pop + "_Magnetosphere.VZ0", sP.V0[2]);
 
-<<<<<<< HEAD
-         RP::get(pop + "_Magnetosphere.nSpaceSamples", sP.nSpaceSamples);
-         RP::get(pop + "_Magnetosphere.nVelocitySamples", sP.nVelocitySamples);
-
          /** Read inner boundary parameters from either ionospheric or copysphere sysboundary condition */
          if (sysBoundaryContainer.existSysBoundary("Copysphere")) {
             RP::get(pop + "_copysphere.rho", sP.ionosphereRho);
@@ -194,15 +185,6 @@
             RP::get(pop + "_copysphere.VX0", sP.ionosphereV0[0]);
             RP::get(pop + "_copysphere.VY0", sP.ionosphereV0[1]);
             RP::get(pop + "_copysphere.VZ0", sP.ionosphereV0[2]);
-=======
-         /** Read inner boundary parameters from either ionospheric or conductingsphere sysboundary condition */
-         if (sysBoundaryContainer.existSysBoundary("Conductingsphere")) {
-            RP::get(pop + "_conductingsphere.rho", sP.ionosphereRho);
-            RP::get(pop + "_conductingsphere.T", sP.ionosphereT);
-            RP::get(pop + "_conductingsphere.VX0", sP.ionosphereV0[0]);
-            RP::get(pop + "_conductingsphere.VY0", sP.ionosphereV0[1]);
-            RP::get(pop + "_conductingsphere.VZ0", sP.ionosphereV0[2]);
->>>>>>> 041734ab
          } else if (sysBoundaryContainer.existSysBoundary("Ionosphere")) {
             RP::get(pop + "_ionosphere.rho", sP.ionosphereRho);
             RP::get(pop + "_ionosphere.T", sP.ionosphereT);
