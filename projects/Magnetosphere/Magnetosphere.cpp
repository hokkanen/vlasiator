--- conflicted
+++ resolved
@@ -694,75 +694,6 @@
       return true;
    }
 
-<<<<<<< HEAD
-=======
-   int Magnetosphere::adaptRefinement( dccrg::Dccrg<spatial_cell::SpatialCell,dccrg::Cartesian_Geometry>& mpiGrid ) const {
-      phiprof::Timer refinesTimer {"Set refines"};
-      int myRank;       
-      MPI_Comm_rank(MPI_COMM_WORLD,&myRank);
-      if (myRank == MASTER_RANK)
-         std::cout << "Maximum refinement level is " << mpiGrid.mapping.get_maximum_refinement_level() << std::endl;
-
-      //Real ibr2 {pow(ionosphereRadius + 2*P::dx_ini, 2)};
-
-      std::vector<CellID> cells {getLocalCells()};
-      Real r_max2 {pow(P::refineRadius, 2)};
-
-      int refines {0};
-      //#pragma omp parallel for
-      for (CellID id : cells) {
-         std::array<double,3> xyz {mpiGrid.get_center(id)};
-         SpatialCell* cell {mpiGrid[id]};
-         int refLevel {mpiGrid.get_refinement_level(id)};
-         Real r2 {pow(xyz[0], 2) + pow(xyz[1], 2) + pow(xyz[2], 2)};
-
-         const Real logDx {std::log2(P::dx_ini)};
-         if (!canRefine(mpiGrid[id])) {
-            // Skip refining, touching boundaries during runtime breaks everything
-            mpiGrid.dont_refine(id);
-            mpiGrid.dont_unrefine(id);
-         } else if (r2 < r_max2) {
-            // We don't care about cells that are too far from the ionosphere
-            // Use epsilon here so we don't get infinities
-            const Real beta {P::useJPerB ? std::log2(cell->parameters[CellParams::AMR_JPERB] + EPS) + logDx + P::JPerBModifier + refLevel : 0.0};
-            bool shouldRefine = cell->parameters[CellParams::AMR_ALPHA] > P::refineThreshold || beta > 0.5;
-            bool shouldUnrefine = cell->parameters[CellParams::AMR_ALPHA] < P::unrefineThreshold || beta < -0.5;
-
-            // Finally, check neighbors
-            int refined_neighbors {0};
-            int coarser_neighbors {0};
-            for (const auto& [neighbor, dir] : mpiGrid.get_face_neighbors_of(id)) {
-               const int neighborRef = mpiGrid.get_refinement_level(neighbor);
-               const Real neighborBeta {P::useJPerB ? std::log2(mpiGrid[neighbor]->parameters[CellParams::AMR_JPERB] + EPS) + logDx + P::JPerBModifier + neighborRef : 0.0};
-               if (neighborRef > refLevel) {
-                  ++refined_neighbors;
-               } else if (neighborRef < refLevel) {
-                  ++coarser_neighbors;
-               } else if (mpiGrid[neighbor]->parameters[CellParams::AMR_ALPHA] > P::refineThreshold || neighborBeta > 0.5) {
-                  refined_neighbors += 4;
-               } else if (mpiGrid[neighbor]->parameters[CellParams::AMR_ALPHA] < P::unrefineThreshold || neighborBeta < -0.5) {
-                  ++coarser_neighbors;
-               }
-            }
-
-            if ((shouldRefine || refined_neighbors > 12) && refLevel < P::amrMaxAllowedSpatialRefLevel) {
-               // Refine a cell if a majority of its neighbors are refined or about to be
-               refines += mpiGrid.refine_completely(id) && refLevel < P::amrMaxSpatialRefLevel;
-            } else if (refLevel > 0 && shouldUnrefine && coarser_neighbors > 0) {
-               // Unrefine a cell only if any of its neighbors is unrefined or about to be
-               // refLevel check prevents dont_refine() being set
-               mpiGrid.unrefine_completely(id);
-            } else {
-               // Ensure no cells above both unrefine thresholds are unrefined
-               mpiGrid.dont_unrefine(id);
-            }
-         }
-      }
-
-      return refines;
-   }
-
->>>>>>> aa508b36
    bool Magnetosphere::forceRefinement( dccrg::Dccrg<spatial_cell::SpatialCell,dccrg::Cartesian_Geometry>& mpiGrid, int n ) const {
    
       int myRank;       
