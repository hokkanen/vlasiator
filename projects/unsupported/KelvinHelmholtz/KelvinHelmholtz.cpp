--- conflicted
+++ resolved
@@ -112,11 +112,7 @@
       exp(- mass * (pow(vx - Vx, 2.0) + pow(vy - Vy, 2.0) + pow(vz - Vz, 2.0)) / (2.0 * kb * T));
    }
 
-<<<<<<< HEAD
-   Real KelvinHelmholtz::calcPhaseSpaceDensity(creal& x, creal& y, creal& z, creal& dx, creal& dy, creal& dz, creal& vx, creal& vy, creal& vz, creal& dvx, creal& dvy, creal& dvz) {   
-=======
    Real KelvinHelmholtz::calcPhaseSpaceDensity(creal& x, creal& y, creal& z, creal& dx, creal& dy, creal& dz, creal& vx, creal& vy, creal& vz, creal& dvx, creal& dvy, creal& dvz) {
->>>>>>> 72ccb813
       return getDistribValue(x+0.5*dx, z+0.5*dz, vx+0.5*dvx, vy+0.5*dvy, vz+0.5*dvz);
    }
 
@@ -135,18 +131,8 @@
       creal z = cell->parameters[CellParams::ZCRD];
       creal dz = cell->parameters[CellParams::DZ];
       
-<<<<<<< HEAD
-      Real Bxavg += profile(this->Bx[this->BOTTOM], this->Bx[this->TOP], x+0.5*dx, z+0.5*dz);
-      Real Byavg += profile(this->By[this->BOTTOM], this->By[this->TOP], x+0.5*dx, z+0.5*dz);
-      Real Bzavg += profile(this->Bz[this->BOTTOM], this->Bz[this->TOP], x+0.5*dx, z+0.5*dz);
-      
-      cell->parameters[CellParams::BGBX   ] = Bxavg;
-      cell->parameters[CellParams::BGBY   ] = Byavg;
-      cell->parameters[CellParams::BGBZ   ] = Bzavg;
-=======
       cell->parameters[CellParams::BGBX   ] = profile(this->Bx[this->BOTTOM], this->Bx[this->TOP], x+0.5*dx, z+0.5*dz);
       cell->parameters[CellParams::BGBY   ] = profile(this->By[this->BOTTOM], this->By[this->TOP], x+0.5*dx, z+0.5*dz);
       cell->parameters[CellParams::BGBZ   ] = profile(this->Bz[this->BOTTOM], this->Bz[this->TOP], x+0.5*dx, z+0.5*dz);
->>>>>>> 72ccb813
    }
 } // namespace projects