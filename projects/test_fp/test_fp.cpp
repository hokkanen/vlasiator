--- conflicted
+++ resolved
@@ -196,12 +196,8 @@
       Real VX=0.0,VY=0.0,VZ=0.0;
       if (this->shear == true)
       {
-<<<<<<< HEAD
-         Real eta; //ksi
-=======
          //Real ksi;
          Real eta;
->>>>>>> 2025ae8d
          switch (this->CASE) {
             case BXCASE:
                //ksi = ((y + 0.5 * dy)  * cos(this->ALPHA) + (z + 0.5 * dz) * sin(this->ALPHA)) / (2.0 * sqrt(2.0));
