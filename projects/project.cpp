/*
 * This file is part of Vlasiator.
 * Copyright 2010-2016 Finnish Meteorological Institute
 *
 * For details of usage, see the COPYING file and read the "Rules of the Road"
 * at http://www.physics.helsinki.fi/vlasiator/
 *
 * This program is free software; you can redistribute it and/or modify
 * it under the terms of the GNU General Public License as published by
 * the Free Software Foundation; either version 2 of the License, or
 * (at your option) any later version.
 *
 * This program is distributed in the hope that it will be useful,
 * but WITHOUT ANY WARRANTY; without even the implied warranty of
 * MERCHANTABILITY or FITNESS FOR A PARTICULAR PURPOSE.  See the
 * GNU General Public License for more details.
 *
 * You should have received a copy of the GNU General Public License along
 * with this program; if not, write to the Free Software Foundation, Inc.,
 * 51 Franklin Street, Fifth Floor, Boston, MA 02110-1301 USA.
 */

#include "project.h"
#include <cstdlib>
#include "../common.h"
#include "../parameters.h"
#include "../readparameters.h"
#include "../vlasovmover.h"
#include "../logger.h"
#include "../object_wrapper.h"
#include "../velocity_mesh_parameters.h"

#include "Alfven/Alfven.h"
#include "Diffusion/Diffusion.h"
#include "Dispersion/Dispersion.h"
#include "Distributions/Distributions.h"
#include "Firehose/Firehose.h"
#include "Flowthrough/Flowthrough.h"
#include "Fluctuations/Fluctuations.h"
#include "Harris/Harris.h"
#include "KHB/KHB.h"
#include "Larmor/Larmor.h"
#include "Magnetosphere/Magnetosphere.h"
#include "MultiPeak/MultiPeak.h"
#include "VelocityBox/VelocityBox.h"
#include "Riemann1/Riemann1.h"
#include "Shock/Shock.h"
#include "IPShock/IPShock.h"
#include "Template/Template.h"
#include "test_fp/test_fp.h"
#include "testHall/testHall.h"
#include "test_trans/test_trans.h"
#include "verificationLarmor/verificationLarmor.h"
#include "../backgroundfield/backgroundfield.h"
#include "../backgroundfield/constantfield.hpp"
#include "Shocktest/Shocktest.h"
#include "../sysboundary/sysboundarycondition.h"

#ifdef DEBUG_VLASIATOR
   #define DEBUG_REFINE
#endif

using namespace std;

extern Logger logFile;

char projects::Project::rngStateBuffer[256];

namespace projects {
   Project::Project() {
      baseClassInitialized = false;
   }

   Project::~Project() { }

   void Project::addParameters() {
      typedef Readparameters RP;
      // TODO add all projects' static addParameters() functions here.
      projects::Alfven::addParameters();
      projects::Diffusion::addParameters();
      projects::Dispersion::addParameters();
      projects::Distributions::addParameters();
      projects::Firehose::addParameters();
      projects::Flowthrough::addParameters();
      projects::Fluctuations::addParameters();
      projects::Harris::addParameters();
      projects::KHB::addParameters();
      projects::Larmor::addParameters();
      projects::Magnetosphere::addParameters();
      projects::MultiPeak::addParameters();
      projects::VelocityBox::addParameters();
      projects::Riemann1::addParameters();
      projects::Shock::addParameters();
      projects::IPShock::addParameters();
      projects::Template::addParameters();
      projects::test_fp::addParameters();
      projects::TestHall::addParameters();
      projects::test_trans::addParameters();
      projects::verificationLarmor::addParameters();
      projects::Shocktest::addParameters();
      RP::add("Project_common.seed", "Seed for the RNG", 42);

   }

   void Project::getParameters() {
      typedef Readparameters RP;
      RP::get("Project_common.seed", this->seed);
   }

   /** Initialize the Project. Velocity mesh and particle population
    * parameters are read from the configuration file, and corresponding internal
    * variables are created here.
    * NOTE: Each project must call this function!
    * @return If true, particle species and velocity meshes were created successfully.*/
   bool Project::initialize() {

      // Basic error checking
      bool success = true;

      baseClassInitialized = success;
      return success;
   }

   /** Check if base class has been initialized.
    * @return If true, base class was successfully initialized.*/
   bool Project::initialized() {return baseClassInitialized;}

   /*! Print a warning message to stderr and abort, one should not use the base class functions. */
   void Project::setProjectBField(
      FsGrid< std::array<Real, fsgrids::bfield::N_BFIELD>, FS_STENCIL_WIDTH> & perBGrid,
      FsGrid< std::array<Real, fsgrids::bgbfield::N_BGB>, FS_STENCIL_WIDTH> & BgBGrid,
      FsGrid< fsgrids::technical, FS_STENCIL_WIDTH> & technicalGrid
   ) {
      int rank;
      MPI_Comm_rank(MPI_COMM_WORLD,&rank);
      if (rank == MASTER_RANK) {
         cerr << "(Project.cpp) WARNING: Base class 'setCellBackgroundField' in " << __FILE__ << ":" << __LINE__ << " called." << endl;
      }
      exit(1);
   }

   void Project::hook(
      cuint& stage,
      const dccrg::Dccrg<spatial_cell::SpatialCell,dccrg::Cartesian_Geometry>& mpiGrid,
      FsGrid< std::array<Real, fsgrids::bfield::N_BFIELD>, FS_STENCIL_WIDTH> & perBGrid
   ) const { }

   void Project::setupBeforeSetCell(const std::vector<CellID>& cells) {
      // Dummy implementation.
      return;
   }

   /* Setting up the v-space for the cell
      this is called within a threaded region, so we can use non-threadsafe methods
   */
   void Project::setCell(SpatialCell* cell) {
      // Set up cell parameters:
      calcCellParameters(cell,0.0);
      for (size_t p=0; p<getObjectWrapper().particleSpecies.size(); ++p) {
         this->setVelocitySpace(p,cell);
         // Verify current mesh and blocks
         // cuint vmeshSize = cell->get_velocity_mesh(p)->size();
         // cuint vbcSize = cell->get_velocity_blocks(p)->size();
         // if (vmeshSize != vbcSize) {
         //    printf("ERROR: population vmesh %ul and blockcontainer %ul sizes do not match!\n",vmeshSize,vbcSize);
         // }
         // cell->get_velocity_mesh(p)->check();
      }

      // Passing true for the doNotSkip argument as we want to calculate
      // the moment no matter what when this function is called.
      calculateCellMoments(cell,true,false,true);
   }

   /*
      Stupid function, returns all possible velocity blocks. Much preferred to use
      projectTriAxisSearch
   */
   std::vector<vmesh::GlobalID> Project::findBlocksToInitialize(spatial_cell::SpatialCell* cell,const uint popID) const {
      vector<vmesh::GlobalID> blocksToInitialize;
      const vmesh::LocalID* vblocks_ini = cell->get_velocity_grid_length(popID);

      for (uint kv=0; kv<vblocks_ini[2]; ++kv)
         for (uint jv=0; jv<vblocks_ini[1]; ++jv)
            for (uint iv=0; iv<vblocks_ini[0]; ++iv) {
               vmesh::LocalID blockIndices[3];
               blockIndices[0] = iv;
               blockIndices[1] = jv;
               blockIndices[2] = kv;
               const vmesh::GlobalID blockGID = cell->get_velocity_block(popID,blockIndices);
               blocksToInitialize.push_back(blockGID);
            }
      return blocksToInitialize;
   }

   /** Write simulated particle populations to logfile.*/
   void Project::printPopulations() {
      logFile << "(PROJECT): Loaded particle populations are:" << endl;

      for (size_t p=0; p<getObjectWrapper().particleSpecies.size(); ++p) {
         const species::Species& spec = getObjectWrapper().particleSpecies[p];
         logFile << "Population #" << p << endl;
         logFile << "\t name             : '" << spec.name << "'" << endl;
         logFile << "\t charge           : '" << spec.charge << "'" << endl;
         logFile << "\t mass             : '" << spec.mass << "'" << endl;
         logFile << "\t sparse threshold : '" << spec.sparseMinValue << "'" << endl;
         logFile << "\t velocity mesh    : '" << vmesh::getMeshWrapper()->velocityMeshesCreation->at(spec.velocityMesh).name << "'" << endl;
         logFile << endl;
      }
      logFile << write;
   }

   /** Calculate the volume averages of distribution function for the
    * given particle population in the given spatial cell. The velocity block
    * is defined by its local ID. The function returns the maximum value of the
    * distribution function within the velocity block. If it is below the sparse
    * min value for the population, this block should be removed or marked
    * as a no-content block.
    * @param cell Spatial cell.
    * @param blockLID Velocity block local ID within the spatial cell.
    * @param popID Population ID.
    * @return Maximum value of the calculated distribution function.*/
   Real Project::setVelocityBlock(spatial_cell::SpatialCell* cell,const vmesh::GlobalID& blockGID,const uint popID, Realf* buffer) const {
      // If simulation doesn't use one or more velocity coordinates,
      // only calculate the distribution function for one layer of cells.
      uint WID_VX = WID;
      uint WID_VY = WID;
      uint WID_VZ = WID;
      switch (Parameters::geometry) {
         case geometry::XY4D:
            WID_VZ=1;
            break;
         case geometry::XZ4D:
            WID_VY=1;
            break;
         default:
            break;
      }

      // Fetch spatial cell coordinates and size
      creal x  = cell->parameters[CellParams::XCRD];
      creal y  = cell->parameters[CellParams::YCRD];
      creal z  = cell->parameters[CellParams::ZCRD];
      creal dx = cell->parameters[CellParams::DX];
      creal dy = cell->parameters[CellParams::DY];
      creal dz = cell->parameters[CellParams::DZ];

      // Calculate parameters for new block
      Real blockCoords[3];
      cell->get_velocity_block_coordinates(popID,blockGID,&blockCoords[0]);
      creal vxBlock = blockCoords[0];
      creal vyBlock = blockCoords[1];
      creal vzBlock = blockCoords[2];
      creal dvxCell = cell->get_velocity_grid_cell_size(popID)[0];
      creal dvyCell = cell->get_velocity_grid_cell_size(popID)[1];
      creal dvzCell = cell->get_velocity_grid_cell_size(popID)[2];
      // Calculate volume average of distribution function for each phase-space cell in the block.
      Real maxValue = 0.0;
      for (uint kc=0; kc<WID_VZ; ++kc) {
         for (uint jc=0; jc<WID_VY; ++jc) {
            for (uint ic=0; ic<WID_VX; ++ic) {
               creal vxCell = vxBlock + ic*dvxCell;
               creal vyCell = vyBlock + jc*dvyCell;
               creal vzCell = vzBlock + kc*dvzCell;
               creal average =
                  calcPhaseSpaceDensity(
                     x, y, z, dx, dy, dz,
                     vxCell,vyCell,vzCell,
                     dvxCell,dvyCell,dvzCell,popID);
               // Store the value in the temporary buffer and increment the maximum value
               buffer[cellIndex(ic,jc,kc)] = average;
               maxValue = max(maxValue,average);
            }
         }
      }
      return maxValue;
   }

   void Project::setVelocitySpace(const uint popID,SpatialCell* cell) const {
      vmesh::VelocityMesh* vmesh = cell->get_velocity_mesh(popID);
      vmesh::VelocityBlockContainer* blockContainer = cell->get_velocity_blocks(popID);

      phiprof::Timer setVSpacetimer {"Set Velocity Space"};
      // Find list of blocks to initialize. The project.cpp version returns
      // all potential blocks, projectTriAxisSearch provides a more educated guess.
      vector<vmesh::GlobalID> blocksToInitialize = this->findBlocksToInitialize(cell,popID);
      const uint nRequested = blocksToInitialize.size();
      // Expand the velocity space to the required size
      vmesh->setNewCapacity(nRequested);
      blockContainer->recapacitate(nRequested);
      cell->setReservation(popID,nRequested);

      // Create temporary buffer for initialization
      #ifdef USE_GPU
      split::SplitVector<Realf> initBuffer(WID3*nRequested);
      split::SplitVector<vmesh::GlobalID> *blocksToInitializeGPU = new split::SplitVector<vmesh::GlobalID>(blocksToInitialize);
      gpuStream_t stream = gpu_getStream();
      blocksToInitializeGPU->optimizeGPU(stream);
      #else
      vector<Realf> initBuffer(WID3*nRequested);
      #endif

      // Loop over requested blocks. Initialize the contents into the temporary buffer
      // and return the maximum value.
      for (uint i=0; i<nRequested; ++i) {
         vmesh::GlobalID blockGID = blocksToInitialize.at(i);
         const Real maxValue = setVelocityBlock(cell,blockGID,popID, initBuffer.data() + i*WID3);
      }
<<<<<<< HEAD
      // Next actually add all the blocks (we don't use the MaxValue)
      #ifdef USE_GPU
      initBuffer.optimizeGPU(stream);
      cell->add_velocity_blocks(popID, blocksToInitializeGPU, initBuffer.data());
      delete blocksToInitializeGPU;
      #else
      cell->add_velocity_blocks(popID, blocksToInitialize, initBuffer.data());
      #endif
      // Change as of summer 2023: vAMR initialization no longer supported.
=======

>>>>>>> 7eca8caf
      if (rescalesDensity(popID) == true) {
         rescaleDensity(cell,popID);
      }

      return;
   }

   /** Check if the project wants to rescale densities.
    * @param popID ID of the particle species.
    * @return If true, rescaleDensity is called for this species.*/
   bool Project::rescalesDensity(const uint popID) const {
      return false;
   }

   /** Rescale the distribution function of the given particle species so that
    * the number density corresponds to the value returned by getCorrectNumberDensity.
    * @param cell Spatial cell.
    * @param popID ID of the particle species.*/
   void Project::rescaleDensity(spatial_cell::SpatialCell* cell,const uint popID) const {
      // Re-scale densities
      Real sum = 0.0;
      Realf* data = cell->get_data(popID);
      const Real* blockParams = cell->get_block_parameters(popID);
      for (vmesh::LocalID blockLID=0; blockLID<cell->get_number_of_velocity_blocks(popID); ++blockLID) {
         Real tmp = 0.0;
         for (unsigned int i=0; i<WID3; ++i) tmp += data[blockLID*WID3+i];
         const Real DV3 = blockParams[BlockParams::DVX]*blockParams[BlockParams::DVY]*blockParams[BlockParams::DVZ];
         sum += tmp*DV3;
         blockParams += BlockParams::N_VELOCITY_BLOCK_PARAMS;
      }

      const Real correctSum = getCorrectNumberDensity(cell,popID);
      const Real ratio = correctSum / sum;

      for (size_t i=0; i<cell->get_number_of_velocity_blocks(popID)*WID3; ++i) {
         data[i] *= ratio;
      }
   }

   /*! Print a warning message to stderr and abort, one should not use the base class functions. */
   void Project::calcCellParameters(SpatialCell* cell, creal& t) {
      int rank;
      MPI_Comm_rank(MPI_COMM_WORLD,&rank);
      if (rank == MASTER_RANK) {
         cerr << "(Project.cpp) WARNING: Base class 'calcCellParameters' in " << __FILE__ << ":" << __LINE__ << " called." << endl;
      }
      exit(1);
   }

   /*!
     Get correct number density base class function?
   */
   Real Project::getCorrectNumberDensity(spatial_cell::SpatialCell* cell,const uint popID) const {
      cerr << "ERROR: Project::getCorrectNumberDensity called instead of derived class function!" << endl;
      exit(1);
      return 0.0;
   }

   /** Get random number between 0 and 1.0. One should always first initialize the rng.
    * @param rngDataBuffer struct of type random_data
    * @return Uniformly distributed random number between 0 and 1.*/
   Real Project::getRandomNumber(std::default_random_engine& randGen) const {
      return std::uniform_real_distribution<>(0,1)(randGen);
   }

   /** Set random seed (thread-safe). Seed is based on the seed read
    *  in from cfg + the seedModifier parameter
    * @param seedModifier value (e.g. CellID) to use as seed modifier
    # @param randGen std::default_random_engine& to use
   */
   void Project::setRandomSeed(CellID seedModifier, std::default_random_engine& randGen) const {
      randGen.seed(this->seed+seedModifier);
   }

   /** Set random seed (thread-safe) that is always the same for
    * this particular cellID. Can be used to make reproducible
    * simulations that do not depend on number of processes or threads.
    * @param cell SpatialCell used to infer CellID value to use as seed modifier
    # @param randGen std::default_random_engine& to use
   */
   void Project::setRandomCellSeed(spatial_cell::SpatialCell* cell, std::default_random_engine& randGen) const {
      const creal x = cell->parameters[CellParams::XCRD];
      const creal y = cell->parameters[CellParams::YCRD];
      const creal z = cell->parameters[CellParams::ZCRD];
      const creal dx = cell->parameters[CellParams::DX];
      const creal dy = cell->parameters[CellParams::DY];
      const creal dz = cell->parameters[CellParams::DZ];

      const CellID cellID = (int) ((x - Parameters::xmin) / dx) +
         (int) ((y - Parameters::ymin) / dy) * Parameters::xcells_ini +
         (int) ((z - Parameters::zmin) / dz) * Parameters::xcells_ini * Parameters::ycells_ini;
      setRandomSeed(cellID, randGen);
   }

   /*
     Refine cells of mpiGrid. Each project that wants refinement should implement this function. 
     Base class function uses AMR box half width parameters
    */
   bool Project::refineSpatialCells( dccrg::Dccrg<spatial_cell::SpatialCell,dccrg::Cartesian_Geometry>& mpiGrid ) const {
      int myRank;
      MPI_Comm_rank(MPI_COMM_WORLD,&myRank);
      
      if(myRank == MASTER_RANK) {
         std::cout << "Maximum refinement level is " << mpiGrid.mapping.get_maximum_refinement_level() << std::endl;
      }

      std::vector<bool> refineSuccess;
      
      for (int level = 0; level < mpiGrid.mapping.get_maximum_refinement_level(); level++) {
         int refineCount = 0;
         for (int n = 0; n < P::amrBoxNumber; n++) {
            if (level < P::amrBoxMaxLevel[n]) {
               for (int i = 0; i < pow(2, level+1) * P::amrBoxHalfWidthX[n]; ++i) {
                  for (int j = 0; j < pow(2, level+1) * P::amrBoxHalfWidthY[n]; ++j) {
                     for (int k = 0; k < pow(2, level+1) * P::amrBoxHalfWidthZ[n]; ++k) {
                     
                        std::array<double,3> xyz;
                        xyz[0] = P::amrBoxCenterX[n] + (0.5 + i - pow(2, level)*P::amrBoxHalfWidthX[n]) * P::dx_ini / pow(2, level);
                        xyz[1] = P::amrBoxCenterY[n] + (0.5 + j - pow(2, level)*P::amrBoxHalfWidthY[n]) * P::dy_ini / pow(2, level);
                        xyz[2] = P::amrBoxCenterZ[n] + (0.5 + k - pow(2, level)*P::amrBoxHalfWidthZ[n]) * P::dz_ini / pow(2, level);

                        if (mpiGrid.refine_completely_at(xyz)) {
                           refineCount++;
                           #ifdef DEBUG_REFINE
                           CellID myCell = mpiGrid.get_existing_cell(xyz);
                           std::cout << "Rank " << myRank << " is refining cell " << myCell << std::endl;
                           #endif
                        } // if
                     } // box z
                  } // box y
               } // box x
            } // if (P::amrBoxMaxLevel <= level)
         } // box number
         int totalRefineCount;
         MPI_Allreduce(&refineCount, &totalRefineCount, 1, MPI_INT, MPI_SUM, MPI_COMM_WORLD);
         if(totalRefineCount > 0) {
            std::vector<CellID> refinedCells = mpiGrid.stop_refining(true);
            
            #ifdef DEBUG_REFINE
            if(refinedCells.size() > 0) {
               std::cerr << "Refined cells produced by rank " << myRank << " for level " << level << " are: ";
               for (auto cellid : refinedCells) {
                  std::cout << cellid << " ";
               }
               std::cout << endl;
            }
            #endif
            
            mpiGrid.balance_load();
         }
         if(myRank == MASTER_RANK) {
            std::cout << "Finished level of refinement " << level+1 << endl;
         }
         
      } // refinement levels
      return true;
   }


   bool Project::canRefine(spatial_cell::SpatialCell* cell) const {
      return cell->sysBoundaryFlag == sysboundarytype::NOT_SYSBOUNDARY && (cell->sysBoundaryLayer == 0 || cell->sysBoundaryLayer > 2);
   }

   int Project::adaptRefinement( dccrg::Dccrg<spatial_cell::SpatialCell,dccrg::Cartesian_Geometry>& mpiGrid ) const {
      phiprof::Timer refinesTimer {"Set refines"};
      int myRank;       
      MPI_Comm_rank(MPI_COMM_WORLD,&myRank);

      int refines {0};
      if (!P::useAlpha && !P::useJPerB) {
         if (myRank == MASTER_RANK) {
            std::cout << "WARNING All refinement indices disabled" << std::endl;
         }
         return refines;
      }

      std::vector<CellID> cells {getLocalCells()};
      Real r_max2 {pow(P::refineRadius, 2)};

      //#pragma omp parallel for
      for (CellID id : cells) {
         std::array<double,3> xyz {mpiGrid.get_center(id)};
         SpatialCell* cell {mpiGrid[id]};
         int refLevel {mpiGrid.get_refinement_level(id)};
         Real r2 {pow(xyz[0], 2) + pow(xyz[1], 2) + pow(xyz[2], 2)};

         if (!canRefine(mpiGrid[id])) {
            // Skip refining, touching boundaries during runtime breaks everything
            mpiGrid.dont_refine(id);
            mpiGrid.dont_unrefine(id);
         } else if (r2 < r_max2) {
            // We don't care about cells that are too far from the ionosphere
            const Real alphaTwo {cell->parameters[CellParams::AMR_JPERB] * cell->parameters[CellParams::DX]};
            bool shouldRefine = (P::useAlpha ? cell->parameters[CellParams::AMR_ALPHA] > P::alphaRefineThreshold : false) || (P::useJPerB ? alphaTwo > P::jperbRefineThreshold : false);
            bool shouldUnrefine = (P::useAlpha ? cell->parameters[CellParams::AMR_ALPHA] < P::alphaCoarsenThreshold : true) && (P::useJPerB ? alphaTwo < P::jperbCoarsenThreshold : true);

            // Finally, check neighbors
            int refined_neighbors {0};
            int coarser_neighbors {0};
            for (const auto& [neighbor, dir] : mpiGrid.get_face_neighbors_of(id)) {
               const int neighborRef = mpiGrid.get_refinement_level(neighbor);
               const Real neighborAlphaTwo {mpiGrid[neighbor]->parameters[CellParams::AMR_JPERB] * mpiGrid[neighbor]->parameters[CellParams::DX]};
               if (neighborRef > refLevel) {
                  ++refined_neighbors;
               } else if (neighborRef < refLevel) {
                  ++coarser_neighbors;
               } else if ((P::useAlpha ? mpiGrid[neighbor]->parameters[CellParams::AMR_ALPHA] > P::alphaRefineThreshold : false) || (P::useJPerB ? neighborAlphaTwo > P::jperbRefineThreshold : false)) {
                  // If neighbor refines, 4 of its children will be this cells refined neighbors
                  refined_neighbors += 4;
               } else if ((P::useAlpha ? mpiGrid[neighbor]->parameters[CellParams::AMR_ALPHA] < P::alphaCoarsenThreshold : true) && (P::useJPerB ? neighborAlphaTwo < P::jperbCoarsenThreshold : true)) {
                  ++coarser_neighbors;
               }
            }

            if ((shouldRefine || refined_neighbors > 12) && refLevel < P::amrMaxAllowedSpatialRefLevel) {
               // Refine a cell if a majority of its neighbors are refined or about to be
               // Increment count of refined cells only if we're actually refining
               refines += mpiGrid.refine_completely(id) && refLevel < P::amrMaxSpatialRefLevel;
            } else if (refLevel > 0 && shouldUnrefine && coarser_neighbors > 0) {
               // Unrefine a cell only if any of its neighbors is unrefined or about to be
               // refLevel check prevents dont_refine() being set
               mpiGrid.unrefine_completely(id);
            } else {
               // Ensure no cells above both unrefine thresholds are unrefined
               mpiGrid.dont_unrefine(id);
            }
         }
      }

      return refines;
   }

   bool Project::forceRefinement( dccrg::Dccrg<spatial_cell::SpatialCell,dccrg::Cartesian_Geometry>& mpiGrid, int n ) const {
      int myRank;
      MPI_Comm_rank(MPI_COMM_WORLD,&myRank);
      if (myRank == MASTER_RANK) {
         cerr << "(Project.cpp) Base class 'forceRefinement' in " << __FILE__ << ":" << __LINE__ << " called. Function is not implemented for project." << endl;
      }

      return false;
   }

   bool Project::filterRefined( dccrg::Dccrg<spatial_cell::SpatialCell,dccrg::Cartesian_Geometry>& mpiGrid ) const {
      int myRank;
      MPI_Comm_rank(MPI_COMM_WORLD,&myRank);

      auto cells = getLocalCells();
      std::map<CellID, SpatialCell> cellsMap;
      for (CellID id : cells) {
         if (mpiGrid[id]->parameters[CellParams::RECENTLY_REFINED]) {
            cellsMap.insert({id, *mpiGrid[id]});
         }
      }

      for (auto cellPair : cellsMap) {
         CellID id = cellPair.first;
         // To preserve the mean, we must only consider refined cells
         int refLevel = mpiGrid.get_refinement_level(id);
         std::vector<CellID> refinedNeighbours;
         for (auto& neighbour : *mpiGrid.get_neighbors_of(id, NEAREST_NEIGHBORHOOD_ID)) {
            if (mpiGrid[neighbour.first]->parameters[CellParams::RECENTLY_REFINED] && mpiGrid.get_refinement_level(neighbour.first) == refLevel) {
               refinedNeighbours.push_back(neighbour.first);
            }
         }

         if (refinedNeighbours.size() == 7) {
            continue;   // Simple heuristic, in these cases all neighbours are from the same parent cell, ergo are identical
         }

         // In boxcar filter, we take the average of each of the neighbours and the cell itself. For each missing neighbour, add the cell one more time
         Real fluffiness = (Real) refinedNeighbours.size() / 27.0;
         for (uint popID=0; popID<getObjectWrapper().particleSpecies.size(); ++popID) {
            SBC::averageCellData(mpiGrid, refinedNeighbours, &cellPair.second, popID, fluffiness);
         }

         calculateCellMoments(&cellPair.second, true, false);
      }

      for (auto cellPair : cellsMap) {
         *mpiGrid[cellPair.first] = cellPair.second;
         mpiGrid[cellPair.first]->parameters[CellParams::RECENTLY_REFINED] = 0;
      }

      if (myRank == MASTER_RANK) {
         std::cout << "Filtered refined cells!" << std::endl;
      }

      return true;
   }

Project* createProject() {
   Project* rvalue = NULL;
   if(Parameters::projectName == "") {
      cerr << "No project specified! Please set 'project' parameter!" << endl;
      abort();
   }
   if(Parameters::projectName == "Alfven") {
      rvalue = new projects::Alfven;
   }
   if(Parameters::projectName == "Diffusion") {
      rvalue = new projects::Diffusion;
   }
   if(Parameters::projectName == "Dispersion") {
      rvalue = new projects::Dispersion;
   }
   if(Parameters::projectName == "Distributions") {
      rvalue = new projects::Distributions;
   }
   if(Parameters::projectName == "Firehose") {
      rvalue = new projects::Firehose;
   }
   if(Parameters::projectName == "Flowthrough") {
      rvalue = new projects::Flowthrough;
   }
   if(Parameters::projectName == "Fluctuations") {
      rvalue = new projects::Fluctuations;
   }
   if(Parameters::projectName == "Harris") {
      rvalue = new projects::Harris;
   }
   if(Parameters::projectName == "KHB") {
      rvalue = new projects::KHB;
   }
   if(Parameters::projectName == "Larmor") {
      rvalue = new projects::Larmor;
   }
   if(Parameters::projectName == "Magnetosphere") {
      rvalue = new projects::Magnetosphere;
   }
   if(Parameters::projectName == "MultiPeak") {
      rvalue = new projects::MultiPeak;
   }
   if(Parameters::projectName == "VelocityBox") {
      rvalue = new projects::VelocityBox;
   }
   if(Parameters::projectName == "Riemann1") {
      rvalue = new projects::Riemann1;
   }
   if(Parameters::projectName == "Shock") {
      rvalue = new projects::Shock;
   }
   if(Parameters::projectName == "IPShock") {
      rvalue = new projects::IPShock;
   }
   if(Parameters::projectName == "Template") {
      rvalue = new projects::Template;
   }
   if(Parameters::projectName == "test_fp") {
      rvalue = new projects::test_fp;
   }
   if(Parameters::projectName == "testHall") {
      rvalue = new projects::TestHall;
   }
   if(Parameters::projectName == "test_trans") {
      rvalue = new projects::test_trans;
   }
   if(Parameters::projectName == "verificationLarmor") {
      rvalue = new projects::verificationLarmor;
   }
   if(Parameters::projectName == "Shocktest") {
      rvalue = new projects::Shocktest;
   }
   if (rvalue == NULL) {
      cerr << "Unknown project name!" << endl;
      abort();
   }

   getObjectWrapper().project = rvalue;
   return rvalue;
}

} // namespace projects<|MERGE_RESOLUTION|>--- conflicted
+++ resolved
@@ -306,7 +306,6 @@
          vmesh::GlobalID blockGID = blocksToInitialize.at(i);
          const Real maxValue = setVelocityBlock(cell,blockGID,popID, initBuffer.data() + i*WID3);
       }
-<<<<<<< HEAD
       // Next actually add all the blocks (we don't use the MaxValue)
       #ifdef USE_GPU
       initBuffer.optimizeGPU(stream);
@@ -316,9 +315,6 @@
       cell->add_velocity_blocks(popID, blocksToInitialize, initBuffer.data());
       #endif
       // Change as of summer 2023: vAMR initialization no longer supported.
-=======
-
->>>>>>> 7eca8caf
       if (rescalesDensity(popID) == true) {
          rescaleDensity(cell,popID);
       }
