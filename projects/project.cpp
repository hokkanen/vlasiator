/*
 * This file is part of Vlasiator.
 * Copyright 2010-2016 Finnish Meteorological Institute
 *
 * For details of usage, see the COPYING file and read the "Rules of the Road"
 * at http://www.physics.helsinki.fi/vlasiator/
 *
 * This program is free software; you can redistribute it and/or modify
 * it under the terms of the GNU General Public License as published by
 * the Free Software Foundation; either version 2 of the License, or
 * (at your option) any later version.
 *
 * This program is distributed in the hope that it will be useful,
 * but WITHOUT ANY WARRANTY; without even the implied warranty of
 * MERCHANTABILITY or FITNESS FOR A PARTICULAR PURPOSE.  See the
 * GNU General Public License for more details.
 *
 * You should have received a copy of the GNU General Public License along
 * with this program; if not, write to the Free Software Foundation, Inc.,
 * 51 Franklin Street, Fifth Floor, Boston, MA 02110-1301 USA.
 */

#include "project.h"
#include <cstdlib>
#include "../common.h"
#include "../parameters.h"
#include "../readparameters.h"
#include "../vlasovmover.h"
#include "../logger.h"
#include "../object_wrapper.h"
#include "../velocity_mesh_parameters.h"

#include "Alfven/Alfven.h"
#include "Diffusion/Diffusion.h"
#include "Dispersion/Dispersion.h"
#include "Distributions/Distributions.h"
#include "Firehose/Firehose.h"
#include "Flowthrough/Flowthrough.h"
#include "Fluctuations/Fluctuations.h"
#include "Harris/Harris.h"
#include "KHB/KHB.h"
#include "Larmor/Larmor.h"
#include "Magnetosphere/Magnetosphere.h"
#include "MultiPeak/MultiPeak.h"
#include "VelocityBox/VelocityBox.h"
#include "Riemann1/Riemann1.h"
#include "Shock/Shock.h"
#include "IPShock/IPShock.h"
#include "Template/Template.h"
#include "test_fp/test_fp.h"
#include "testHall/testHall.h"
#include "test_trans/test_trans.h"
#include "verificationLarmor/verificationLarmor.h"
#include "../backgroundfield/backgroundfield.h"
#include "../backgroundfield/constantfield.hpp"
#include "Shocktest/Shocktest.h"
#include "../sysboundary/sysboundarycondition.h"

using namespace std;

extern Logger logFile;

char projects::Project::rngStateBuffer[256];

namespace projects {
   Project::Project() {
      baseClassInitialized = false;
   }

   Project::~Project() { }

   void Project::addParameters() {
      typedef Readparameters RP;
      // TODO add all projects' static addParameters() functions here.
      projects::Alfven::addParameters();
      projects::Diffusion::addParameters();
      projects::Dispersion::addParameters();
      projects::Distributions::addParameters();
      projects::Firehose::addParameters();
      projects::Flowthrough::addParameters();
      projects::Fluctuations::addParameters();
      projects::Harris::addParameters();
      projects::KHB::addParameters();
      projects::Larmor::addParameters();
      projects::Magnetosphere::addParameters();
      projects::MultiPeak::addParameters();
      projects::VelocityBox::addParameters();
      projects::Riemann1::addParameters();
      projects::Shock::addParameters();
      projects::IPShock::addParameters();
      projects::Template::addParameters();
      projects::test_fp::addParameters();
      projects::TestHall::addParameters();
      projects::test_trans::addParameters();
      projects::verificationLarmor::addParameters();
      projects::Shocktest::addParameters();
      RP::add("Project_common.seed", "Seed for the RNG", 42);

   }

   void Project::getParameters() {
      typedef Readparameters RP;
      RP::get("Project_common.seed", this->seed);
   }

   /** Initialize the Project. Velocity mesh and particle population
    * parameters are read from the configuration file, and corresponding internal
    * variables are created here.
    * NOTE: Each project must call this function!
    * @return If true, particle species and velocity meshes were created successfully.*/
   bool Project::initialize() {

      // Basic error checking
      bool success = true;

      baseClassInitialized = success;
      return success;
   }

   /** Check if base class has been initialized.
    * @return If true, base class was successfully initialized.*/
   bool Project::initialized() {return baseClassInitialized;}

   /*! Print a warning message to stderr and abort, one should not use the base class functions. */
   void Project::setProjectBField(
      FsGrid< std::array<Real, fsgrids::bfield::N_BFIELD>, FS_STENCIL_WIDTH> & perBGrid,
      FsGrid< std::array<Real, fsgrids::bgbfield::N_BGB>, FS_STENCIL_WIDTH> & BgBGrid,
      FsGrid< fsgrids::technical, FS_STENCIL_WIDTH> & technicalGrid
   ) {
      int rank;
      MPI_Comm_rank(MPI_COMM_WORLD,&rank);
      if (rank == MASTER_RANK) {
         cerr << "(Project.cpp) WARNING: Base class 'setCellBackgroundField' in " << __FILE__ << ":" << __LINE__ << " called." << endl;
      }
      exit(1);
   }

   void Project::hook(
      cuint& stage,
      const dccrg::Dccrg<spatial_cell::SpatialCell,dccrg::Cartesian_Geometry>& mpiGrid,
      FsGrid< std::array<Real, fsgrids::bfield::N_BFIELD>, FS_STENCIL_WIDTH> & perBGrid
   ) const { }

   void Project::setupBeforeSetCell(const std::vector<CellID>& cells) {
      // Dummy implementation.
      return;
   }

   /* Setting up the v-space for the cell
      this is called within a threaded region, so we can use non-threadsafe methods
   */
   void Project::setCell(SpatialCell* cell) {
      // Set up cell parameters:
      calcCellParameters(cell,0.0);
      for (size_t p=0; p<getObjectWrapper().particleSpecies.size(); ++p) {
         this->setVelocitySpace(p,cell);
         // Verify current mesh and blocks
         // cuint vmeshSize = cell->get_velocity_mesh(p)->size();
         // cuint vbcSize = cell->get_velocity_blocks(p)->size();
         // if (vmeshSize != vbcSize) {
         //    printf("ERROR: population vmesh %ul and blockcontainer %ul sizes do not match!\n",vmeshSize,vbcSize);
         // }
         // cell->get_velocity_mesh(p)->check();
      }

      // Passing true for the doNotSkip argument as we want to calculate
      // the moment no matter what when this function is called.
      calculateCellMoments(cell,true,false,true);
   }

   /*
      Stupid function, returns all possible velocity blocks. Much preferred to use
      projectTriAxisSearch
   */
   std::vector<vmesh::GlobalID> Project::findBlocksToInitialize(spatial_cell::SpatialCell* cell,const uint popID) const {
      vector<vmesh::GlobalID> blocksToInitialize;
      const uint8_t refLevel = 0;
      const vmesh::LocalID* vblocks_ini = cell->get_velocity_grid_length(popID,refLevel);

      for (uint kv=0; kv<vblocks_ini[2]; ++kv)
         for (uint jv=0; jv<vblocks_ini[1]; ++jv)
            for (uint iv=0; iv<vblocks_ini[0]; ++iv) {
               vmesh::LocalID blockIndices[3];
               blockIndices[0] = iv;
               blockIndices[1] = jv;
               blockIndices[2] = kv;
               const vmesh::GlobalID blockGID = cell->get_velocity_block(popID,blockIndices,refLevel);
               blocksToInitialize.push_back(blockGID);
            }
      delete vblocks_ini;
      return blocksToInitialize;
   }

   /** Write simulated particle populations to logfile.*/
   void Project::printPopulations() {
      logFile << "(PROJECT): Loaded particle populations are:" << endl;

      for (size_t p=0; p<getObjectWrapper().particleSpecies.size(); ++p) {
         const species::Species& spec = getObjectWrapper().particleSpecies[p];
         logFile << "Population #" << p << endl;
         logFile << "\t name             : '" << spec.name << "'" << endl;
         logFile << "\t charge           : '" << spec.charge << "'" << endl;
         logFile << "\t mass             : '" << spec.mass << "'" << endl;
         logFile << "\t sparse threshold : '" << spec.sparseMinValue << "'" << endl;
         logFile << "\t velocity mesh    : '" << vmesh::getMeshWrapper()->velocityMeshesCreation->at(spec.velocityMesh).name << "'" << endl;
         logFile << endl;
      }
      logFile << write;
   }

   /** Calculate the volume averages of distribution function for the
    * given particle population in the given spatial cell. The velocity block
    * is defined by its local ID. The function returns the maximum value of the
    * distribution function within the velocity block. If it is below the sparse
    * min value for the population, this block should be removed or marked
    * as a no-content block.
    * @param cell Spatial cell.
    * @param blockLID Velocity block local ID within the spatial cell.
    * @param popID Population ID.
    * @return Maximum value of the calculated distribution function.*/
   Real Project::setVelocityBlock(spatial_cell::SpatialCell* cell,const vmesh::GlobalID& blockGID,const uint popID, Realf* buffer) const {
      // If simulation doesn't use one or more velocity coordinates,
      // only calculate the distribution function for one layer of cells.
      uint WID_VX = WID;
      uint WID_VY = WID;
      uint WID_VZ = WID;
      switch (Parameters::geometry) {
         case geometry::XY4D:
            WID_VZ=1;
            break;
         case geometry::XZ4D:
            WID_VY=1;
            break;
         default:
            break;
      }

      // Fetch spatial cell coordinates and size
      creal x  = cell->parameters[CellParams::XCRD];
      creal y  = cell->parameters[CellParams::YCRD];
      creal z  = cell->parameters[CellParams::ZCRD];
      creal dx = cell->parameters[CellParams::DX];
      creal dy = cell->parameters[CellParams::DY];
      creal dz = cell->parameters[CellParams::DZ];

      // Calculate parameters for new block
      cuint refLevel=0;
      Real blockCoords[3];
      cell->get_velocity_block_coordinates(popID,blockGID,&blockCoords[0]);
      creal vxBlock = blockCoords[0];
      creal vyBlock = blockCoords[1];
      creal vzBlock = blockCoords[2];
      creal dvxCell = cell->get_velocity_grid_cell_size(popID,refLevel)[0];
      creal dvyCell = cell->get_velocity_grid_cell_size(popID,refLevel)[1];
      creal dvzCell = cell->get_velocity_grid_cell_size(popID,refLevel)[2];
      // Calculate volume average of distribution function for each phase-space cell in the block.
      Real maxValue = 0.0;
      for (uint kc=0; kc<WID_VZ; ++kc) {
         for (uint jc=0; jc<WID_VY; ++jc) {
            for (uint ic=0; ic<WID_VX; ++ic) {
               creal vxCell = vxBlock + ic*dvxCell;
               creal vyCell = vyBlock + jc*dvyCell;
               creal vzCell = vzBlock + kc*dvzCell;
               creal average =
                  calcPhaseSpaceDensity(
                     x, y, z, dx, dy, dz,
                     vxCell,vyCell,vzCell,
                     dvxCell,dvyCell,dvzCell,popID);
               // Store the value in the temporary buffer and increment the maximum value
               buffer[cellIndex(ic,jc,kc)] = average;
               maxValue = max(maxValue,average);
            }
         }
      }
      return maxValue;
   }

   void Project::setVelocitySpace(const uint popID,SpatialCell* cell) const {
      vmesh::VelocityMesh* vmesh = cell->get_velocity_mesh(popID);
      vmesh::VelocityBlockContainer* blockContainer = cell->get_velocity_blocks(popID);

      // Find list of blocks to initialize. The project.cpp version returns
      // all potential blocks, projectTriAxisSearch provides a more educated guess.
      vector<vmesh::GlobalID> blocksToInitialize = this->findBlocksToInitialize(cell,popID);
      const uint nRequested = blocksToInitialize.size();
      // Expand the velocity space to the required size
      vmesh->setNewCapacity(nRequested);
      blockContainer->recapacitate(nRequested);
      cell->setReservation(popID,nRequested);

      // Create temporary buffer for initialization
      vector<Realf> initBuffer(WID3);
      // Loop over requested blocks. Initialize the contents into the temporary buffer
      // and return the maximum value.
      for (uint i=0; i<nRequested; ++i) {
         vmesh::GlobalID blockGID = blocksToInitialize.at(i);
         const Real maxValue = setVelocityBlock(cell,blockGID,popID, initBuffer.data());
         // Only keep this block if it is at least 10% of the sparsity value
         if (maxValue > 0.1 * cell->getVelocityBlockMinValue(popID)) {
            cell->add_velocity_block(blockGID, popID, initBuffer.data());
         }
      }

      // Change as of summer 2023: vAMR initialization no longer supported.

      if (rescalesDensity(popID) == true) {
         rescaleDensity(cell,popID);
      }

      // Verify current mesh and blocks
      // cuint vmeshSize = cell->get_velocity_mesh(popID)->size();
      // cuint vbcSize = cell->get_velocity_blocks(popID)->size();
      // if (vmeshSize != vbcSize) {
      //    printf("ERROR: population vmesh %ul and blockcontainer %ul sizes do not match!\n",vmeshSize,vbcSize);
      // }
      // cell->get_velocity_mesh(popID)->check();

      return;
   }

   /** Check if the project wants to rescale densities.
    * @param popID ID of the particle species.
    * @return If true, rescaleDensity is called for this species.*/
   bool Project::rescalesDensity(const uint popID) const {
      return false;
   }

   /** Rescale the distribution function of the given particle species so that
    * the number density corresponds to the value returned by getCorrectNumberDensity.
    * @param cell Spatial cell.
    * @param popID ID of the particle species.*/
   void Project::rescaleDensity(spatial_cell::SpatialCell* cell,const uint popID) const {
      // Re-scale densities
      Real sum = 0.0;
      Realf* data = cell->get_data(popID);
      const Real* blockParams = cell->get_block_parameters(popID);
      for (vmesh::LocalID blockLID=0; blockLID<cell->get_number_of_velocity_blocks(popID); ++blockLID) {
         Real tmp = 0.0;
         for (unsigned int i=0; i<WID3; ++i) tmp += data[blockLID*WID3+i];
         const Real DV3 = blockParams[BlockParams::DVX]*blockParams[BlockParams::DVY]*blockParams[BlockParams::DVZ];
         sum += tmp*DV3;
         blockParams += BlockParams::N_VELOCITY_BLOCK_PARAMS;
      }

      const Real correctSum = getCorrectNumberDensity(cell,popID);
      const Real ratio = correctSum / sum;

      for (size_t i=0; i<cell->get_number_of_velocity_blocks(popID)*WID3; ++i) {
         data[i] *= ratio;
      }
   }

   /*! Print a warning message to stderr and abort, one should not use the base class functions. */
   void Project::calcCellParameters(SpatialCell* cell, creal& t) {
      int rank;
      MPI_Comm_rank(MPI_COMM_WORLD,&rank);
      if (rank == MASTER_RANK) {
         cerr << "(Project.cpp) WARNING: Base class 'calcCellParameters' in " << __FILE__ << ":" << __LINE__ << " called." << endl;
      }
      exit(1);
   }

   /*!
     Get correct number density base class function?
   */
   Real Project::getCorrectNumberDensity(spatial_cell::SpatialCell* cell,const uint popID) const {
      cerr << "ERROR: Project::getCorrectNumberDensity called instead of derived class function!" << endl;
      exit(1);
      return 0.0;
   }

   /** Get random number between 0 and 1.0. One should always first initialize the rng.
    * @param rngDataBuffer struct of type random_data
    * @return Uniformly distributed random number between 0 and 1.*/
   Real Project::getRandomNumber(std::default_random_engine& randGen) const {
      return std::uniform_real_distribution<>(0,1)(randGen);
   }

   /** Set random seed (thread-safe). Seed is based on the seed read
    *  in from cfg + the seedModifier parameter
    * @param seedModifier value (e.g. CellID) to use as seed modifier
    # @param randGen std::default_random_engine& to use
   */
   void Project::setRandomSeed(CellID seedModifier, std::default_random_engine& randGen) const {
      randGen.seed(this->seed+seedModifier);
   }

   /** Set random seed (thread-safe) that is always the same for
    * this particular cellID. Can be used to make reproducible
    * simulations that do not depend on number of processes or threads.
    * @param cell SpatialCell used to infer CellID value to use as seed modifier
    # @param randGen std::default_random_engine& to use
   */
   void Project::setRandomCellSeed(spatial_cell::SpatialCell* cell, std::default_random_engine& randGen) const {
      const creal x = cell->parameters[CellParams::XCRD];
      const creal y = cell->parameters[CellParams::YCRD];
      const creal z = cell->parameters[CellParams::ZCRD];
      const creal dx = cell->parameters[CellParams::DX];
      const creal dy = cell->parameters[CellParams::DY];
      const creal dz = cell->parameters[CellParams::DZ];

      const CellID cellID = (int) ((x - Parameters::xmin) / dx) +
         (int) ((y - Parameters::ymin) / dy) * Parameters::xcells_ini +
         (int) ((z - Parameters::zmin) / dz) * Parameters::xcells_ini * Parameters::ycells_ini;
      setRandomSeed(cellID, randGen);
   }

   /*
     Refine cells of mpiGrid. Each project that wants refinement should implement this function.
     Base class function prints a warning and does nothing.
    */
   bool Project::refineSpatialCells( dccrg::Dccrg<spatial_cell::SpatialCell,dccrg::Cartesian_Geometry>& mpiGrid ) const {
      int myRank;
      MPI_Comm_rank(MPI_COMM_WORLD,&myRank);
      if (myRank == MASTER_RANK) {
         cerr << "(Project.cpp) Base class 'refineSpatialCells' in " << __FILE__ << ":" << __LINE__ << " called. Make sure that this is correct." << endl;
      }

      MPI_Comm_rank(MPI_COMM_WORLD,&myRank);

      if(myRank == MASTER_RANK) std::cout << "Maximum refinement level is " << mpiGrid.mapping.get_maximum_refinement_level() << std::endl;

      std::vector<bool> refineSuccess;

      for (uint i = 0; i < 2 * P::amrBoxHalfWidthX; ++i) {
         for (uint j = 0; j < 2 * P::amrBoxHalfWidthY; ++j) {
            for (uint k = 0; k < 2 * P::amrBoxHalfWidthZ; ++k) {

               std::array<double,3> xyz;
               xyz[0] = P::amrBoxCenterX + (0.5 + i - P::amrBoxHalfWidthX) * P::dx_ini;
               xyz[1] = P::amrBoxCenterY + (0.5 + j - P::amrBoxHalfWidthY) * P::dy_ini;
               xyz[2] = P::amrBoxCenterZ + (0.5 + k - P::amrBoxHalfWidthZ) * P::dz_ini;
<<<<<<< HEAD
               
=======

               CellID myCell = mpiGrid.get_existing_cell(xyz);
>>>>>>> 041734ab
               if (mpiGrid.refine_completely_at(xyz)) {
                  #ifndef NDEBUG
                  CellID myCell = mpiGrid.get_existing_cell(xyz);
                  std::cout << "Rank " << myRank << " is refining cell " << myCell << std::endl;
                  #endif
               }
            }
         }
      }
      std::vector<CellID> refinedCells = mpiGrid.stop_refining(true);
      if(myRank == MASTER_RANK) std::cout << "Finished first level of refinement" << endl;
      #ifndef NDEBUG
      if(refinedCells.size() > 0) {
         std::cout << "Refined cells produced by rank " << myRank << " are: ";
         for (auto cellid : refinedCells) {
            std::cout << cellid << " ";
         }
         std::cout << endl;
      }
      #endif

      mpiGrid.balance_load();

      if(mpiGrid.get_maximum_refinement_level() > 1) {

         for (uint i = 0; i < 2 * P::amrBoxHalfWidthX; ++i) {
            for (uint j = 0; j < 2 * P::amrBoxHalfWidthY; ++j) {
               for (uint k = 0; k < 2 * P::amrBoxHalfWidthZ; ++k) {

                  std::array<double,3> xyz;
                  xyz[0] = P::amrBoxCenterX + 0.5 * (0.5 + i - P::amrBoxHalfWidthX) * P::dx_ini;
                  xyz[1] = P::amrBoxCenterY + 0.5 * (0.5 + j - P::amrBoxHalfWidthY) * P::dy_ini;
                  xyz[2] = P::amrBoxCenterZ + 0.5 * (0.5 + k - P::amrBoxHalfWidthZ) * P::dz_ini;
<<<<<<< HEAD
                  
=======

                  CellID myCell = mpiGrid.get_existing_cell(xyz);
>>>>>>> 041734ab
                  if (mpiGrid.refine_completely_at(xyz)) {
                     #ifndef NDEBUG
                     CellID myCell = mpiGrid.get_existing_cell(xyz);
                     std::cout << "Rank " << myRank << " is refining cell " << myCell << std::endl;
                     #endif
                  }
               }
            }
         }

         std::vector<CellID> refinedCells = mpiGrid.stop_refining(true);
         if(myRank == MASTER_RANK) std::cout << "Finished second level of refinement" << endl;
         #ifndef NDEBUG
         if(refinedCells.size() > 0) {
            std::cout << "Refined cells produced by rank " << myRank << " are: ";
            for (auto cellid : refinedCells) {
               std::cout << cellid << " ";
            }
            std::cout << endl;
         }
         #endif
         mpiGrid.balance_load();
      }

         return true;
   }

   bool Project::adaptRefinement( dccrg::Dccrg<spatial_cell::SpatialCell,dccrg::Cartesian_Geometry>& mpiGrid ) const {
      int myRank;
      MPI_Comm_rank(MPI_COMM_WORLD,&myRank);
      if (myRank == MASTER_RANK) {
         cerr << "(Project.cpp) Base class 'adaptRefinement' in " << __FILE__ << ":" << __LINE__ << " called. Function is not implemented for project." << endl;
      }

      return false;
   }

   bool Project::forceRefinement( dccrg::Dccrg<spatial_cell::SpatialCell,dccrg::Cartesian_Geometry>& mpiGrid ) const {
      int myRank;
      MPI_Comm_rank(MPI_COMM_WORLD,&myRank);
      if (myRank == MASTER_RANK) {
         cerr << "(Project.cpp) Base class 'forceRefinement' in " << __FILE__ << ":" << __LINE__ << " called. Function is not implemented for project." << endl;
      }

      return false;
   }

   bool Project::filterRefined( dccrg::Dccrg<spatial_cell::SpatialCell,dccrg::Cartesian_Geometry>& mpiGrid ) const {
      int myRank;
      MPI_Comm_rank(MPI_COMM_WORLD,&myRank);

      auto cells = getLocalCells();
      std::map<CellID, SpatialCell> cellsMap;
      for (CellID id : cells) {
         if (mpiGrid[id]->parameters[CellParams::RECENTLY_REFINED]) {
            cellsMap.insert({id, *mpiGrid[id]});
         }
      }

      for (auto cellPair : cellsMap) {
         CellID id = cellPair.first;
         // To preserve the mean, we must only consider refined cells
         int refLevel = mpiGrid.get_refinement_level(id);
         std::vector<CellID> refinedNeighbours;
         for (auto& neighbour : *mpiGrid.get_neighbors_of(id, NEAREST_NEIGHBORHOOD_ID)) {
            if (mpiGrid[neighbour.first]->parameters[CellParams::RECENTLY_REFINED] && mpiGrid.get_refinement_level(neighbour.first) == refLevel) {
               refinedNeighbours.push_back(neighbour.first);
            }
         }

         if (refinedNeighbours.size() == 7) {
            continue;   // Simple heuristic, in these cases all neighbours are from the same parent cell, ergo are identical
         }

         // In boxcar filter, we take the average of each of the neighbours and the cell itself. For each missing neighbour, add the cell one more time
         Real fluffiness = (Real) refinedNeighbours.size() / 27.0;
         for (uint popID=0; popID<getObjectWrapper().particleSpecies.size(); ++popID) {
            SBC::averageCellData(mpiGrid, refinedNeighbours, &cellPair.second, popID, fluffiness);
         }

         calculateCellMoments(&cellPair.second, true, false);
      }

      for (auto cellPair : cellsMap) {
         *mpiGrid[cellPair.first] = cellPair.second;
         mpiGrid[cellPair.first]->parameters[CellParams::RECENTLY_REFINED] = 0;
      }

      if (myRank == MASTER_RANK) {
         std::cout << "Filtered refined cells!" << std::endl;
      }

      return true;
   }

Project* createProject() {
   Project* rvalue = NULL;
   if(Parameters::projectName == "") {
      cerr << "No project specified! Please set 'project' parameter!" << endl;
      abort();
   }
   if(Parameters::projectName == "Alfven") {
      rvalue = new projects::Alfven;
   }
   if(Parameters::projectName == "Diffusion") {
      rvalue = new projects::Diffusion;
   }
   if(Parameters::projectName == "Dispersion") {
      rvalue = new projects::Dispersion;
   }
   if(Parameters::projectName == "Distributions") {
      rvalue = new projects::Distributions;
   }
   if(Parameters::projectName == "Firehose") {
      rvalue = new projects::Firehose;
   }
   if(Parameters::projectName == "Flowthrough") {
      rvalue = new projects::Flowthrough;
   }
   if(Parameters::projectName == "Fluctuations") {
      rvalue = new projects::Fluctuations;
   }
   if(Parameters::projectName == "Harris") {
      rvalue = new projects::Harris;
   }
   if(Parameters::projectName == "KHB") {
      rvalue = new projects::KHB;
   }
   if(Parameters::projectName == "Larmor") {
      rvalue = new projects::Larmor;
   }
   if(Parameters::projectName == "Magnetosphere") {
      rvalue = new projects::Magnetosphere;
   }
   if(Parameters::projectName == "MultiPeak") {
      rvalue = new projects::MultiPeak;
   }
   if(Parameters::projectName == "VelocityBox") {
      rvalue = new projects::VelocityBox;
   }
   if(Parameters::projectName == "Riemann1") {
      rvalue = new projects::Riemann1;
   }
   if(Parameters::projectName == "Shock") {
      rvalue = new projects::Shock;
   }
   if(Parameters::projectName == "IPShock") {
      rvalue = new projects::IPShock;
   }
   if(Parameters::projectName == "Template") {
      rvalue = new projects::Template;
   }
   if(Parameters::projectName == "test_fp") {
      rvalue = new projects::test_fp;
   }
   if(Parameters::projectName == "testHall") {
      rvalue = new projects::TestHall;
   }
   if(Parameters::projectName == "test_trans") {
      rvalue = new projects::test_trans;
   }
   if(Parameters::projectName == "verificationLarmor") {
      rvalue = new projects::verificationLarmor;
   }
   if(Parameters::projectName == "Shocktest") {
      rvalue = new projects::Shocktest;
   }
   if (rvalue == NULL) {
      cerr << "Unknown project name!" << endl;
      abort();
   }

   getObjectWrapper().project = rvalue;
   return rvalue;
}

} // namespace projects<|MERGE_RESOLUTION|>--- conflicted
+++ resolved
@@ -430,12 +430,6 @@
                xyz[0] = P::amrBoxCenterX + (0.5 + i - P::amrBoxHalfWidthX) * P::dx_ini;
                xyz[1] = P::amrBoxCenterY + (0.5 + j - P::amrBoxHalfWidthY) * P::dy_ini;
                xyz[2] = P::amrBoxCenterZ + (0.5 + k - P::amrBoxHalfWidthZ) * P::dz_ini;
-<<<<<<< HEAD
-               
-=======
-
-               CellID myCell = mpiGrid.get_existing_cell(xyz);
->>>>>>> 041734ab
                if (mpiGrid.refine_completely_at(xyz)) {
                   #ifndef NDEBUG
                   CellID myCell = mpiGrid.get_existing_cell(xyz);
@@ -469,12 +463,6 @@
                   xyz[0] = P::amrBoxCenterX + 0.5 * (0.5 + i - P::amrBoxHalfWidthX) * P::dx_ini;
                   xyz[1] = P::amrBoxCenterY + 0.5 * (0.5 + j - P::amrBoxHalfWidthY) * P::dy_ini;
                   xyz[2] = P::amrBoxCenterZ + 0.5 * (0.5 + k - P::amrBoxHalfWidthZ) * P::dz_ini;
-<<<<<<< HEAD
-                  
-=======
-
-                  CellID myCell = mpiGrid.get_existing_cell(xyz);
->>>>>>> 041734ab
                   if (mpiGrid.refine_completely_at(xyz)) {
                      #ifndef NDEBUG
                      CellID myCell = mpiGrid.get_existing_cell(xyz);
