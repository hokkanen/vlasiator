--- conflicted
+++ resolved
@@ -111,11 +111,7 @@
    }
    
    MPI_Comm comm = MPI_COMM_WORLD;
-<<<<<<< HEAD
-   int neighborhood_size = VLASOV_STENCIL_WIDTH; 
-=======
    int neighborhood_size = VLASOV_STENCIL_WIDTH;
->>>>>>> 9fefcb5f
    if (P::amrMaxSpatialRefLevel > 0) {
       switch (VLASOV_STENCIL_WIDTH) {
          case 1:
@@ -123,20 +119,12 @@
             break;
          case 2:
             // looking from high to low refinement: stencil 2 will only give 1 cell, so need to add 1 
-<<<<<<< HEAD
-            neighborhood_size = VLASOV_STENCIL_WIDTH+1; 
-=======
             neighborhood_size = VLASOV_STENCIL_WIDTH+1;
->>>>>>> 9fefcb5f
             break;
          case 3:
             // looking from high to low refinement: stencil 3 will only give 2 cells, so need to add 2
             // to reach surely into the third low-refinement neighbour  
-<<<<<<< HEAD
-            neighborhood_size = VLASOV_STENCIL_WIDTH+2; 
-=======
             neighborhood_size = VLASOV_STENCIL_WIDTH+2;
->>>>>>> 9fefcb5f
             break;
          default:
             std::cerr<<"Warning: unrecognized VLASOV_STENCIL_WIDTH in grid.cpp"<<std::endl;
@@ -966,14 +954,8 @@
             std::cerr<<"Warning: unrecognized VLASOV_STENCIL_WIDTH in grid.cpp"<<std::endl;
       }
    }
-<<<<<<< HEAD
-   globalflags::AMRstencilWidth = VLASOV_STENCIL_WIDTH+addStencilDepth;
-
-   int full_neighborhood_size = max(2, VLASOV_STENCIL_WIDTH); 
-=======
-
    int full_neighborhood_size = max(2, VLASOV_STENCIL_WIDTH);
->>>>>>> 9fefcb5f
+
    neighborhood.clear();
    for (int z = -full_neighborhood_size; z <= full_neighborhood_size; z++) {
       for (int y = -full_neighborhood_size; y <= full_neighborhood_size; y++) {
@@ -986,13 +968,8 @@
          }
       }
    }
-<<<<<<< HEAD
-   /*add extra face neighbors if required by AMR */
-   for (int d = full_neighborhood_size; d <= full_neighborhood_size+addStencilDepth; d++) {
-=======
    /* Add extra face neighbors if required by AMR */
    for (int d = full_neighborhood_size+1; d <= full_neighborhood_size+addStencilDepth; d++) {
->>>>>>> 9fefcb5f
       neighborhood.push_back({{ d, 0, 0}});
       neighborhood.push_back({{-d, 0, 0}});
       neighborhood.push_back({{0, d, 0}});
