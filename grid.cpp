/*
 * This file is part of Vlasiator.
 * Copyright 2010-2016 Finnish Meteorological Institute
 *
 * For details of usage, see the COPYING file and read the "Rules of the Road"
 * at http://www.physics.helsinki.fi/vlasiator/
 *
 * This program is free software; you can redistribute it and/or modify
 * it under the terms of the GNU General Public License as published by
 * the Free Software Foundation; either version 2 of the License, or
 * (at your option) any later version.
 *
 * This program is distributed in the hope that it will be useful,
 * but WITHOUT ANY WARRANTY; without even the implied warranty of
 * MERCHANTABILITY or FITNESS FOR A PARTICULAR PURPOSE.  See the
 * GNU General Public License for more details.
 *
 * You should have received a copy of the GNU General Public License along
 * with this program; if not, write to the Free Software Foundation, Inc.,
 * 51 Franklin Street, Fifth Floor, Boston, MA 02110-1301 USA.
 */

#include <boost/assign/list_of.hpp>
#include <cstdlib>
#include <iostream>
#include <iomanip> // for setprecision()
#include <cmath>
#include <vector>
#include <sstream>
#include <ctime>
#include <omp.h>
#include "grid.h"
#include "vlasovmover.h"
#include "definitions.h"
#include "mpiconversion.h"
#include "logger.h"
#include "parameters.h"
#include "datareduction/datareducer.h"
#include "sysboundary/sysboundary.h"
#include "fieldsolver/fs_common.h"
#include "fieldsolver/gridGlue.hpp"
#include "projects/project.h"
#include "iowrite.h"
#include "ioread.h"
#include "object_wrapper.h"

#ifdef PAPI_MEM
#include "papi.h" 
#endif 

#ifndef NDEBUG
   #ifdef AMR
      #define DEBUG_AMR_VALIDATE
   #endif
#endif

using namespace std;
using namespace phiprof;

extern Logger logFile, diagnostic;

void initVelocityGridGeometry(dccrg::Dccrg<SpatialCell,dccrg::Cartesian_Geometry>& mpiGrid);
void initSpatialCellCoordinates(dccrg::Dccrg<SpatialCell,dccrg::Cartesian_Geometry>& mpiGrid);
void initializeStencils(dccrg::Dccrg<SpatialCell,dccrg::Cartesian_Geometry>& mpiGrid);

void writeVelMesh(dccrg::Dccrg<SpatialCell,dccrg::Cartesian_Geometry>& mpiGrid) {
   const vector<CellID>& cells = getLocalCells();
   
   static int counter=0;
   
      stringstream fname;
   fname << "VelMesh.";
   fname.width(3);
   fname.fill(0);
   fname << counter << ".vlsv";
   
   vlsv::Writer vlsvWriter;
   vlsvWriter.open(fname.str(),MPI_COMM_WORLD,0,MPI_INFO_NULL);
   writeVelocityDistributionData(vlsvWriter,mpiGrid,cells,MPI_COMM_WORLD);
   vlsvWriter.close();
   
   ++counter;
}

void initializeGrids(
   int argn,
   char **argc,
   dccrg::Dccrg<SpatialCell,dccrg::Cartesian_Geometry>& mpiGrid,
   FsGrid< std::array<Real, fsgrids::bfield::N_BFIELD>, 2> & perBGrid,
<<<<<<< HEAD
   FsGrid< std::array<Real, fsgrids::bfield::N_BFIELD>, 2> & perBDt2Grid,
   FsGrid< std::array<Real, fsgrids::dperb::N_DPERB>, 2>& dPerBGrid,
=======
   FsGrid< std::array<Real, fsgrids::efield::N_EFIELD>, 2>& EGrid,
>>>>>>> 5697e9e3
   FsGrid< std::array<Real, fsgrids::bgbfield::N_BGB>, 2>& BgBGrid,
   FsGrid< std::array<Real, fsgrids::moments::N_MOMENTS>, 2> & momentsGrid,
   FsGrid< std::array<Real, fsgrids::moments::N_MOMENTS>, 2> & momentsDt2Grid,
   FsGrid< std::array<Real, fsgrids::efield::N_EFIELD>, 2> & EGrid,
   FsGrid< std::array<Real, fsgrids::egradpe::N_EGRADPE>, 2> & EGradPeGrid,
   FsGrid< std::array<Real, fsgrids::volfields::N_VOL>, 2> & volGrid,
   FsGrid< fsgrids::technical, 2>& technicalGrid,
   SysBoundary& sysBoundaries,
   Project& project
) {
   int myRank;
   MPI_Comm_rank(MPI_COMM_WORLD,&myRank);
   
   // Init Zoltan:
   float zoltanVersion;
   if (Zoltan_Initialize(argn,argc,&zoltanVersion) != ZOLTAN_OK) {
      if(myRank == MASTER_RANK) cerr << "\t ERROR: Zoltan initialization failed." << endl;
      exit(1);
   } else {
      logFile << "\t Zoltan " << zoltanVersion << " initialized successfully" << std::endl << writeVerbose;
   }
   
   MPI_Comm comm = MPI_COMM_WORLD;
   int neighborhood_size = max(FS_STENCIL_WIDTH, VLASOV_STENCIL_WIDTH); 

   const std::array<uint64_t, 3> grid_length = {{P::xcells_ini, P::ycells_ini, P::zcells_ini}};
   dccrg::Cartesian_Geometry::Parameters geom_params;
   geom_params.start[0] = P::xmin;
   geom_params.start[1] = P::ymin;
   geom_params.start[2] = P::zmin;
   geom_params.level_0_cell_length[0] = P::dx_ini;
   geom_params.level_0_cell_length[1] = P::dy_ini;
   geom_params.level_0_cell_length[2] = P::dz_ini;
   
   mpiGrid.set_initial_length(grid_length)
      .set_load_balancing_method(&P::loadBalanceAlgorithm[0])
      .set_neighborhood_length(neighborhood_size)
      .set_maximum_refinement_level(P::amrMaxSpatialRefLevel)
      .set_periodic(sysBoundaries.isBoundaryPeriodic(0),
                    sysBoundaries.isBoundaryPeriodic(1),
                    sysBoundaries.isBoundaryPeriodic(2))
      .initialize(comm)
      .set_geometry(geom_params);


   phiprof::start("Refine spatial cells");
   if(P::amrMaxSpatialRefLevel > 0 && project.refineSpatialCells(mpiGrid)) {
      recalculateLocalCellsCache();
   }
   phiprof::stop("Refine spatial cells");
   
   // Init velocity mesh on all cells
   initVelocityGridGeometry(mpiGrid);
   initializeStencils(mpiGrid);
   
   mpiGrid.set_partitioning_option("IMBALANCE_TOL", P::loadBalanceTolerance);
   phiprof::start("Initial load-balancing");
   if (myRank == MASTER_RANK) logFile << "(INIT): Starting initial load balance." << endl << writeVerbose;
   mpiGrid.balance_load();
   recalculateLocalCellsCache();

   if(P::amrMaxSpatialRefLevel > 0) {
      setFaceNeighborRanks( mpiGrid );
   }
   const vector<CellID>& cells = getLocalCells();
   phiprof::stop("Initial load-balancing");
   
   if (myRank == MASTER_RANK) logFile << "(INIT): Set initial state." << endl << writeVerbose;
   phiprof::start("Set initial state");

   phiprof::start("Set spatial cell coordinates");
   initSpatialCellCoordinates(mpiGrid);
   phiprof::stop("Set spatial cell coordinates");
   
   phiprof::start("Initialize system boundary conditions");
   if(sysBoundaries.initSysBoundaries(project, P::t_min) == false) {
      if (myRank == MASTER_RANK) cerr << "Error in initialising the system boundaries." << endl;
      exit(1);
   }
   phiprof::stop("Initialize system boundary conditions");
   
   // Initialise system boundary conditions (they need the initialised positions!!)
   phiprof::start("Classify cells (sys boundary conditions)");
   if(sysBoundaries.classifyCells(mpiGrid,technicalGrid) == false) {
      cerr << "(MAIN) ERROR: System boundary conditions were not set correctly." << endl;
      exit(1);
   }
   phiprof::stop("Classify cells (sys boundary conditions)");

   // Check refined cells do not touch boundary cells
   phiprof::start("Check boundary refinement");
   if(!sysBoundaries.checkRefinement(mpiGrid)) {
      cerr << "(MAIN) ERROR: Boundary cells must have identical refinement level " << endl;
      exit(1);
   }
   phiprof::stop("Check boundary refinement");
   
   if (P::isRestart) {
      logFile << "Restart from "<< P::restartFileName << std::endl << writeVerbose;
      phiprof::start("Read restart");
<<<<<<< HEAD
      if (readGrid(mpiGrid,perBGrid,EGrid,EGradPeGrid,momentsGrid,BgBGrid,volGrid,technicalGrid,P::restartFileName) == false) {
=======
      if (readGrid(mpiGrid,perBGrid,EGrid,technicalGrid,P::restartFileName) == false) {
>>>>>>> 5697e9e3
         logFile << "(MAIN) ERROR: restarting failed" << endl;
         exit(1);
      }
      phiprof::stop("Read restart");
   
      //initial state for sys-boundary cells, will skip those not set to be reapplied at restart
      phiprof::start("Apply system boundary conditions state");
      if (sysBoundaries.applyInitialState(mpiGrid, perBGrid, project) == false) {
         cerr << " (MAIN) ERROR: System boundary conditions initial state was not applied correctly." << endl;
         exit(1);
      }
      phiprof::stop("Apply system boundary conditions state");
   }
   
   if (!P::isRestart) {
      //Initial state based on project, background field in all cells
      //and other initial values in non-sysboundary cells
      phiprof::start("Apply initial state");
      // Go through every cell on this node and initialize the 
      //  -Background field on all cells
      //  -Perturbed fields and ion distribution function in non-sysboundary cells
      // Each initialization has to be independent to avoid threading problems 

      // Allow the project to set up data structures for it's setCell calls
      project.setupBeforeSetCell(cells);
      
      phiprof::start("setCell");
      #pragma omp parallel for schedule(dynamic)
      for (size_t i=0; i<cells.size(); ++i) {
         SpatialCell* cell = mpiGrid[cells[i]];
         if (cell->sysBoundaryFlag == sysboundarytype::NOT_SYSBOUNDARY) {
            project.setCell(cell);
         }
      }
      phiprof::stop("setCell");
      
      // Initial state for sys-boundary cells
      phiprof::stop("Apply initial state");
      phiprof::start("Apply system boundary conditions state");
      if (sysBoundaries.applyInitialState(mpiGrid, perBGrid, project) == false) {
         cerr << " (MAIN) ERROR: System boundary conditions initial state was not applied correctly." << endl;
         exit(1);
      }
      phiprof::stop("Apply system boundary conditions state");
      
      for (size_t i=0; i<cells.size(); ++i) {
         mpiGrid[cells[i]]->parameters[CellParams::LBWEIGHTCOUNTER] = 0;
      }

      for (uint popID=0; popID<getObjectWrapper().particleSpecies.size(); ++popID) {
         adjustVelocityBlocks(mpiGrid,cells,true,popID);
         #ifdef DEBUG_AMR_VALIDATE
            writeVelMesh(mpiGrid);
            validateMesh(mpiGrid,popID);
         #endif

            // set initial LB metric based on number of blocks, all others
         // will be based on time spent in acceleration
         for (size_t i=0; i<cells.size(); ++i) {
            mpiGrid[cells[i]]->parameters[CellParams::LBWEIGHTCOUNTER] += mpiGrid[cells[i]]->get_number_of_velocity_blocks(popID);
         }
      }
      
      shrink_to_fit_grid_data(mpiGrid); //get rid of excess data already here

      /*
      // Apply boundary conditions so that we get correct initial moments
      sysBoundaries.applySysBoundaryVlasovConditions(mpiGrid,Parameters::t);
      
      //compute moments, and set them  in RHO* and RHO_*_DT2. If restart, they are already read in
      phiprof::start("Init moments");
      calculateInitialVelocityMoments(mpiGrid);
      phiprof::stop("Init moments");
 */
   }
   
   // Init mesh data container
   if (getObjectWrapper().meshData.initialize("SpatialGrid") == false) {
      cerr << "(Grid) Failed to initialize mesh data container in " << __FILE__ << ":" << __LINE__ << endl;
      exit(1);
   }
   
   //Balance load before we transfer all data below
   balanceLoad(mpiGrid, sysBoundaries);
   
   phiprof::initializeTimer("Fetch Neighbour data","MPI");
   phiprof::start("Fetch Neighbour data");
   // update complete cell spatial data for full stencil (
   SpatialCell::set_mpi_transfer_type(Transfer::ALL_SPATIAL_DATA);
   mpiGrid.update_copies_of_remote_neighbors(FULL_NEIGHBORHOOD_ID);
   
   phiprof::stop("Fetch Neighbour data");
   
   if (P::isRestart == false) {
      // Apply boundary conditions so that we get correct initial moments
      sysBoundaries.applySysBoundaryVlasovConditions(mpiGrid,Parameters::t);
      
      //compute moments, and set them  in RHO* and RHO_*_DT2. If restart, they are already read in
      phiprof::start("Init moments");
      calculateInitialVelocityMoments(mpiGrid);
      phiprof::stop("Init moments");
   }
   
   phiprof::start("setProjectBField");
   project.setProjectBField(perBGrid, BgBGrid, technicalGrid);
   perBGrid.updateGhostCells();
   BgBGrid.updateGhostCells();
   EGrid.updateGhostCells();
   phiprof::stop("setProjectBField");
   
   phiprof::start("Finish fsgrid setup");
   feedMomentsIntoFsGrid(mpiGrid, cells, momentsGrid,false);
   if(!P::isRestart) {
      // WARNING this means moments and dt2 moments are the same here at t=0, which is a feature so far.
      feedMomentsIntoFsGrid(mpiGrid, cells, momentsDt2Grid,false);
   } else {
      feedMomentsIntoFsGrid(mpiGrid, cells, momentsDt2Grid,true);
   }
   momentsGrid.updateGhostCells();
   momentsDt2Grid.updateGhostCells();
   technicalGrid.updateGhostCells(); // This needs to be done at some point
   phiprof::stop("Finish fsgrid setup");
   
   phiprof::stop("Set initial state");
}

// initialize velocity grid of spatial cells before creating cells in dccrg.initialize
void initVelocityGridGeometry(dccrg::Dccrg<SpatialCell,dccrg::Cartesian_Geometry>& mpiGrid){
   // Velocity mesh(es) are created in parameters.cpp, here we just 
   // trigger the initialization of static variables in vmesh::VelocityMesh class.
   SpatialCell dummy;
   dummy.initialize_mesh();
}

void initSpatialCellCoordinates(dccrg::Dccrg<SpatialCell,dccrg::Cartesian_Geometry>& mpiGrid) {
   vector<CellID> cells = mpiGrid.get_cells();
   #pragma omp parallel for
   for (size_t i=0; i<cells.size(); ++i) {
      std::array<double, 3> cell_min = mpiGrid.geometry.get_min(cells[i]);
      std::array<double, 3> cell_length = mpiGrid.geometry.get_length(cells[i]);

      mpiGrid[cells[i]]->parameters[CellParams::XCRD] = cell_min[0];
      mpiGrid[cells[i]]->parameters[CellParams::YCRD] = cell_min[1];
      mpiGrid[cells[i]]->parameters[CellParams::ZCRD] = cell_min[2];
      mpiGrid[cells[i]]->parameters[CellParams::DX  ] = cell_length[0];
      mpiGrid[cells[i]]->parameters[CellParams::DY  ] = cell_length[1];
      mpiGrid[cells[i]]->parameters[CellParams::DZ  ] = cell_length[2];

      mpiGrid[cells[i]]->parameters[CellParams::CELLID] = cells[i];
      mpiGrid[cells[i]]->parameters[CellParams::REFINEMENT_LEVEL] = mpiGrid.get_refinement_level(cells[i]);
   }
}

/*
Record for each cell which processes own one or more of its face neighbors
 */
void setFaceNeighborRanks( dccrg::Dccrg<SpatialCell,dccrg::Cartesian_Geometry>& mpiGrid ) {

   const auto& cells = mpiGrid.get_cells();
   // TODO: Try a #pragma omp parallel for
   for (const auto& cellid : cells) {
      
      if (cellid == INVALID_CELLID) continue;
      
      SpatialCell* cell = mpiGrid[cellid];

      if (!cell) continue;

      cell->face_neighbor_ranks.clear();
      
      const auto& faceNeighbors = mpiGrid.get_face_neighbors_of(cellid);

      for (const auto& nbr : faceNeighbors) {

         int neighborhood;

         // We store rank numbers into a map that has neighborhood ids as its key values.
         
         switch (nbr.second) {
         case -3:
            neighborhood = SHIFT_M_Z_NEIGHBORHOOD_ID;
            break;
         case -2:
            neighborhood = SHIFT_M_Y_NEIGHBORHOOD_ID;
            break;
         case -1: 
            neighborhood = SHIFT_M_X_NEIGHBORHOOD_ID;
            break;
         case +1: 
            neighborhood = SHIFT_P_X_NEIGHBORHOOD_ID;
            break;
         case +2:
            neighborhood = SHIFT_P_Y_NEIGHBORHOOD_ID;
            break;
         case +3:
            neighborhood = SHIFT_P_Z_NEIGHBORHOOD_ID;
            break;
         }

         cell->face_neighbor_ranks[neighborhood].insert(mpiGrid.get_process(nbr.first));
         
      }      
   }
}

void balanceLoad(dccrg::Dccrg<SpatialCell,dccrg::Cartesian_Geometry>& mpiGrid, SysBoundary& sysBoundaries){
   // Invalidate cached cell lists
   Parameters::meshRepartitioned = true;

   // tell other processes which velocity blocks exist in remote spatial cells
   phiprof::initializeTimer("Balancing load", "Load balance");
   phiprof::start("Balancing load");

   phiprof::start("deallocate boundary data");
   //deallocate blocks in remote cells to decrease memory load
   deallocateRemoteCellBlocks(mpiGrid);

   phiprof::stop("deallocate boundary data");
   //set weights based on each cells LB weight counter
   vector<CellID> cells = mpiGrid.get_cells();
   for (size_t i=0; i<cells.size(); ++i){
      //Set weight. If acceleration is enabled then we use the weight
      //counter which is updated in acceleration, otherwise we just
      //use the number of blocks.
//      if (P::propagateVlasovAcceleration) 
      mpiGrid.set_cell_weight(cells[i], mpiGrid[cells[i]]->parameters[CellParams::LBWEIGHTCOUNTER]);
//      else
//         mpiGrid.set_cell_weight(cells[i], mpiGrid[cells[i]]->get_number_of_all_velocity_blocks());
      //reset counter
      //mpiGrid[cells[i]]->parameters[CellParams::LBWEIGHTCOUNTER] = 0.0;
   }
   phiprof::start("dccrg.initialize_balance_load");
   mpiGrid.initialize_balance_load(true);
   phiprof::stop("dccrg.initialize_balance_load");

   const std::unordered_set<CellID>& incoming_cells = mpiGrid.get_cells_added_by_balance_load();
   std::vector<CellID> incoming_cells_list (incoming_cells.begin(),incoming_cells.end()); 

   const std::unordered_set<CellID>& outgoing_cells = mpiGrid.get_cells_removed_by_balance_load();
   std::vector<CellID> outgoing_cells_list (outgoing_cells.begin(),outgoing_cells.end()); 
   
   /*transfer cells in parts to preserve memory*/
   phiprof::start("Data transfers");
   const uint64_t num_part_transfers=5;
   for (uint64_t transfer_part=0; transfer_part<num_part_transfers; transfer_part++) {
      //Set transfers on/off for the incoming cells in this transfer set and prepare for receive
      for (unsigned int i=0;i<incoming_cells_list.size();i++){
         CellID cell_id=incoming_cells_list[i];
         SpatialCell* cell = mpiGrid[cell_id];
         if (cell_id%num_part_transfers!=transfer_part) {
            cell->set_mpi_transfer_enabled(false);
         } else {
            cell->set_mpi_transfer_enabled(true);
         }
      }
      
      //Set transfers on/off for the outgoing cells in this transfer set
      for (unsigned int i=0; i<outgoing_cells_list.size(); i++) {
         CellID cell_id=outgoing_cells_list[i];
         SpatialCell* cell = mpiGrid[cell_id];
         if (cell_id%num_part_transfers!=transfer_part) {
            cell->set_mpi_transfer_enabled(false);
         } else {
            cell->set_mpi_transfer_enabled(true);
         }
      }

      for (size_t p=0; p<getObjectWrapper().particleSpecies.size(); ++p) {
         // Set active population
         SpatialCell::setCommunicatedSpecies(p);

         //Transfer velocity block list
         SpatialCell::set_mpi_transfer_type(Transfer::VEL_BLOCK_LIST_STAGE1);
         mpiGrid.continue_balance_load();
         SpatialCell::set_mpi_transfer_type(Transfer::VEL_BLOCK_LIST_STAGE2);
         mpiGrid.continue_balance_load();
      
         int receives = 0;
         for (unsigned int i=0; i<incoming_cells_list.size(); i++) {
            CellID cell_id=incoming_cells_list[i];
            SpatialCell* cell = mpiGrid[cell_id];
            if (cell_id % num_part_transfers == transfer_part) {
               receives++;
               phiprof::start("Preparing receives");
               // reserve space for velocity block data in arriving remote cells
               cell->prepare_to_receive_blocks(p);
               phiprof::stop("Preparing receives", 1, "Spatial cells");
            }
         }
         if(receives == 0) {
            //empty phiprof timer, to avoid unneccessary divergence in unique
            //profiles (keep order same)
            phiprof::start("Preparing receives");
            phiprof::stop("Preparing receives", 0, "Spatial cells");
         }
         
         //do the actual transfer of data for the set of cells to be transferred
         phiprof::start("transfer_all_data");
         SpatialCell::set_mpi_transfer_type(Transfer::ALL_DATA);
         mpiGrid.continue_balance_load();
         phiprof::stop("transfer_all_data");

         // Free memory for cells that have been sent (the block data)
         for (unsigned int i=0;i<outgoing_cells_list.size();i++){
            CellID cell_id=outgoing_cells_list[i];
            SpatialCell* cell = mpiGrid[cell_id];
            
            // Free memory of this cell as it has already been transferred, 
            // it will not be used anymore. NOTE: Only clears memory allocated 
            // to the active population.
            if (cell_id % num_part_transfers == transfer_part) cell->clear(p);
         }
      } // for-loop over populations
   } // for-loop over transfer parts
   phiprof::stop("Data transfers");

   //finish up load balancing
   phiprof::start("dccrg.finish_balance_load");
   mpiGrid.finish_balance_load();
   phiprof::stop("dccrg.finish_balance_load");

   //Make sure transfers are enabled for all cells
   recalculateLocalCellsCache();
   getObjectWrapper().meshData.reallocate();
   cells = mpiGrid.get_cells();
   for (uint i=0; i<cells.size(); ++i) mpiGrid[cells[i]]->set_mpi_transfer_enabled(true);

   // Communicate all spatial data for FULL neighborhood, which
   // includes all data with the exception of dist function data
   SpatialCell::set_mpi_transfer_type(Transfer::ALL_SPATIAL_DATA);
   mpiGrid.update_copies_of_remote_neighbors(FULL_NEIGHBORHOOD_ID);

   phiprof::start("update block lists");
   //new partition, re/initialize blocklists of remote cells.
   for (uint popID=0; popID<getObjectWrapper().particleSpecies.size(); ++popID)
      updateRemoteVelocityBlockLists(mpiGrid,popID);
   phiprof::stop("update block lists");

   phiprof::start("update sysboundaries");
   sysBoundaries.updateSysBoundariesAfterLoadBalance( mpiGrid );
   phiprof::stop("update sysboundaries");

   phiprof::start("Init solvers");
   // Initialize field propagator (only if in use):
   if (Parameters::propagateField == true) {
      if (initializeFieldPropagatorAfterRebalance() == false) {
         logFile << "(MAIN): Field propagator did not initialize correctly!" << endl << writeVerbose;
         exit(1);
      }
   }

   // Record ranks of face neighbors
   phiprof::start("set face neighbor ranks");   
   setFaceNeighborRanks( mpiGrid );
   phiprof::stop("set face neighbor ranks");
   
   phiprof::stop("Init solvers");   
   phiprof::stop("Balancing load");
}

/*
  Adjust sparse velocity space to make it consistent in all 6 dimensions.

  Further documentation in grid.h
*/
bool adjustVelocityBlocks(dccrg::Dccrg<SpatialCell,dccrg::Cartesian_Geometry>& mpiGrid,
                          const vector<CellID>& cellsToAdjust,
                          bool doPrepareToReceiveBlocks,
                          const uint popID) {
   phiprof::initializeTimer("re-adjust blocks","Block adjustment");
   phiprof::start("re-adjust blocks");
   SpatialCell::setCommunicatedSpecies(popID);
   const vector<CellID>& cells = getLocalCells();

   phiprof::start("Compute with_content_list");
   #pragma omp parallel for
   for (uint i=0; i<cells.size(); ++i) {
      mpiGrid[cells[i]]->updateSparseMinValue(popID);
      mpiGrid[cells[i]]->update_velocity_block_content_lists(popID);
   }
   phiprof::stop("Compute with_content_list");
   
   phiprof::initializeTimer("Transfer with_content_list","MPI");
   phiprof::start("Transfer with_content_list");
   SpatialCell::set_mpi_transfer_type(Transfer::VEL_BLOCK_WITH_CONTENT_STAGE1 );
   mpiGrid.update_copies_of_remote_neighbors(NEAREST_NEIGHBORHOOD_ID);
   SpatialCell::set_mpi_transfer_type(Transfer::VEL_BLOCK_WITH_CONTENT_STAGE2 );
   mpiGrid.update_copies_of_remote_neighbors(NEAREST_NEIGHBORHOOD_ID);
   phiprof::stop("Transfer with_content_list");
   
   //Adjusts velocity blocks in local spatial cells, doesn't adjust velocity blocks in remote cells.

   phiprof::start("Adjusting blocks");
   #pragma omp parallel for schedule(dynamic)
   for (size_t i=0; i<cellsToAdjust.size(); ++i) {
      Real density_pre_adjust=0.0;
      Real density_post_adjust=0.0;
      CellID cell_id=cellsToAdjust[i];
      SpatialCell* cell = mpiGrid[cell_id];
      
      // gather spatial neighbor list and create vector with pointers to neighbor spatial cells
      const auto* neighbors = mpiGrid.get_neighbors_of(cell_id, NEAREST_NEIGHBORHOOD_ID);
      vector<SpatialCell*> neighbor_ptrs;
      neighbor_ptrs.reserve(neighbors->size());

      for ( const auto& nbrPair : *neighbors) {
         CellID neighbor_id = nbrPair.first;
         if (neighbor_id == 0 || neighbor_id == cell_id) {
            continue;
         }
         neighbor_ptrs.push_back(mpiGrid[neighbor_id]);
      }
      if (getObjectWrapper().particleSpecies[popID].sparse_conserve_mass) {
         for (size_t i=0; i<cell->get_number_of_velocity_blocks(popID)*WID3; ++i) {
            density_pre_adjust += cell->get_data(popID)[i];
         }
      }
      cell->adjust_velocity_blocks(neighbor_ptrs,popID);

      if (getObjectWrapper().particleSpecies[popID].sparse_conserve_mass) {
         for (size_t i=0; i<cell->get_number_of_velocity_blocks(popID)*WID3; ++i) {
            density_post_adjust += cell->get_data(popID)[i];
         }
         if (density_post_adjust != 0.0) {
            for (size_t i=0; i<cell->get_number_of_velocity_blocks(popID)*WID3; ++i) {
               cell->get_data(popID)[i] *= density_pre_adjust/density_post_adjust;
            }
         }
      }
   }
   phiprof::stop("Adjusting blocks");

   //Updated newly adjusted velocity block lists on remote cells, and
   //prepare to receive block data
   if (doPrepareToReceiveBlocks) {
      updateRemoteVelocityBlockLists(mpiGrid,popID);
   }
   phiprof::stop("re-adjust blocks");
   return true;
}

/*! Shrink to fit velocity space data to save memory.
 * \param mpiGrid Spatial grid
 */
void shrink_to_fit_grid_data(dccrg::Dccrg<SpatialCell,dccrg::Cartesian_Geometry>& mpiGrid) {
   const std::vector<CellID>& cells = getLocalCells();
   const std::vector<CellID> remote_cells = mpiGrid.get_remote_cells_on_process_boundary(FULL_NEIGHBORHOOD_ID);
   #pragma omp parallel for
   for(size_t i=0; i<cells.size() + remote_cells.size(); ++i) {
      if(i < cells.size())
         mpiGrid[cells[i]]->shrink_to_fit();
      else
         mpiGrid[remote_cells[i - cells.size()]]->shrink_to_fit();
   }
}

/*! Estimates memory consumption and writes it into logfile. Collective operation on MPI_COMM_WORLD
 * \param mpiGrid Spatial grid
 */
void report_grid_memory_consumption(dccrg::Dccrg<SpatialCell,dccrg::Cartesian_Geometry>& mpiGrid) {
   /*now report memory consumption into logfile*/
   const vector<CellID>& cells = getLocalCells();
   const std::vector<CellID> remote_cells = mpiGrid.get_remote_cells_on_process_boundary();   
   int rank,n_procs;
   MPI_Comm_size(MPI_COMM_WORLD, &n_procs);
   MPI_Comm_rank(MPI_COMM_WORLD, &rank);
   /* Compute memory statistics of the memory consumption of the spatial cells.
    * Internally we use double as MPI does
    * not define proper uint64_t datatypes for MAXLOCNot Real, as we
    * want double here not to loose accuracy.
    */

   /*report data for memory needed by blocks*/
   double mem[6] = {0};
   double sum_mem[6];
   
   for(unsigned int i=0;i<cells.size();i++){
      mem[0] += mpiGrid[cells[i]]->get_cell_memory_size();
      mem[3] += mpiGrid[cells[i]]->get_cell_memory_capacity();
   }

   for(unsigned int i=0;i<remote_cells.size();i++){
      mem[1] += mpiGrid[remote_cells[i]]->get_cell_memory_size();
      mem[4] += mpiGrid[remote_cells[i]]->get_cell_memory_capacity();
   }
   
   mem[2] = mem[0] + mem[1];//total meory according to size()
   mem[5] = mem[3] + mem[4];//total memory according to capacity()


   MPI_Reduce(mem, sum_mem, 6, MPI_DOUBLE, MPI_SUM, 0, MPI_COMM_WORLD);

   logFile << "(MEM) Total size: " << sum_mem[2] << endl;   
   logFile << "(MEM) Total capacity " << sum_mem[5] << endl;   
   
   struct {
      double val;
      int   rank;
   } max_mem[3],mem_usage_loc[3],min_mem[3];
   for(uint i = 0; i<3; i++){
      mem_usage_loc[i].val = mem[i + 3]; //report on capacity numbers (6: local cells, 7: remote cells, 8: all cells)
      mem_usage_loc[i].rank = rank;
   }
   
   MPI_Reduce(mem_usage_loc, max_mem, 3, MPI_DOUBLE_INT, MPI_MAXLOC, 0, MPI_COMM_WORLD);
   MPI_Reduce(mem_usage_loc, min_mem, 3, MPI_DOUBLE_INT, MPI_MINLOC, 0, MPI_COMM_WORLD);
   
   logFile << "(MEM)   Average capacity: " << sum_mem[5]/n_procs << " local cells " << sum_mem[3]/n_procs << " remote cells " << sum_mem[4]/n_procs << endl;
   logFile << "(MEM)   Max capacity:     " << max_mem[2].val   << " on  process " << max_mem[2].rank << endl;
   logFile << "(MEM)   Min capacity:     " << min_mem[2].val   << " on  process " << min_mem[2].rank << endl;
   logFile << writeVerbose;
}

/*! Deallocates all block data in remote cells in order to save
 *  memory
 * \param mpiGrid Spatial grid
 */
void deallocateRemoteCellBlocks(dccrg::Dccrg<SpatialCell,dccrg::Cartesian_Geometry>& mpiGrid) {
   const std::vector<uint64_t> incoming_cells
      = mpiGrid.get_remote_cells_on_process_boundary(VLASOV_SOLVER_NEIGHBORHOOD_ID);
   for(unsigned int i=0;i<incoming_cells.size();i++){
      uint64_t cell_id=incoming_cells[i];
      SpatialCell* cell = mpiGrid[cell_id];
      if (cell != NULL) {
         for (uint popID=0; popID<getObjectWrapper().particleSpecies.size(); ++popID)
            cell->clear(popID);
      }
   }

}

/*
Updates velocity block lists between remote neighbors and prepares local
copies of remote neighbors for receiving velocity block data.
*/
void updateRemoteVelocityBlockLists(dccrg::Dccrg<SpatialCell,dccrg::Cartesian_Geometry>& mpiGrid,
        const uint popID)
{
   SpatialCell::setCommunicatedSpecies(popID);
   
   // update velocity block lists For small velocity spaces it is
   // faster to do it in one operation, and not by first sending size,
   // then list. For large we do it in two steps
   phiprof::initializeTimer("Velocity block list update","MPI");
   phiprof::start("Velocity block list update");
   SpatialCell::set_mpi_transfer_type(Transfer::VEL_BLOCK_LIST_STAGE1);
   mpiGrid.update_copies_of_remote_neighbors(DIST_FUNC_NEIGHBORHOOD_ID);
   SpatialCell::set_mpi_transfer_type(Transfer::VEL_BLOCK_LIST_STAGE2);
   mpiGrid.update_copies_of_remote_neighbors(DIST_FUNC_NEIGHBORHOOD_ID);
   phiprof::stop("Velocity block list update");

   // Prepare spatial cells for receiving velocity block data
   phiprof::start("Preparing receives");
   const std::vector<uint64_t> incoming_cells
      = mpiGrid.get_remote_cells_on_process_boundary(DIST_FUNC_NEIGHBORHOOD_ID);
   #pragma omp parallel for

   for (unsigned int i=0; i<incoming_cells.size(); ++i) {
     uint64_t cell_id = incoming_cells[i];
     SpatialCell* cell = mpiGrid[cell_id];
     if (cell == NULL) {
       for (const auto& cell: mpiGrid.local_cells) {
	 if (cell.id == cell_id) {
	   cerr << __FILE__ << ":" << __LINE__ << std::endl;
	   abort();
	 }
	 for (const auto& neighbor: cell.neighbors_of) {
	   if (neighbor.id == cell_id) {
	     cerr << __FILE__ << ":" << __LINE__ << std::endl;
	     abort();
	   }
	 }
       }
       continue;
     }
     cell->prepare_to_receive_blocks(popID);
   } 

   phiprof::stop("Preparing receives", incoming_cells.size(), "SpatialCells");
}

/*
  Set stencils. These are the stencils (in 2D, real ones in 3D of
  course). x are stencil neighbor to cell local cell o:

NEAREST FIELD_SOLVER  SYSBOUNDARIES  (nearest neighbor)
-----------
  xxx
  xox
  xxx
-----------

EXTENDED_SYSBOUNDARIES (second nearest neighbor, also in diagonal)
-----------
  xxxxx
  xxxxx
  xxoxx
  xxxxx
  xxxxx
-----------  

VLASOV
-----------  
    x
    x
  xxoxx
    x
    x
-----------    

VLASOV_{XYZ}
-----------
 xxoxxx
-----------

VLASOV_TARGET_{XYZ}
-----------
  xox

-----------

DIST_FUNC  (Includes all cells which should know about each others blocks and have space for them. VLASOV + SYSBOUNDARIES.
-----------  
    x
   xxx
  xxoxx
   xxx
    x
    
-----------    

   
FULL (Includes all possible communication)
-----------
  xxxxx
  xxxxx
  xxoxx
  xxxxx
  xxxxx

-----------

SHIFT_M_X    ox
SHIFT_P_X   xo
 Y, Z in the same way
*/

void initializeStencils(dccrg::Dccrg<SpatialCell,dccrg::Cartesian_Geometry>& mpiGrid){
   // set reduced neighborhoods
   typedef dccrg::Types<3>::neighborhood_item_t neigh_t;
   
   // set a reduced neighborhood for field solver
   std::vector<neigh_t> neighborhood;
   for (int z = -1; z <= 1; z++) {
      for (int y = -1; y <= 1; y++) {
         for (int x = -1; x <= 1; x++) {
            if (x == 0 && y == 0 && z == 0) {
               continue;
            }            
            neigh_t offsets = {{x, y, z}};
            neighborhood.push_back(offsets);
         }
      }
   }
   mpiGrid.add_neighborhood(FIELD_SOLVER_NEIGHBORHOOD_ID, neighborhood);
   mpiGrid.add_neighborhood(NEAREST_NEIGHBORHOOD_ID, neighborhood);
   mpiGrid.add_neighborhood(SYSBOUNDARIES_NEIGHBORHOOD_ID, neighborhood);

   neighborhood.clear();
   for (int z = -2; z <= 2; z++) {
      for (int y = -2; y <= 2; y++) {
         for (int x = -2; x <= 2; x++) {
            if (x == 0 && y == 0 && z == 0) {
               continue;
            }
            neigh_t offsets = {{x, y, z}};
            neighborhood.push_back(offsets);
         }
      }
   }
   mpiGrid.add_neighborhood(SYSBOUNDARIES_EXTENDED_NEIGHBORHOOD_ID, neighborhood);

   /*add face neighbors if stencil width larger than 2*/
   for (int d = 3; d <= VLASOV_STENCIL_WIDTH; d++) {
      neighborhood.push_back({{ d, 0, 0}});
      neighborhood.push_back({{-d, 0, 0}});
      neighborhood.push_back({{0, d, 0}});
      neighborhood.push_back({{0,-d, 0}});
      neighborhood.push_back({{0, 0, d}});
      neighborhood.push_back({{0, 0,-d}});     
   }
   
   /*all possible communication pairs*/
   mpiGrid.add_neighborhood(FULL_NEIGHBORHOOD_ID, neighborhood);

   
   /*stencils for semilagrangian propagators*/ 
   neighborhood.clear();
   for (int d = -VLASOV_STENCIL_WIDTH; d <= VLASOV_STENCIL_WIDTH; d++) {
     if (d != 0) {
        neighborhood.push_back({{d, 0, 0}});
        neighborhood.push_back({{0, d, 0}});
        neighborhood.push_back({{0, 0, d}});
     }
   }
   mpiGrid.add_neighborhood(VLASOV_SOLVER_NEIGHBORHOOD_ID, neighborhood);

   // add remaining nearest neighbors for DIST_FUNC neighborhood
   for (int z = -1; z <= 1; z++) {
      for (int y = -1; y <= 1; y++) {
         for (int x = -1; x <= 1; x++) {
            //do not add cells already in neighborhood (vlasov solver)
            if (x == 0 && y == 0 ) continue;
            if (x == 0 && z == 0 ) continue;
            if (y == 0 && z == 0 ) continue;
            
            neigh_t offsets = {{x, y, z}};
            neighborhood.push_back(offsets);
         }
      }
   }
   mpiGrid.add_neighborhood(DIST_FUNC_NEIGHBORHOOD_ID, neighborhood);
   
   neighborhood.clear();
   for (int d = -VLASOV_STENCIL_WIDTH; d <= VLASOV_STENCIL_WIDTH; d++) {
     if (d != 0) {
        neighborhood.push_back({{d, 0, 0}});
     }
   }
   mpiGrid.add_neighborhood(VLASOV_SOLVER_X_NEIGHBORHOOD_ID, neighborhood);

   
   neighborhood.clear();
   for (int d = -VLASOV_STENCIL_WIDTH; d <= VLASOV_STENCIL_WIDTH; d++) {
     if (d != 0) {
        neighborhood.push_back({{0, d, 0}});
     }
   }
   mpiGrid.add_neighborhood(VLASOV_SOLVER_Y_NEIGHBORHOOD_ID, neighborhood);

   
   neighborhood.clear();
   for (int d = -VLASOV_STENCIL_WIDTH; d <= VLASOV_STENCIL_WIDTH; d++) {
     if (d != 0) {
        neighborhood.push_back({{0, 0, d}});
     }
   }
   mpiGrid.add_neighborhood(VLASOV_SOLVER_Z_NEIGHBORHOOD_ID, neighborhood);

   neighborhood.clear();
   for (int d = -1; d <= 1; d++) {
     if (d != 0) {
        neighborhood.push_back({{d, 0, 0}});
     }
   }
   mpiGrid.add_neighborhood(VLASOV_SOLVER_TARGET_X_NEIGHBORHOOD_ID, neighborhood);

   neighborhood.clear();
   for (int d = -1; d <= 1; d++) {
     if (d != 0) {
        neighborhood.push_back({{0, d, 0}});
     }
   }
   mpiGrid.add_neighborhood(VLASOV_SOLVER_TARGET_Y_NEIGHBORHOOD_ID, neighborhood);

   neighborhood.clear();
   for (int d = -1; d <= 1; d++) {
     if (d != 0) {
        neighborhood.push_back({{0, 0, d}});
     }
   }
   mpiGrid.add_neighborhood(VLASOV_SOLVER_TARGET_Z_NEIGHBORHOOD_ID, neighborhood);


   neighborhood.clear();
   neighborhood.push_back({{1, 0, 0}});
   mpiGrid.add_neighborhood(SHIFT_M_X_NEIGHBORHOOD_ID, neighborhood);
   neighborhood.clear();
   neighborhood.push_back({{0, 1, 0}});
   mpiGrid.add_neighborhood(SHIFT_M_Y_NEIGHBORHOOD_ID, neighborhood);
   neighborhood.clear();
   neighborhood.push_back({{0, 0, 1}});
   mpiGrid.add_neighborhood(SHIFT_M_Z_NEIGHBORHOOD_ID, neighborhood);
   neighborhood.clear();
   neighborhood.push_back({{-1, 0, 0}});
   mpiGrid.add_neighborhood(SHIFT_P_X_NEIGHBORHOOD_ID, neighborhood);
   neighborhood.clear();
   neighborhood.push_back({{0, -1, 0}});
   mpiGrid.add_neighborhood(SHIFT_P_Y_NEIGHBORHOOD_ID, neighborhood);
   neighborhood.clear();
   neighborhood.push_back({{0, 0, -1}});
   mpiGrid.add_neighborhood(SHIFT_P_Z_NEIGHBORHOOD_ID, neighborhood);
}

bool validateMesh(dccrg::Dccrg<SpatialCell,dccrg::Cartesian_Geometry>& mpiGrid,const uint popID) {
   bool rvalue = true;
   #ifndef AMR
      return rvalue;
   #endif

   phiprof::start("mesh validation (init)");
         
   bool internallyValid = false;
      
   // First make sure that all cells local to this process have a valid mesh.
   // After the mesh is internally valid, we will update mesh structures 
   // with remote neighbors for as many times as needed.
   //
   // Note that we still assume that each spatial cell has a valid mesh 
   // with respect to velocity neighbors, i.e., we only validate the mesh 
   // with respect to spatial neighbors here.
   const vector<CellID>& cells = getLocalCells();
   int iter=0;
       
   do {
      #ifdef DEBUG_AMR_VALIDATE
      if (iter == 0) {
         writeVelMesh(mpiGrid);
      }
      #endif

      // Update velocity mesh in remote cells
      phiprof::start("MPI");
      SpatialCell::set_mpi_transfer_type(Transfer::VEL_BLOCK_LIST_STAGE1);
      mpiGrid.update_copies_of_remote_neighbors(NEAREST_NEIGHBORHOOD_ID);
      SpatialCell::set_mpi_transfer_type(Transfer::VEL_BLOCK_LIST_STAGE2);
      mpiGrid.update_copies_of_remote_neighbors(NEAREST_NEIGHBORHOOD_ID);
      phiprof::stop("MPI");
            
      // Iterate over all local spatial cells and calculate 
      // the necessary velocity block refinements
      phiprof::start("calc refinements");
      vector<set<vmesh::GlobalID> > refinements(cells.size());
            
      #pragma omp parallel for
      for (size_t c=0; c<cells.size(); ++c) {
         SpatialCell* cell = mpiGrid[cells[c]];
            
         // Get all spatial neighbors
         //const vector<CellID>* neighbors = mpiGrid.get_neighbors_of(cells[c],NEAREST_NEIGHBORHOOD_ID);
         const auto* neighbors = mpiGrid.get_neighbors_of(cells[c], NEAREST_NEIGHBORHOOD_ID);
               
         // Iterate over all spatial neighbors
         // for (size_t n=0; n<neighbors->size(); ++n) {

         for (const auto& nbrPair : *neighbors) {

            // CellID nbrCellID = (*neighbors)[n];
            CellID nbrCellID = nbrPair.first;
            const SpatialCell* nbr = mpiGrid[nbrCellID];
                  
            // Iterate over all blocks in the spatial neighbor, 
            // and check that the neighbor block does not have 
            // existing grandparent in this cell
            for (vmesh::LocalID b=0; b<nbr->get_number_of_velocity_blocks(popID); ++b) {
               vmesh::GlobalID blockGID = nbr->get_velocity_block_global_id(b,popID);
               vmesh::GlobalID grandParentGID = cell->velocity_block_has_grandparent(blockGID,popID);
               if (grandParentGID != cell->invalid_global_id()) {
                  //cerr << "spatial nbr block " << blockGID << " has gparent " << grandParentGID << endl;
                  
                  refinements[c].insert(cell->get_velocity_block_parent(popID,blockGID));
               }
            }
         }
      }
      phiprof::stop("calc refinements");
            
      // Apply refinements
      phiprof::start("refine mesh");
      bool needAnotherPass=false;
      vector<vector<pair<vmesh::GlobalID,vmesh::LocalID> > > newBlocks(cells.size());
            
      #pragma omp parallel for
      for (size_t c=0; c<cells.size(); ++c) {
         // Refine blocks (touches mesh structure, cannot be threaded)
         if (refinements[c].size() > 0) needAnotherPass = true;
         SpatialCell* cell = mpiGrid[cells[c]];
         map<vmesh::GlobalID,vmesh::LocalID> insertedBlocks;
         for (set<vmesh::GlobalID>::const_iterator b=refinements[c].begin(); b!=refinements[c].end(); ++b) {
            cell->refine_block(*b,insertedBlocks,popID);
         }

         // Store all new block local IDs
         for (map<vmesh::GlobalID,vmesh::LocalID>::const_iterator it=insertedBlocks.begin(); it!=insertedBlocks.end(); ++it) {
            vmesh::LocalID newLocalID = cell->get_velocity_block_local_id(it->first,popID);
            if (newLocalID != cell->invalid_local_id()) {
               newBlocks[c].push_back(make_pair(it->first,newLocalID));
            }
         }
      }
      phiprof::stop("refine mesh");

      // Recalculate distribution function values on all blocks that were refined
      phiprof::start("recalculate distrib. functions");
      vector<vector<vmesh::GlobalID> > removedBlocks(cells.size());

      #warning Chance for false sharing, counters may be on same cache line
      int counter[omp_get_max_threads()];
      vector<vector<vmesh::GlobalID> > threadRemBlocks(omp_get_max_threads());

      #pragma omp parallel
      {
         const int tid = omp_get_thread_num();
         for (size_t c=0; c<newBlocks.size(); ++c) {
            SpatialCell* cell = mpiGrid[cells[c]];
            counter[tid] = 0;
            
            // Recalculate distribution function and if f is below the sparse 
            // min value, add the block to remove list
            #pragma omp for
            for (size_t b=0; b<newBlocks[c].size(); ++b) {
               if (getObjectWrapper().project->setVelocityBlock(cell,newBlocks[c][b].second,popID) <= cell->getVelocityBlockMinValue(popID)) {
                  threadRemBlocks[tid].push_back(newBlocks[c][b].first);
                  ++counter[tid];
               }
            }

            // Sum up the number of removed blocks to master thread
            // and resize the per-cell vector to correct size
            if (tid == 0) {
               size_t sum = 0;
               for (int t=0; t<omp_get_max_threads(); ++t) sum += counter[t];
               removedBlocks[c].resize(sum);
            }
            #pragma omp barrier
            
            // Copy global IDs of removed blocks to the per-cell vector
            size_t myOffset = 0;
            for (int t=0; t<tid; ++t) myOffset += counter[t];
            
            for (int b=0; b<counter[tid]; ++b) {
               removedBlocks[c][b+myOffset] = threadRemBlocks[tid][b];
            }
         }
      }

      // Remove blocks with f below sparse min value
      #pragma omp parallel for
      for (size_t c=0; c<removedBlocks.size(); ++c) {
         SpatialCell* cell = mpiGrid[cells[c]];
         // We touch mesh structure here, cannot be threaded
         for (size_t b=0; b<removedBlocks[c].size(); ++b) {
            cell->remove_velocity_block(removedBlocks[c][b],popID);
         }
      }
      phiprof::stop("recalculate distrib. functions");
       
      #ifdef DEBUG_AMR_VALIDATE
         writeVelMesh(mpiGrid);
      #endif
      ++iter;
       
      // Exit if all processes are done with mesh refinements
      int16_t globalSuccess = 0;
      int16_t localSuccess = 0;
      if (needAnotherPass == true) localSuccess=1;
      MPI_Allreduce(&localSuccess,&globalSuccess,1,MPI_Type<int16_t>(),MPI_MAX,MPI_COMM_WORLD);
      if (globalSuccess == 0) break;
   } while (true);
   
   phiprof::stop("mesh validation (init)");
   return rvalue;
}<|MERGE_RESOLUTION|>--- conflicted
+++ resolved
@@ -87,12 +87,7 @@
    char **argc,
    dccrg::Dccrg<SpatialCell,dccrg::Cartesian_Geometry>& mpiGrid,
    FsGrid< std::array<Real, fsgrids::bfield::N_BFIELD>, 2> & perBGrid,
-<<<<<<< HEAD
-   FsGrid< std::array<Real, fsgrids::bfield::N_BFIELD>, 2> & perBDt2Grid,
-   FsGrid< std::array<Real, fsgrids::dperb::N_DPERB>, 2>& dPerBGrid,
-=======
    FsGrid< std::array<Real, fsgrids::efield::N_EFIELD>, 2>& EGrid,
->>>>>>> 5697e9e3
    FsGrid< std::array<Real, fsgrids::bgbfield::N_BGB>, 2>& BgBGrid,
    FsGrid< std::array<Real, fsgrids::moments::N_MOMENTS>, 2> & momentsGrid,
    FsGrid< std::array<Real, fsgrids::moments::N_MOMENTS>, 2> & momentsDt2Grid,
@@ -193,11 +188,7 @@
    if (P::isRestart) {
       logFile << "Restart from "<< P::restartFileName << std::endl << writeVerbose;
       phiprof::start("Read restart");
-<<<<<<< HEAD
       if (readGrid(mpiGrid,perBGrid,EGrid,EGradPeGrid,momentsGrid,BgBGrid,volGrid,technicalGrid,P::restartFileName) == false) {
-=======
-      if (readGrid(mpiGrid,perBGrid,EGrid,technicalGrid,P::restartFileName) == false) {
->>>>>>> 5697e9e3
          logFile << "(MAIN) ERROR: restarting failed" << endl;
          exit(1);
       }
