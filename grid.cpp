--- conflicted
+++ resolved
@@ -445,26 +445,14 @@
       if (!cell) continue;
 
       cell->face_neighbor_ranks.clear();
-<<<<<<< HEAD
-
-      const auto& faceNeighbors = mpiGrid.get_face_neighbors_of(cellid);
-
-      for (const auto& nbr : faceNeighbors) {
-=======
       
       for (const auto& [neighbor, dir] : mpiGrid.get_face_neighbors_of(cellid)) {
->>>>>>> 3fee0488
 
          int neighborhood;
 
          // We store rank numbers into a map that has neighborhood ids as its key values.
-<<<<<<< HEAD
-
-         switch (nbr.second) {
-=======
          
          switch (dir) {
->>>>>>> 3fee0488
          case -3:
             neighborhood = SHIFT_M_Z_NEIGHBORHOOD_ID;
             break;
@@ -488,15 +476,9 @@
             abort();
          }
 
-<<<<<<< HEAD
-         cell->face_neighbor_ranks[neighborhood].insert(mpiGrid.get_process(nbr.first));
-
-      }
-=======
          cell->face_neighbor_ranks[neighborhood].insert(mpiGrid.get_process(neighbor));
          
       }      
->>>>>>> 3fee0488
    }
 }
 
