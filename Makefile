#set default architecture, can be overridden from the compile line
ARCH = ${VLASIATOR_ARCH}
#set FP precision to SP (single) or DP (double)
FP_PRECISION = DP
#Set floating point precision for distribution function to SPF (single) or DPF (double)
DISTRIBUTION_FP_PRECISION = SPF
#override flags if we are building testpackage:

ifneq (,$(findstring testpackage,$(MAKECMDGOALS)))
	MATHFLAGS =
	FP_PRECISION = DP
	DISTRIBUTION_FP_PRECISION = DPF
	COMPFLAGS += -DIONOSPHERE_SORTED_SUMS -DINITIALIZE_ALIGNED_MALLOC_WITH_NAN
endif


include MAKE/Makefile.${ARCH}


# For more silent make output (without echoing all commands)
# Buiild with "make V=1" to get all verbose output
SILENT_0 := @
SILENT_1 :=
V := 0
SILENT = $(SILENT_$(V))

# Automatically let the compiler build makefile dependencies
COMPFLAGS += -MMD

#set a default archive utility, can also be set in Makefile.arch
AR ?= ar

#londrillo_delzanna (no other options)
FIELDSOLVER ?= ldz_main
#Add -DFS_1ST_ORDER_SPACE or -DFS_1ST_ORDER_TIME to make the field solver first-order in space or time
# COMPFLAGS += -DFS_1ST_ORDER_SPACE
# COMPFLAGS += -DFS_1ST_ORDER_TIME

#Skip deprecated C++ bindings from OpenMPI
COMPFLAGS += -D OMPI_SKIP_MPICXX

#is profiling on?
COMPFLAGS += -DPROFILE

#Optional debugging: performance will degrade significantly
# COMPFLAGS += -DDEBUG_VLASIATOR
# COMPFLAGS += -DIONOSPHERE_SORTED_SUMS
# COMPFLAGS += -DDEBUG_SOLVERS
# COMPFLAGS += -DDEBUG_IONOSPHERE
<<<<<<< HEAD
#COMPFLAGS += -DHASHINATOR_DEBUG -DDEBUG_SPATIAL_CELL -DDEBUG_VMESH -DDEBUG_VBC
=======
# COMPFLAGS += -DHASHINATOR_DEBUG -DDEBUG_SPATIAL_CELL -DDEBUG_VMESH -DDEBUG_VBC
>>>>>>> 5d32d4f6

#Add -DNDEBUG to turn debugging (including asserts) off on compiler-level
# COMPFLAGS += -DNDEBUG

#Set order of semilag solver in velocity space acceleration
#  ACC_SEMILAG_PLM 	2nd order
#  ACC_SEMILAG_PPM	3rd order
#  ACC_SEMILAG_PQM      5th order (use this one unless you are testing)
#Set order of semilag solver in spatial translation
#  TRANS_SEMILAG_PLM 	2nd order
#  TRANS_SEMILAG_PPM	3rd order (for production use, use unless testing)
#  TRANS_SEMILAG_PQM	5th order (significantly slower due to larger stencil)
COMPFLAGS += -DACC_SEMILAG_PQM -DTRANS_SEMILAG_PPM

#Add -DCATCH_FPE to catch floating point exceptions and stop execution
#May cause problems
#COMPFLAGS += -DCATCH_FPE

#Define MESH=VAMR if you want to use adaptive mesh refinement in velocity space (deprecated)
#MESH = VAMR

#//////////////////////////////////////////////////////
# The rest of this file users shouldn't need to change
#//////////////////////////////////////////////////////

#will need profiler in most places..
COMPFLAGS += ${INC_PROFILE}

#use jemalloc
COMPFLAGS += ${INC_JEMALLOC}

#define precision
COMPFLAGS += -D${FP_PRECISION}

#define precision for the distribution function
COMPFLAGS += -D${DISTRIBUTION_FP_PRECISION}

#set vector class
COMPFLAGS += -D${VECTORCLASS}

# If adaptive mesh refinement is used, add a precompiler flag
ifeq ($(MESH),VAMR)
COMPFLAGS += -DVAMR
endif

# GPU settings
USE_GPU=0
ifeq ($(USE_CUDA),1)
	USE_GPU=1
	LIBS += ${LIB_CUDA} -lcudart
	COMPFLAGS += -DUSE_GPU ${INC_HASHINATOR} ${INC_CUDA}
endif
ifeq ($(USE_HIP),1)
	USE_GPU=1
	LIBS += ${LIB_HIP} -lhiprt
	COMPFLAGS += -DUSE_GPU ${INC_HASHINATOR} ${INC_HIP} -D__HIP_PLATFORM_HCC___ -D__HIP_PLATFORM_AMD__
	LDFLAGS += -D__HIP_PLATFORM_AMD__ -D__HIP_PLATFORM_HCC__
endif

#Vectorclass settings
ifdef WID
	COMPFLAGS += -DWID=$(WID)
endif
ifdef VECL
	COMPFLAGS += -DVECL=$(VECL)
endif
ifdef VEC_PER_PLANE
	COMPFLAGS += -DVEC_PER_PLANE=$(VEC_PER_PLANE)
endif
ifdef VEC_PER_BLOCK
	COMPFLAGS += -DVEC_PER_BLOCK=$(VEC_PER_BLOCK)
endif
ifdef VPREC
	COMPFLAGS += -DVPREC=$(VPREC)
endif

# Set compiler flags
CXXFLAGS += ${COMPFLAGS}
#also for testpackage (due to makefile order this needs to be done also separately for targets)
testpackage: CXXFLAGS += ${COMPFLAGS}
CXXEXTRAFLAGS = ${CXXFLAGS} -DTOOL_NOT_PARALLEL

default: vlasiator

tools: parallel_tools not_parallel_tools

parallel_tools: vlsvextract vlsvdiff

testpackage: vlasiator

FORCE:
# On FERMI one has to use the front-end compiler (e.g. g++) to compile this tool.
# This target here defines a flag which removes the mpi headers from the code with
# #ifdef pragmas such that one can compile this tool to be used on the login nodes.
# To ensure this works one also needs to change the compiler at the top of Makefile.fermi*.
not_parallel_tools:

all: vlasiator tools

# Compile directory:
INSTALL = $(CURDIR)

# Executable:
EXE = vlasiator

# Collect libraries into single variable:
LIBS = ${LIB_BOOST}
LIBS += ${LIB_ZOLTAN}
LIBS += ${LIB_MPI}
LIBS += ${LIB_PROFILE}
LIBS += ${LIB_VLSV}
LIBS += ${LIB_JEMALLOC}
LIBS += ${LIB_PAPI}

# Define common dependencies
DEPS_COMMON = common.h common.cpp definitions.h mpiconversion.h logger.h object_wrapper.h

DEPS_VLSVMOVER_VAMR = vlasovsolver_amr/vlasovmover.cpp vlasovsolver_amr/cpu_acc_map_amr.hpp vlasovsolver_amr/cpu_acc_intersections.hpp \
	vlasovsolver_amr/cpu_acc_intersections.hpp vlasovsolver_amr/cpu_acc_semilag.hpp vlasovsolver_amr/cpu_acc_transform.hpp \
	vlasovsolver/arch_moments.h vlasovsolver_amr/cpu_trans_map_amr.hpp vlasovsolver/cpu_trans_map_amr.hpp velocity_blocks.h

#all objects for vlasiator

OBJS = 	version.o memoryallocation.o backgroundfield.o quadr.o dipole.o linedipole.o vectordipole.o constantfield.o integratefunction.o \
	datareducer.o datareductionoperator.o dro_populations.o \
	donotcompute.o ionosphere.o copysphere.o outflow.o setbyuser.o setmaxwellian.o\
	fieldtracing.o arch_moments.o \
	sysboundary.o sysboundarycondition.o particle_species.o\
	project.o projectTriAxisSearch.o read_gaussian_population.o\
	Alfven.o Diffusion.o Dispersion.o Distributions.o Firehose.o\
	Flowthrough.o Fluctuations.o Harris.o KHB.o Larmor.o Magnetosphere.o MultiPeak.o\
	VelocityBox.o Riemann1.o Shock.o Template.o test_fp.o testHall.o test_trans.o\
	IPShock.o object_wrapper.o\
	verificationLarmor.o Shocktest.o grid.o ioread.o iowrite.o vlasiator.o logger.o\
	common.o parameters.o readparameters.o spatial_cell.o velocity_mesh_parameters.o\
	vlasovmover.o $(FIELDSOLVER).o fs_common.o fs_limiters.o gridGlue.o

# Include autogenerated dependency files, if they exist
-include $(OBJS:%.o=%.d)

# Add Vlasov solver objects (depend on mesh: VAMR or non-VAMR)
ifneq ($(MESH),VAMR)
OBJS += cpu_acc_intersections.o cpu_acc_map.o cpu_acc_sort_blocks.o cpu_acc_load_blocks.o cpu_acc_semilag.o cpu_acc_transform.o \
	cpu_trans_pencils.o
endif

# Only build GPU version object files if active
ifeq ($(USE_GPU),1)
	OBJS += gpu_acc_map.o gpu_acc_semilag.o gpu_acc_sort_blocks.o \
		gpu_base.o gpu_trans_map_amr.o
else
# if *not* building GPU version, build regular CPU version
	OBJS += vamr_refinement_criteria.o cpu_trans_map_amr.o
endif

# Add field solver objects
OBJS_FSOLVER = 	ldz_magnetic_field.o ldz_volume.o derivatives.o ldz_electric_field.o ldz_hall.o ldz_gradpe.o

# Include autogenerated dependency files, if they exist
-include $(OBJS_FSOLVER:%.o=%.d)

help:
	@echo ''
	@echo 'make c(lean)             delete all generated files'
	@echo 'make dist                make tar file of the source code'
	@echo 'make ARCH=arch Compile vlasiator '
	@echo '                           ARCH:  Set machine specific Makefile Makefile.arch'

# remove data generated by simulation
allclean: clean cleantools
d: data
data:
	rm -rf phiprof*txt restart*vlsv grid*vlsv diagnostic.txt logfile.txt

c: clean
clean: data
	@echo "[CLEAN]"
	$(SILENT)rm -rf *.o *.d *~ */*~ */*/*~ ${EXE} particle_post_pusher check_projects_compil_logs/ check_projects_cfg_logs/ particles/*.o
cleantools:
	rm -rf vlsv2silo_${FP_PRECISION} vlsvextract_${FP_PRECISION}  vlsvdiff_${FP_PRECISION}

# Rules for making each object file needed by the executable

version.cpp: FORCE
	@echo "[GENERATE] version.cpp"
	$(SILENT)./generate_version.sh "${CMP}" "${CXXFLAGS}" "${FLAGS}" "${INC_MPI}" "${INC_DCCRG}" "${INC_FSGRID}" "${INC_ZOLTAN}" "${INC_BOOST}"

# Do not autobuild sub-versions of spatial_cell
spatial_cell_gpu.o:
	@: #do nothing
spatial_cell_cpu.o:
	@: #do nothing

#Special handling for GPU files
ifeq ($(USE_GPU),1)
# Turn on compilation for of GPU-version of spatial_cell
spatial_cell.o: spatial_cell_gpu.cpp
	@echo [CC] $<
	$(SILENT)$(CMP) $(CXXFLAGS) ${MATHFLAGS} $(FLAGS) -c spatial_cell_gpu.cpp -o spatial_cell.o $(INC_BOOST) ${INC_DCCRG} ${INC_EIGEN} ${INC_ZOLTAN} ${INC_VECTORCLASS} ${INC_FSGRID}
else
# CPU-only compulation: Turn off compilation of gpu-specific files
%.o: vlasovsolver/gpu_%.cpp
	@: #do nothing
arch/gpu_base.o:
	@: #do nothing
# Turn on compilation for of old cpu-version of spatial_cell
spatial_cell.o: spatial_cell_cpu.cpp
	@echo [CC] $<
	$(SILENT)$(CMP) $(CXXFLAGS) ${MATHFLAGS} $(FLAGS) -c spatial_cell_cpu.cpp -o spatial_cell.o $(INC_BOOST) ${INC_DCCRG} ${INC_EIGEN} ${INC_ZOLTAN} ${INC_VECTORCLASS} ${INC_FSGRID}
endif

# Generic rules:
# for all files in the main source dir
%.o: %.cpp
	@echo [CC] $<
	$(SILENT)$(CMP) $(CXXFLAGS) ${MATHFLAGS} $(FLAGS) -c $< $(INC_BOOST) ${INC_DCCRG} ${INC_EIGEN} ${INC_ZOLTAN} ${INC_VECTORCLASS} ${INC_FSGRID} ${INC_PROFILE} ${INC_VLSV} ${INC_PAPI} ${INC_MPI}

# for all files in the arch/ dir
%.o: arch/%.cpp
	@echo [CC] $<
	$(SILENT)${CMP} ${CXXFLAGS} ${MATHFLAGS} ${FLAGS} -c $< -I$(CURDIR) ${INC_BOOST} ${INC_EIGEN} ${INC_DCCRG} ${INC_FSGRID} ${INC_ZOLTAN} ${INC_PROFILE} ${INC_VECTORCLASS} ${INC_EIGEN} ${INC_VLSV} ${INC_MPI}

# for all files in the backgroundfield/ dir
%.o: backgroundfield/%.cpp  backgroundfield/constantfield.hpp backgroundfield/fieldfunction.hpp backgroundfield/functions.hpp backgroundfield/backgroundfield.h
	@echo [CC] $<
	$(SILENT)${CMP} ${CXXFLAGS} ${MATHFLAGS} ${FLAGS} -c $< ${INC_DCCRG} ${INC_ZOLTAN} ${INC_FSGRID}

# for all files in the datareduction/ dir
%.o: datareduction/%.cpp ${DEPS_COMMON} datareduction/datareductionoperator.h fieldtracing/fieldtracing.h sysboundary/ionosphere.h datareduction/dro_populations.h
	@echo [CC] $<
	$(SILENT)${CMP} ${CXXFLAGS} ${MATHFLAGS} ${FLAGS} -c $< ${INC_DCCRG} ${INC_ZOLTAN} ${INC_MPI} ${INC_BOOST} ${INC_EIGEN} ${INC_VLSV} ${INC_FSGRID}

# for all files in the sysboundary/ dir
%.o: sysboundary/%.cpp ${DEPS_COMMON} sysboundary/%.h backgroundfield/backgroundfield.h projects/project.h fieldsolver/fs_limiters.h
	@echo [CC] $<
	$(SILENT)${CMP} ${CXXFLAGS} ${MATHFLAGS} ${FLAGS} -c $< ${INC_DCCRG} ${INC_FSGRID} ${INC_ZOLTAN} ${INC_BOOST} ${INC_EIGEN}

# for all files in the fieldtracing/ dir
%.o: fieldtracing/%.cpp
	@echo [CC] $<
	$(SILENT)${CMP} ${CXXFLAGS} ${MATHFLAGS} ${FLAGS} -c $< ${INC_DCCRG} ${INC_FSGRID} ${INC_BOOST} ${INC_ZOLTAN} ${INC_EIGEN}

# for all files in the projects/ dir
%.o: projects/%.cpp projects/%.h
	@echo [CC] $<
	$(SILENT)${CMP} ${CXXFLAGS} ${MATHFLAGS} ${FLAGS} -c $< ${INC_DCCRG} ${INC_ZOLTAN} ${INC_BOOST} ${INC_EIGEN} ${INC_FSGRID} ${INC_VECTORCLASS}

# (Second, more complex rules for the subdirectories of projects/)
.SECONDEXPANSION:
%.o: projects/$$*/$$*.cpp projects/$$*/$$*.h projects/projectTriAxisSearch.h
	@echo [CC] $<
	$(SILENT)${CMP} ${CXXFLAGS} ${MATHFLAGS} ${FLAGS} -c $< ${INC_DCCRG} ${INC_ZOLTAN} ${INC_BOOST} ${INC_EIGEN} ${INC_FSGRID}

# old deprecated VAMR
ifeq ($(MESH),VAMR)

vlasovmover.o: ${DEPS_VLSVMOVER_VAMR}
	${CMP} ${CXXFLAGS} ${MATHFLAGS} ${FLAGS} -DMOVER_VLASOV_ORDER=2 -c vlasovsolver_amr/vlasovmover.cpp -I$(CURDIR) ${INC_BOOST} ${INC_EIGEN} ${INC_DCCRG} ${INC_FSGRID} ${INC_ZOLTAN} ${INC_PROFILE}  ${INC_VECTORCLASS} ${INC_EIGEN} ${INC_VLSV}

else

# for all files in the vlasovsolver/ dir
%.o: vlasovsolver/%.cpp vlasovsolver/vec.h
	@echo [CC] $<
	$(SILENT)${CMP} ${CXXFLAGS} ${MATHFLAGS} ${FLAGS} -c $< -I$(CURDIR) ${INC_BOOST} ${INC_EIGEN} ${INC_DCCRG} ${INC_FSGRID} ${INC_ZOLTAN} ${INC_PROFILE} ${INC_VECTORCLASS} ${INC_EIGEN} ${INC_VLSV} ${INC_MPI}

endif


# for all files in the fieldsolver/ dir
%.o: fieldsolver/%.cpp ${DEPS_FSOLVER}
	@echo [CC] $<
	$(SILENT)${CMP} ${CXXFLAGS} ${MATHFLAGS} ${FLAGS} -c $< -I$(CURDIR)  ${INC_BOOST} ${INC_EIGEN} ${INC_DCCRG} ${INC_FSGRID} ${INC_PROFILE} ${INC_ZOLTAN}

# Make executable
vlasiator: $(OBJS) $(OBJS_FSOLVER)
	@echo "[LINK] ${EXE}"
	$(SILENT)$(LNK) ${LDFLAGS} -o ${EXE} $(OBJS) $(LIBS) $(OBJS_FSOLVER)


#/// TOOLS section/////

#common reader filter
DEPS_VLSVREADERINTERFACE = tools/vlsvreaderinterface.h tools/vlsvreaderinterface.cpp
OBJS_VLSVREADERINTERFACE = vlsvreaderinterface.o vlsv_util.o

#particle pusher tool
DEPS_PARTICLES = particles/particles.h particles/particles.cpp particles/field.h particles/readfields.h particles/relativistic_math.h particles/particleparameters.h particles/distribution.h\
	readparameters.h version.h particles/scenario.h particles/histogram.h
OBJS_PARTICLES = particles/physconst.o particles/particles.o particles/readfields.o particles/particleparameters.o particles/distribution.o readparameters.o version.o particles/scenario.o particles/histogram.o

# todo: verify compilation and working of tools other than vlsvdiff
vlsvextract: ${DEPS_VLSVREADER} ${DEPS_VLSVREADERINTERFACE} tools/vlsvextract.h tools/vlsvextract.cpp ${OBJS_VLSVREADER} ${OBJS_VLSVREADERINTERFACE}
	${CMP} ${CXXFLAGS} ${FLAGS} -c tools/vlsvextract.cpp ${INC_BOOST} ${INC_DCCRG} ${INC_EIGEN} ${INC_VLSV} -I$(CURDIR)
	${LNK} -o vlsvextract_${FP_PRECISION} vlsvextract.o  ${OBJS_VLSVREADERINTERFACE} ${LIB_BOOST} ${LIB_DCCRG}  ${LIB_VLSV} ${LDFLAGS}

vlsv2silo:  ${DEPS_VLSVREADERINTERFACE} tools/vlsv2silo.cpp  ${OBJS_VLSVREADERINTERFACE}
	${CMP} ${CXXFLAGS} ${FLAGS} -c tools/vlsv2silo.cpp ${INC_SILO} ${INC_VLSV} -I$(CURDIR)
	${LNK} -o vlsv2silo_${FP_PRECISION} vlsv2silo.o  ${OBJS_VLSVREADERINTERFACE} ${LIB_SILO} ${LIB_VLSV} ${LDFLAGS}

vlsvdiff: tools/vlsvdiff.cpp
	@echo [CC] $<
	$(SILENT)$(CMP) $(CXXEXTRAFLAGS) ${MATHFLAGS} ${FLAGS} -c tools/vlsvdiff.cpp ${INC_DCCRG} ${INC_VLSV} ${INC_FSGRID}
	$(SILENT)${LNK} ${LDFLAGS} -o vlsvdiff_${FP_PRECISION} vlsvdiff.o ${OBJS_VLSVREADERINTERFACE} ${LIB_VLSV} ${LIBS}

vlsvreaderinterface.o:  tools/vlsvreaderinterface.h tools/vlsvreaderinterface.cpp
	${CMP} ${CXXFLAGS} ${FLAGS} -c tools/vlsvreaderinterface.cpp ${INC_VLSV} -I$(CURDIR)

vlsv_util.o: tools/vlsv_util.h tools/vlsv_util.cpp
	${CMP} ${CXXFLAGS} ${FLAGS} -c tools/vlsv_util.cpp

particles/particleparameters.o: ${DEPS_PARTICLES}  ${OBJS_VLSVREADERINTERFACE} particles/particleparameters.cpp
	${CMP} ${CXXFLAGS} ${FLAGS} -c particles/particleparameters.cpp ${INC_VLSV} ${INC_VECTORCLASS} -I$(CURDIR) -Itools -o $@

particles/readfields.o: ${DEPS_PARTICLES}  ${OBJS_VLSVREADERINTERFACE} particles/readfields.cpp
	${CMP} ${CXXFLAGS} ${FLAGS} -c particles/readfields.cpp ${INC_VLSV} ${INC_VECTORCLASS} -I$(CURDIR) -Itools -o $@

particles/particles.o: ${DEPS_PARTICLES}  ${OBJS_VLSVREADERINTERFACE} particles/particles.cpp
	${CMP} ${CXXFLAGS} ${FLAGS} -c particles/particles.cpp ${INC_VLSV} ${INC_VECTORCLASS} -I$(CURDIR) -Itools -o $@

particles/distribution.o: ${DEPS_PARTICLES}  ${OBJS_VLSVREADERINTERFACE} particles/distribution.cpp
	${CMP} ${CXXFLAGS} ${FLAGS} -c particles/distribution.cpp ${INC_VLSV} ${INC_VECTORCLASS} -I$(CURDIR) -Itools -o $@

particles/scenario.o: ${DEPS_PARTICLES}  ${OBJS_VLSVREADERINTERFACE} particles/scenario.cpp
	${CMP} ${CXXFLAGS} ${FLAGS} -c particles/scenario.cpp ${INC_VLSV} ${INC_VECTORCLASS} -I$(CURDIR) -Itools -o $@

particles/physconst.o: ${DEPS_PARTICLES}  ${OBJS_VLSVREADERINTERFACE} particles/physconst.cpp
	${CMP} ${CXXFLAGS} ${FLAGS} -c particles/physconst.cpp ${INC_VLSV} ${INC_VECTORCLASS} -I$(CURDIR) -Itools -o $@

particles/histogram.o: ${DEPS_PARTICLES}  ${OBJS_VLSVREADERINTERFACE} particles/histogram.cpp
	${CMP} ${CXXFLAGS} ${FLAGS} -c particles/histogram.cpp ${INC_VLSV} ${INC_VECTORCLASS} -I$(CURDIR) -Itools -o $@

particle_post_pusher: ${OBJS_PARTICLES} ${DEPS_PARTICLES}  ${OBJS_VLSVREADERINTERFACE} particles/particle_post_pusher.cpp
	${CMP} ${CXXFLAGS} ${FLAGS} -c particles/particle_post_pusher.cpp ${INC_VLSV} ${INC_VECTORCLASS} -I$(CURDIR) -Itools
	${LNK} -o $@ particle_post_pusher.o ${OBJS_PARTICLES}  ${OBJS_VLSVREADERINTERFACE} ${LIBS} ${LDFLAGS}

fluxfunction.o:  tools/fluxfunction.cpp
	${CMP} ${CXXFLAGS} ${FLAGS} -c tools/fluxfunction.cpp ${INC_VLSV} ${INC_VECTORCLASS} -I$(CURDIR)  -Itools -o $@

fluxfunction: fluxfunction.o ${OBJS_VLSVREADERINTERFACE} particles/readfields.o particles/particleparameters.o readparameters.o version.o particles/physconst.o particles/distribution.o
	${LNK} -o $@ fluxfunction.o particles/readfields.o particles/particleparameters.o readparameters.o version.o particles/physconst.o particles/distribution.o ${OBJS_VLSVREADERINTERFACE} ${LIBS} ${LDFLAGS}

# Doesn't seem to work correctly
INCLUDES =
INCLUDES += ${INC_EIGEN}
INCLUDES += ${INC_FSGRID}
INCLUDES += ${INC_DCCRG}
INCLUDES += ${INC_VECTOCLASS}

check:
	mkdir -p cppcheck
	cppcheck ${COMPFLAGS} --cppcheck-build-dir=cppcheck --template=gcc --enable=all --inconclusive .

# DO NOT DELETE<|MERGE_RESOLUTION|>--- conflicted
+++ resolved
@@ -47,11 +47,7 @@
 # COMPFLAGS += -DIONOSPHERE_SORTED_SUMS
 # COMPFLAGS += -DDEBUG_SOLVERS
 # COMPFLAGS += -DDEBUG_IONOSPHERE
-<<<<<<< HEAD
-#COMPFLAGS += -DHASHINATOR_DEBUG -DDEBUG_SPATIAL_CELL -DDEBUG_VMESH -DDEBUG_VBC
-=======
 # COMPFLAGS += -DHASHINATOR_DEBUG -DDEBUG_SPATIAL_CELL -DDEBUG_VMESH -DDEBUG_VBC
->>>>>>> 5d32d4f6
 
 #Add -DNDEBUG to turn debugging (including asserts) off on compiler-level
 # COMPFLAGS += -DNDEBUG
