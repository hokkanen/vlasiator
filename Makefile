#set default architecture, can be overridden from the compile line
ARCH = ${VLASIATOR_ARCH}

# NB updating git submodules require e.g. using the --recurse-submodules flag, e.g.:
# submodules currently include the header library fsgrid
# git clone --recurse-submodules
# git pull --recurse-submodules
# or if you cloned without --recurse-submodules:
# git submodule update --init --recursive

#set FP precision to SP (single) or DP (double)
FP_PRECISION = DP
#Set floating point precision for distribution function to SPF (single) or DPF (double)
DISTRIBUTION_FP_PRECISION = SPF
#override flags if we are building testpackage:

ifneq (,$(findstring testpackage,$(MAKECMDGOALS)))
	MATHFLAGS =
	FP_PRECISION = DP
	DISTRIBUTION_FP_PRECISION = DPF
	COMPFLAGS += -DIONOSPHERE_SORTED_SUMS -DINITIALIZE_ALIGNED_MALLOC_WITH_NAN
endif


include MAKE/Makefile.${ARCH}


# For more silent make output (without echoing all commands)
# Buiild with "make V=1" to get all verbose output
SILENT_0 := @
SILENT_1 :=
V := 0
SILENT = $(SILENT_$(V))

# Automatically let the compiler build makefile dependencies
COMPFLAGS += -MMD

#set a default archive utility, can also be set in Makefile.arch
AR ?= ar

#londrillo_delzanna (no other options)
FIELDSOLVER ?= ldz_main
#Add -DFS_1ST_ORDER_SPACE or -DFS_1ST_ORDER_TIME to make the field solver first-order in space or time
# COMPFLAGS += -DFS_1ST_ORDER_SPACE
# COMPFLAGS += -DFS_1ST_ORDER_TIME

#Skip deprecated C++ bindings from OpenMPI
COMPFLAGS += -D OMPI_SKIP_MPICXX
# Allow MCA io to be set to ompio, otherwise the code is overriding and setting ^ompio. (OpenMPI only, no effect with other MPI implementations.)
# COMPFLAGS += -DVLASIATOR_ALLOW_MCA_OMPIO


#is profiling on?
COMPFLAGS += -DPROFILE

#Optional debugging: performance will degrade significantly
# COMPFLAGS += -DDEBUG_VLASIATOR
# COMPFLAGS += -DIONOSPHERE_SORTED_SUMS
# COMPFLAGS += -DDEBUG_SOLVERS
# COMPFLAGS += -DDEBUG_IONOSPHERE
<<<<<<< HEAD
# COMPFLAGS += -DHASHINATOR_DEBUG
=======
# COMPFLAGS += -DHASHINATOR_DEBUG -DDEBUG_SPATIAL_CELL -DDEBUG_VMESH -DDEBUG_VBC
>>>>>>> 7eca8caf
# COMPFLAGS += -DDEBUG_SPATIAL_CELL -DDEBUG_VMESH -DDEBUG_VBC

#Add -DNDEBUG to turn debugging (including asserts) off on compiler-level
# COMPFLAGS += -DNDEBUG

#Set order of semilag solver in velocity space acceleration
#  ACC_SEMILAG_PLM 	2nd order
#  ACC_SEMILAG_PPM	3rd order
#  ACC_SEMILAG_PQM      5th order (use this one unless you are testing)
#Set order of semilag solver in spatial translation
#  TRANS_SEMILAG_PLM 	2nd order
#  TRANS_SEMILAG_PPM	3rd order (for production use, use unless testing)
#  TRANS_SEMILAG_PQM	5th order (significantly slower due to larger stencil)
COMPFLAGS += -DACC_SEMILAG_PQM -DTRANS_SEMILAG_PPM

#Add -DCATCH_FPE to catch floating point exceptions and stop execution
#May cause problems
#COMPFLAGS += -DCATCH_FPE

#//////////////////////////////////////////////////////
# The rest of this file users shouldn't need to change
#//////////////////////////////////////////////////////

#will need profiler in most places..
COMPFLAGS += ${INC_PROFILE}

#use jemalloc
COMPFLAGS += ${INC_JEMALLOC}

#define precision
COMPFLAGS += -D${FP_PRECISION}

#define precision for the distribution function
COMPFLAGS += -D${DISTRIBUTION_FP_PRECISION}

#set vector class
COMPFLAGS += -D${VECTORCLASS}

# GPU settings
USE_GPU=0
ifeq ($(USE_CUDA),1)
	USE_GPU=1
	LIBS += ${LIB_CUDA} -lcudart
	COMPFLAGS += -DUSE_GPU ${INC_HASHINATOR} ${INC_CUDA}
endif
ifeq ($(USE_HIP),1)
	USE_GPU=1
	LIBS += ${LIB_HIP} -lhiprt
	COMPFLAGS += -DUSE_GPU ${INC_HASHINATOR} ${INC_HIP} -D__HIP_PLATFORM_HCC___ -D__HIP_PLATFORM_AMD__
	LDFLAGS += -D__HIP_PLATFORM_AMD__ -D__HIP_PLATFORM_HCC__
endif

#Vectorclass settings
ifdef WID
	COMPFLAGS += -DWID=$(WID)
endif
ifdef VECL
	COMPFLAGS += -DVECL=$(VECL)
endif
ifdef VEC_PER_PLANE
	COMPFLAGS += -DVEC_PER_PLANE=$(VEC_PER_PLANE)
endif
ifdef VEC_PER_BLOCK
	COMPFLAGS += -DVEC_PER_BLOCK=$(VEC_PER_BLOCK)
endif
ifdef VPREC
	COMPFLAGS += -DVPREC=$(VPREC)
endif

# Set compiler flags
CXXFLAGS += ${COMPFLAGS}
#also for testpackage (due to makefile order this needs to be done also separately for targets)
testpackage: CXXFLAGS += ${COMPFLAGS}
CXXEXTRAFLAGS = ${CXXFLAGS} -DTOOL_NOT_PARALLEL

default: vlasiator

tools: parallel_tools not_parallel_tools

parallel_tools: vlsvextract vlsvdiff

testpackage: vlasiator

FORCE:
# On FERMI one has to use the front-end compiler (e.g. g++) to compile this tool.
# This target here defines a flag which removes the mpi headers from the code with
# #ifdef pragmas such that one can compile this tool to be used on the login nodes.
# To ensure this works one also needs to change the compiler at the top of Makefile.fermi*.
not_parallel_tools:

all: vlasiator tools

# Compile directory:
INSTALL = $(CURDIR)

# Executable:
EXE = vlasiator

# Collect libraries into single variable:
LIBS = ${LIB_BOOST}
LIBS += ${LIB_ZOLTAN}
LIBS += ${LIB_MPI}
LIBS += ${LIB_PROFILE}
LIBS += ${LIB_VLSV}
LIBS += ${LIB_JEMALLOC}
LIBS += ${LIB_PAPI}

# Define common dependencies
DEPS_COMMON = common.h common.cpp definitions.h mpiconversion.h logger.h object_wrapper.h

#all objects for vlasiator

OBJS = 	version.o memoryallocation.o backgroundfield.o quadr.o dipole.o linedipole.o vectordipole.o constantfield.o integratefunction.o \
	datareducer.o datareductionoperator.o dro_populations.o \
	donotcompute.o ionosphere.o copysphere.o outflow.o inflow.o setmaxwellian.o\
	fieldtracing.o arch_moments.o \
	sysboundary.o sysboundarycondition.o particle_species.o\
	project.o projectTriAxisSearch.o read_gaussian_population.o\
	Alfven.o Diffusion.o Dispersion.o Distributions.o Firehose.o\
	Flowthrough.o Fluctuations.o Harris.o KHB.o Larmor.o Magnetosphere.o MultiPeak.o\
	VelocityBox.o Riemann1.o Shock.o Template.o test_fp.o testHall.o test_trans.o\
	IPShock.o object_wrapper.o\
	verificationLarmor.o Shocktest.o grid.o ioread.o iowrite.o vlasiator.o logger.o\
	common.o parameters.o readparameters.o spatial_cell.o velocity_mesh_parameters.o\
	vlasovmover.o $(FIELDSOLVER).o fs_common.o fs_limiters.o gridGlue.o

# Include autogenerated dependency files, if they exist
-include $(OBJS:%.o=%.d)

# Add Vlasov solver objects
OBJS += cpu_acc_intersections.o cpu_acc_transform.o \
	cpu_trans_pencils.o

# Only build GPU version object files if active
ifeq ($(USE_GPU),1)
	OBJS += gpu_acc_map.o gpu_acc_semilag.o gpu_acc_sort_blocks.o \
		gpu_base.o gpu_trans_map_amr.o
else
# if *not* building GPU version, build regular CPU version
	OBJS += cpu_acc_map.o cpu_acc_sort_blocks.o cpu_acc_load_blocks.o cpu_acc_semilag.o  cpu_trans_map_amr.o
endif

# Add field solver objects
OBJS_FSOLVER = 	ldz_magnetic_field.o ldz_volume.o derivatives.o ldz_electric_field.o ldz_hall.o ldz_gradpe.o

# Include autogenerated dependency files, if they exist
-include $(OBJS_FSOLVER:%.o=%.d)

help:
	@echo ''
	@echo 'make c(lean)             delete all generated files'
	@echo 'make dist                make tar file of the source code'
	@echo 'make ARCH=arch Compile vlasiator '
	@echo '                           ARCH:  Set machine specific Makefile Makefile.arch'

# remove data generated by simulation
allclean: clean cleantools
d: data
data:
	rm -rf phiprof*txt restart*vlsv grid*vlsv diagnostic.txt logfile.txt

c: clean
clean: data
	@echo "[CLEAN]"
	$(SILENT)rm -rf *.o *.d *~ */*~ */*/*~ ${EXE} particle_post_pusher check_projects_compil_logs/ check_projects_cfg_logs/ particles/*.o
cleantools:
	rm -rf vlsv2silo_${FP_PRECISION} vlsvextract_${FP_PRECISION}  vlsvdiff_${FP_PRECISION}

# Rules for making each object file needed by the executable

# Extract commits for used libraries, silencing errors of missing repositories
COMMIT_DCCRG=$(shell cd ${subst -isystem,,${subst -I,,${INC_DCCRG}}} && git log -1 --pretty=format:"%H" 2>/dev/null)
COMMIT_FSGRID=$(shell cd ${subst -isystem,,${subst -I,,${INC_FSGRID}}} && git log -1 --pretty=format:"%H" 2>/dev/null)
COMMIT_VLSV=$(shell cd ${subst -isystem,,${subst -I,,${INC_VLSV}}} && git log -1 --pretty=format:"%H" 2>/dev/null)
COMMIT_HASHINATOR=$(shell cd ${subst -isystem,,${subst -I,,${INC_HASHINATOR}}} && git log -1 --pretty=format:"%H" 2>/dev/null)
COMMIT_PROFILE=$(shell cd ${subst -isystem,,${subst -I,,${INC_PROFILE}}} && git log -1 --pretty=format:"%H" 2>/dev/null)

# Build version description file
version.cpp: FORCE
	@echo "[GENERATE] version.cpp"
	$(SILENT)./generate_version.sh "${CMP}" "${CXXFLAGS}" "${FLAGS}" "${INC_MPI}" "${INC_ZOLTAN}" "${INC_BOOST}" "${INC_DCCRG}" "${COMMIT_DCCRG}" "${INC_FSGRID}" "${COMMIT_FSGRID}"  "${INC_VLSV}" "${COMMIT_VLSV}" "${INC_HASHINATOR}" "${COMMIT_HASHINATOR}" "${INC_PROFILE}" "${COMMIT_PROFILE}"

# Do not autobuild sub-versions of spatial_cell
spatial_cell_gpu.o:
	@: #do nothing
spatial_cell_cpu.o:
	@: #do nothing

#Special handling for GPU files
ifeq ($(USE_GPU),1)
# Turn on compilation for of GPU-version of spatial_cell
spatial_cell.o: spatial_cell_gpu.cpp
	@echo [CC] $<
	$(SILENT)$(CMP) $(CXXFLAGS) ${MATHFLAGS} $(FLAGS) -c spatial_cell_gpu.cpp -o spatial_cell.o $(INC_BOOST) ${INC_DCCRG} ${INC_EIGEN} ${INC_ZOLTAN} ${INC_VECTORCLASS} ${INC_FSGRID}
else
# CPU-only compulation: Turn off compilation of gpu-specific files
%.o: vlasovsolver/gpu_%.cpp
	@: #do nothing
arch/gpu_base.o:
	@: #do nothing
# Turn on compilation for of old cpu-version of spatial_cell
spatial_cell.o: spatial_cell_cpu.cpp
	@echo [CC] $<
	$(SILENT)$(CMP) $(CXXFLAGS) ${MATHFLAGS} $(FLAGS) -c spatial_cell_cpu.cpp -o spatial_cell.o $(INC_BOOST) ${INC_DCCRG} ${INC_EIGEN} ${INC_ZOLTAN} ${INC_VECTORCLASS} ${INC_FSGRID}
endif

# Generic rules:
# for all files in the main source dir
%.o: %.cpp
	@echo [CC] $<
	$(SILENT)$(CMP) $(CXXFLAGS) ${MATHFLAGS} $(FLAGS) -c $< $(INC_BOOST) ${INC_DCCRG} ${INC_EIGEN} ${INC_ZOLTAN} ${INC_VECTORCLASS} ${INC_FSGRID} ${INC_PROFILE} ${INC_VLSV} ${INC_PAPI} ${INC_MPI}

# for all files in the arch/ dir
%.o: arch/%.cpp
	@echo [CC] $<
	$(SILENT)${CMP} ${CXXFLAGS} ${MATHFLAGS} ${FLAGS} -c $< -I$(CURDIR) ${INC_BOOST} ${INC_EIGEN} ${INC_DCCRG} ${INC_FSGRID} ${INC_ZOLTAN} ${INC_PROFILE} ${INC_VECTORCLASS} ${INC_EIGEN} ${INC_VLSV} ${INC_MPI}

# for all files in the backgroundfield/ dir
%.o: backgroundfield/%.cpp  backgroundfield/constantfield.hpp backgroundfield/fieldfunction.hpp backgroundfield/functions.hpp backgroundfield/backgroundfield.h
	@echo [CC] $<
	$(SILENT)${CMP} ${CXXFLAGS} ${MATHFLAGS} ${FLAGS} -c $< ${INC_DCCRG} ${INC_ZOLTAN} ${INC_FSGRID}

# for all files in the datareduction/ dir
%.o: datareduction/%.cpp ${DEPS_COMMON} datareduction/datareductionoperator.h fieldtracing/fieldtracing.h sysboundary/ionosphere.h datareduction/dro_populations.h
	@echo [CC] $<
	$(SILENT)${CMP} ${CXXFLAGS} ${MATHFLAGS} ${FLAGS} -c $< ${INC_DCCRG} ${INC_ZOLTAN} ${INC_MPI} ${INC_BOOST} ${INC_EIGEN} ${INC_VLSV} ${INC_FSGRID}

# for all files in the sysboundary/ dir
%.o: sysboundary/%.cpp ${DEPS_COMMON} sysboundary/%.h backgroundfield/backgroundfield.h projects/project.h fieldsolver/fs_limiters.h
	@echo [CC] $<
	$(SILENT)${CMP} ${CXXFLAGS} ${MATHFLAGS} ${FLAGS} -c $< ${INC_DCCRG} ${INC_FSGRID} ${INC_ZOLTAN} ${INC_BOOST} ${INC_EIGEN}

# for all files in the fieldtracing/ dir
%.o: fieldtracing/%.cpp
	@echo [CC] $<
	$(SILENT)${CMP} ${CXXFLAGS} ${MATHFLAGS} ${FLAGS} -c $< ${INC_DCCRG} ${INC_FSGRID} ${INC_BOOST} ${INC_ZOLTAN} ${INC_EIGEN}

# for all files in the projects/ dir
%.o: projects/%.cpp projects/%.h
	@echo [CC] $<
	$(SILENT)${CMP} ${CXXFLAGS} ${MATHFLAGS} ${FLAGS} -c $< ${INC_DCCRG} ${INC_ZOLTAN} ${INC_BOOST} ${INC_EIGEN} ${INC_FSGRID} ${INC_VECTORCLASS}

# (Second, more complex rules for the subdirectories of projects/)
.SECONDEXPANSION:
%.o: projects/$$*/$$*.cpp projects/$$*/$$*.h projects/projectTriAxisSearch.h
	@echo [CC] $<
	$(SILENT)${CMP} ${CXXFLAGS} ${MATHFLAGS} ${FLAGS} -c $< ${INC_DCCRG} ${INC_ZOLTAN} ${INC_BOOST} ${INC_EIGEN} ${INC_FSGRID}

# for all files in the vlasovsolver/ dir
%.o: vlasovsolver/%.cpp vlasovsolver/vec.h
	@echo [CC] $<
	$(SILENT)${CMP} ${CXXFLAGS} ${MATHFLAGS} ${FLAGS} -c $< -I$(CURDIR) ${INC_BOOST} ${INC_EIGEN} ${INC_DCCRG} ${INC_FSGRID} ${INC_ZOLTAN} ${INC_PROFILE} ${INC_VECTORCLASS} ${INC_EIGEN} ${INC_VLSV} ${INC_MPI}

# for all files in the fieldsolver/ dir
%.o: fieldsolver/%.cpp ${DEPS_FSOLVER}
	@echo [CC] $<
	$(SILENT)${CMP} ${CXXFLAGS} ${MATHFLAGS} ${FLAGS} -c $< -I$(CURDIR)  ${INC_BOOST} ${INC_EIGEN} ${INC_DCCRG} ${INC_FSGRID} ${INC_PROFILE} ${INC_ZOLTAN}

# Make executable
vlasiator: $(OBJS) $(OBJS_FSOLVER)
	@echo "[LINK] ${EXE}"
	$(SILENT)$(LNK) ${LDFLAGS} -o ${EXE} $(OBJS) $(LIBS) $(OBJS_FSOLVER)


#/// TOOLS section/////

#common reader filter
DEPS_VLSVREADERINTERFACE = tools/vlsvreaderinterface.h tools/vlsvreaderinterface.cpp
OBJS_VLSVREADERINTERFACE = vlsvreaderinterface.o vlsv_util.o

#particle pusher tool
DEPS_PARTICLES = particles/particles.h particles/particles.cpp particles/field.h particles/readfields.h particles/relativistic_math.h particles/particleparameters.h particles/distribution.h\
	readparameters.h version.h particles/scenario.h particles/histogram.h
OBJS_PARTICLES = particles/physconst.o particles/particles.o particles/readfields.o particles/particleparameters.o particles/distribution.o readparameters.o version.o particles/scenario.o particles/histogram.o

# todo: verify compilation and working of tools other than vlsvdiff
vlsvextract: ${DEPS_VLSVREADER} ${DEPS_VLSVREADERINTERFACE} tools/vlsvextract.h tools/vlsvextract.cpp ${OBJS_VLSVREADER} ${OBJS_VLSVREADERINTERFACE}
	${CMP} ${CXXFLAGS} ${FLAGS} -c tools/vlsvextract.cpp ${INC_BOOST} ${INC_DCCRG} ${INC_EIGEN} ${INC_VLSV} -I$(CURDIR)
	${LNK} -o vlsvextract_${FP_PRECISION} vlsvextract.o  ${OBJS_VLSVREADERINTERFACE} ${LIB_BOOST} ${LIB_DCCRG}  ${LIB_VLSV} ${LDFLAGS}

vlsv2silo:  ${DEPS_VLSVREADERINTERFACE} tools/vlsv2silo.cpp  ${OBJS_VLSVREADERINTERFACE}
	${CMP} ${CXXFLAGS} ${FLAGS} -c tools/vlsv2silo.cpp ${INC_SILO} ${INC_VLSV} -I$(CURDIR)
	${LNK} -o vlsv2silo_${FP_PRECISION} vlsv2silo.o  ${OBJS_VLSVREADERINTERFACE} ${LIB_SILO} ${LIB_VLSV} ${LDFLAGS}

vlsvdiff: ${DEPS_VLSVREADERINTERFACE} tools/vlsvdiff.cpp ${OBJS_VLSVREADEREXTRA} ${OBJS_VLSVREADERINTERFACE}
	@echo [CC] $<
	$(SILENT)$(CMP) $(CXXEXTRAFLAGS) ${MATHFLAGS} ${FLAGS} -c tools/vlsvdiff.cpp ${INC_VLSV} ${INC_FSGRID} -I$(CURDIR)
	$(SILENT)${LNK} ${LDFLAGS} -o vlsvdiff_${FP_PRECISION} vlsvdiff.o ${OBJS_VLSVREADERINTERFACE} ${LIB_VLSV} ${LIBS}}

vlsvreaderinterface.o:  tools/vlsvreaderinterface.h tools/vlsvreaderinterface.cpp
	${CMP} ${CXXFLAGS} ${FLAGS} -c tools/vlsvreaderinterface.cpp ${INC_VLSV} -I$(CURDIR)

vlsv_util.o: tools/vlsv_util.h tools/vlsv_util.cpp
	${CMP} ${CXXFLAGS} ${FLAGS} -c tools/vlsv_util.cpp

particles/particleparameters.o: ${DEPS_PARTICLES}  ${OBJS_VLSVREADERINTERFACE} particles/particleparameters.cpp
	${CMP} ${CXXFLAGS} ${FLAGS} -c particles/particleparameters.cpp ${INC_VLSV} ${INC_VECTORCLASS} -I$(CURDIR) -Itools -o $@

particles/readfields.o: ${DEPS_PARTICLES}  ${OBJS_VLSVREADERINTERFACE} particles/readfields.cpp
	${CMP} ${CXXFLAGS} ${FLAGS} -c particles/readfields.cpp ${INC_VLSV} ${INC_VECTORCLASS} -I$(CURDIR) -Itools -o $@

particles/particles.o: ${DEPS_PARTICLES}  ${OBJS_VLSVREADERINTERFACE} particles/particles.cpp
	${CMP} ${CXXFLAGS} ${FLAGS} -c particles/particles.cpp ${INC_VLSV} ${INC_VECTORCLASS} -I$(CURDIR) -Itools -o $@

particles/distribution.o: ${DEPS_PARTICLES}  ${OBJS_VLSVREADERINTERFACE} particles/distribution.cpp
	${CMP} ${CXXFLAGS} ${FLAGS} -c particles/distribution.cpp ${INC_VLSV} ${INC_VECTORCLASS} -I$(CURDIR) -Itools -o $@

particles/scenario.o: ${DEPS_PARTICLES}  ${OBJS_VLSVREADERINTERFACE} particles/scenario.cpp
	${CMP} ${CXXFLAGS} ${FLAGS} -c particles/scenario.cpp ${INC_VLSV} ${INC_VECTORCLASS} -I$(CURDIR) -Itools -o $@

particles/physconst.o: ${DEPS_PARTICLES}  ${OBJS_VLSVREADERINTERFACE} particles/physconst.cpp
	${CMP} ${CXXFLAGS} ${FLAGS} -c particles/physconst.cpp ${INC_VLSV} ${INC_VECTORCLASS} -I$(CURDIR) -Itools -o $@

particles/histogram.o: ${DEPS_PARTICLES}  ${OBJS_VLSVREADERINTERFACE} particles/histogram.cpp
	${CMP} ${CXXFLAGS} ${FLAGS} -c particles/histogram.cpp ${INC_VLSV} ${INC_VECTORCLASS} -I$(CURDIR) -Itools -o $@

particle_post_pusher: ${OBJS_PARTICLES} ${DEPS_PARTICLES}  ${OBJS_VLSVREADERINTERFACE} particles/particle_post_pusher.cpp
	${CMP} ${CXXFLAGS} ${FLAGS} -c particles/particle_post_pusher.cpp ${INC_VLSV} ${INC_VECTORCLASS} -I$(CURDIR) -Itools
	${LNK} -o $@ particle_post_pusher.o ${OBJS_PARTICLES}  ${OBJS_VLSVREADERINTERFACE} ${LIBS} ${LDFLAGS}

fluxfunction.o:  tools/fluxfunction.cpp
	${CMP} ${CXXFLAGS} ${FLAGS} -c tools/fluxfunction.cpp ${INC_VLSV} ${INC_VECTORCLASS} -I$(CURDIR)  -Itools -o $@

fluxfunction: fluxfunction.o ${OBJS_VLSVREADERINTERFACE} particles/readfields.o particles/particleparameters.o readparameters.o version.o particles/physconst.o particles/distribution.o
	${LNK} -o $@ fluxfunction.o particles/readfields.o particles/particleparameters.o readparameters.o version.o particles/physconst.o particles/distribution.o ${OBJS_VLSVREADERINTERFACE} ${LIBS} ${LDFLAGS}

# Doesn't seem to work correctly
INCLUDES =
INCLUDES += ${INC_EIGEN}
INCLUDES += ${INC_FSGRID}
INCLUDES += ${INC_DCCRG}
INCLUDES += ${INC_VECTOCLASS}

check:
	mkdir -p cppcheck
	cppcheck ${COMPFLAGS} --cppcheck-build-dir=cppcheck --template=gcc --enable=all --inconclusive .

# DO NOT DELETE<|MERGE_RESOLUTION|>--- conflicted
+++ resolved
@@ -58,11 +58,7 @@
 # COMPFLAGS += -DIONOSPHERE_SORTED_SUMS
 # COMPFLAGS += -DDEBUG_SOLVERS
 # COMPFLAGS += -DDEBUG_IONOSPHERE
-<<<<<<< HEAD
 # COMPFLAGS += -DHASHINATOR_DEBUG
-=======
-# COMPFLAGS += -DHASHINATOR_DEBUG -DDEBUG_SPATIAL_CELL -DDEBUG_VMESH -DDEBUG_VBC
->>>>>>> 7eca8caf
 # COMPFLAGS += -DDEBUG_SPATIAL_CELL -DDEBUG_VMESH -DDEBUG_VBC
 
 #Add -DNDEBUG to turn debugging (including asserts) off on compiler-level
