/*
 * This file is part of Vlasiator.
 * Copyright 2010-2016 Finnish Meteorological Institute
 *
 * For details of usage, see the COPYING file and read the "Rules of the Road"
 * at http://www.physics.helsinki.fi/vlasiator/
 *
 * This program is free software; you can redistribute it and/or modify
 * it under the terms of the GNU General Public License as published by
 * the Free Software Foundation; either version 2 of the License, or
 * (at your option) any later version.
 *
 * This program is distributed in the hope that it will be useful,
 * but WITHOUT ANY WARRANTY; without even the implied warranty of
 * MERCHANTABILITY or FITNESS FOR A PARTICULAR PURPOSE.  See the
 * GNU General Public License for more details.
 *
 * You should have received a copy of the GNU General Public License along
 * with this program; if not, write to the Free Software Foundation, Inc.,
 * 51 Franklin Street, Fifth Floor, Boston, MA 02110-1301 USA.
 */

// Non-AMR implementation of the velocity space, still in use despite the filename

#ifndef VELOCITY_MESH_CUDA_H
#define VELOCITY_MESH_CUDA_H

#include <iostream>
#include <algorithm>
#include <sstream>
#include <stdint.h>
#include <vector>
#include <cmath>

#include "velocity_mesh_parameters.h"

#include "include/hashinator/hashinator.h"
#include "include/splitvector/splitvec.h"

#include "device_launch_parameters.h"
#include "cuda.h"
#include "cuda_runtime.h"
#include "cuda_context.cuh" // managed class, CUDA_HOSTDEV
<<<<<<< HEAD
=======
//#include <cuda/std/utility> // cuda::std::pair
>>>>>>> b89a5dde

namespace vmesh {

   class VelocityMesh : public Managed {
    public:
      VelocityMesh();
      ~VelocityMesh();
      VelocityMesh(const VelocityMesh& other);
      const VelocityMesh& operator=(const VelocityMesh& other);

      CUDA_HOSTDEV size_t capacityInBytes() const;
      CUDA_HOSTDEV bool check() const;
      void clear();
      CUDA_HOSTDEV bool copy(const vmesh::LocalID& sourceLocalID,const vmesh::LocalID& targetLocalID);
      CUDA_HOSTDEV size_t count(const vmesh::GlobalID& globalID) const;
      CUDA_HOSTDEV vmesh::GlobalID findBlock(vmesh::GlobalID cellIndices[3]) const;
      CUDA_HOSTDEV bool getBlockCoordinates(const vmesh::GlobalID& globalID,Real coords[3]) const;
      CUDA_HOSTDEV void getBlockInfo(const vmesh::GlobalID& globalID,Real* array) const;
      CUDA_HOSTDEV const Real* getBlockSize() const;
      CUDA_HOSTDEV bool getBlockSize(const vmesh::GlobalID& globalID,Real size[3]) const;
      CUDA_HOSTDEV const Real* getCellSize(const uint8_t& refLevel=0) const;
      CUDA_HOSTDEV bool getCellSize(const vmesh::GlobalID& globalID,Real size[3]) const;
      CUDA_HOSTDEV vmesh::GlobalID getGlobalID(const vmesh::LocalID& localID) const;
      CUDA_HOSTDEV vmesh::GlobalID getGlobalID(const Real* coords) const;
      CUDA_HOSTDEV vmesh::GlobalID getGlobalID(vmesh::LocalID indices[3]) const;
      CUDA_HOSTDEV vmesh::GlobalID getGlobalID(const vmesh::LocalID& i,const vmesh::LocalID& j,const vmesh::LocalID& k) const;
      CUDA_HOSTDEV split::SplitVector<vmesh::GlobalID>& getGrid();
      CUDA_HOSTDEV const vmesh::LocalID* getGridLength(const uint8_t& refLevel=0) const;
      CUDA_HOSTDEV void getIndices(const vmesh::GlobalID& globalID,const uint8_t& refLevel,vmesh::LocalID& i,vmesh::LocalID& j,vmesh::LocalID& k) const;
      CUDA_HOSTDEV void getIndices(const vmesh::GlobalID& globalID,vmesh::LocalID& i,vmesh::LocalID& j,vmesh::LocalID& k) const;
      CUDA_HOSTDEV void getIndicesX(const vmesh::GlobalID& globalID,vmesh::LocalID& i) const;
      CUDA_HOSTDEV void getIndicesY(const vmesh::GlobalID& globalID,vmesh::LocalID& j) const;
      CUDA_HOSTDEV void getIndicesZ(const vmesh::GlobalID& globalID,vmesh::LocalID& k) const;
      CUDA_HOSTDEV size_t getMesh() const;
      CUDA_HOSTDEV vmesh::LocalID getLocalID(const vmesh::GlobalID& globalID) const;
      CUDA_HOSTDEV const Real* getMeshMaxLimits() const;
      CUDA_HOSTDEV const Real* getMeshMinLimits() const;
      CUDA_HOSTDEV bool initialize(const size_t& meshID);
      CUDA_HOSTDEV static vmesh::LocalID invalidBlockIndex();
      CUDA_HOSTDEV static vmesh::GlobalID invalidGlobalID();
      CUDA_HOSTDEV static vmesh::LocalID invalidLocalID();
      CUDA_HOSTDEV bool isInitialized() const;
      CUDA_HOSTDEV void pop();
      CUDA_HOSTDEV bool push_back(const vmesh::GlobalID& globalID);
      bool push_back(const std::vector<vmesh::GlobalID>& blocks);
      CUDA_HOSTDEV bool push_back(const split::SplitVector<vmesh::GlobalID>& blocks);
      CUDA_DEV bool replaceBlock(const vmesh::GlobalID& GIDold,const vmesh::LocalID& LID,const vmesh::GlobalID& GIDnew);
      CUDA_DEV bool placeBlock(const vmesh::GlobalID& GID,const vmesh::LocalID& LID);
      CUDA_DEV bool deleteBlock(const vmesh::GlobalID& GID,const vmesh::LocalID& LID);
      void setGrid();
      bool setGrid(const std::vector<vmesh::GlobalID>& globalIDs);
      bool setGrid(const split::SplitVector<vmesh::GlobalID>& globalIDs);
      bool setMesh(const size_t& meshID);
      void setNewSize(const vmesh::LocalID& newSize);
      CUDA_HOSTDEV size_t size() const;
      CUDA_HOSTDEV size_t sizeInBytes() const;
      CUDA_HOSTDEV void swap(VelocityMesh& vm);

      void dev_prefetchHost();
      void dev_prefetchDevice();
      void dev_cleanHashMap();
      void dev_attachToStream(cudaStream_t stream);
      void dev_detachFromStream();

   private:
      size_t meshID;
      cudaStream_t attachedStream;

      //std::vector<vmesh::GlobalID> localToGlobalMap;
      //OpenBucketHashtable<vmesh::GlobalID,vmesh::LocalID> globalToLocalMap;
      Hashinator::Hashmap<vmesh::GlobalID,vmesh::LocalID> *globalToLocalMap;
      split::SplitVector<vmesh::GlobalID> *localToGlobalMap;
      split::SplitInfo *info_ltgm;
   };

   // ***** DEFINITIONS OF MEMBER FUNCTIONS ***** //


   inline VelocityMesh::VelocityMesh() {
      meshID = std::numeric_limits<size_t>::max();
      // Set sizepower to 10 (1024 blocks) straight away so there's enough room to grow
      globalToLocalMap = new Hashinator::Hashmap<vmesh::GlobalID,vmesh::LocalID>(10);
      localToGlobalMap = new split::SplitVector<vmesh::GlobalID>(1);
      localToGlobalMap->clear();
      attachedStream = 0;
      cudaMallocHost((void **) &info_ltgm, sizeof(split::SplitInfo));
   }

   inline VelocityMesh::~VelocityMesh() {
      delete globalToLocalMap;
      delete localToGlobalMap;
      cudaFree(info_ltgm);
   }

   inline VelocityMesh::VelocityMesh(const VelocityMesh& other) {
      meshID = other.meshID;
      globalToLocalMap = new Hashinator::Hashmap<vmesh::GlobalID,vmesh::LocalID>(*(other.globalToLocalMap));
      if (other.localToGlobalMap->size() > 0) {
         localToGlobalMap = new split::SplitVector<vmesh::GlobalID>(*(other.localToGlobalMap));
      } else {
         localToGlobalMap = new split::SplitVector<vmesh::GlobalID>(1);
         localToGlobalMap->clear();
      }
      attachedStream = 0;
      cudaMallocHost((void **) &info_ltgm, sizeof(split::SplitInfo));
   }

   inline const VelocityMesh& VelocityMesh::operator=(const VelocityMesh& other) {
      delete globalToLocalMap;
      delete localToGlobalMap;
      meshID = other.meshID;
      globalToLocalMap = new Hashinator::Hashmap<vmesh::GlobalID,vmesh::LocalID>(*(other.globalToLocalMap));
      if (other.localToGlobalMap->size() > 0) {
         localToGlobalMap = new split::SplitVector<vmesh::GlobalID>(*(other.localToGlobalMap));
      } else {
         localToGlobalMap = new split::SplitVector<vmesh::GlobalID>(1);
         localToGlobalMap->clear();
      }
      attachedStream = 0;
      return *this;
   }

   CUDA_HOSTDEV inline size_t VelocityMesh::capacityInBytes() const {
      return localToGlobalMap->capacity()*sizeof(vmesh::GlobalID)
           + globalToLocalMap->bucket_count()*(sizeof(vmesh::GlobalID)+sizeof(vmesh::LocalID));
   }

   CUDA_HOSTDEV inline bool VelocityMesh::check() const {
      bool ok = true;

      if (localToGlobalMap->size() != globalToLocalMap->size()) {
         printf("VMO ERROR: sizes differ, %lu vs %lu\n",localToGlobalMap->size(),globalToLocalMap->size());
         ok = false;
         exit(1);
      }

      for (size_t b=0; b<size(); ++b) {
         const vmesh::LocalID globalID = localToGlobalMap->at(b);
         auto it = globalToLocalMap->find(globalID);
         const vmesh::GlobalID localID = it->second;
         if (localID != b) {
            ok = false;
            printf("VMO ERROR: localToGlobalMap[%lu] = %u but ",b,globalID);
            printf("globalToLocalMap[%u] = %u\n",globalID,localID);
            exit(1);
         }
      }

      return ok;
   }

   inline void VelocityMesh::clear() {
      split::SplitVector<vmesh::GlobalID>().swap(*localToGlobalMap);
      globalToLocalMap->clear();
   }

   CUDA_HOSTDEV inline bool VelocityMesh::copy(const vmesh::LocalID& sourceLID,const vmesh::LocalID& targetLID) {
      const vmesh::GlobalID sourceGID = localToGlobalMap->at(sourceLID); // block at the end of list
      const vmesh::GlobalID targetGID = localToGlobalMap->at(targetLID); // removed block

      // at-function will throw out_of_range exception for non-existing global ID:
      #ifdef __CUDA_ARCH__
      globalToLocalMap->set_element(sourceGID,targetLID);
      globalToLocalMap->set_element(targetGID,sourceLID);
      #else
      globalToLocalMap->at(sourceGID) = targetLID;
      globalToLocalMap->at(targetGID) = sourceLID;
      #endif
      localToGlobalMap->at(targetLID) = sourceGID;
      localToGlobalMap->at(sourceLID) = targetGID;
      return true;
   }

   CUDA_HOSTDEV inline size_t VelocityMesh::count(const vmesh::GlobalID& globalID) const {
      #ifdef __CUDA_ARCH__
      return globalToLocalMap->device_count(globalID);
      #else
      return globalToLocalMap->count(globalID);
      #endif
   }

   CUDA_HOSTDEV inline vmesh::GlobalID VelocityMesh::findBlock(vmesh::GlobalID cellIndices[3]) const {
      // Calculate i/j/k indices of the block that would own the cell:
      vmesh::GlobalID i_block = cellIndices[0] / (vmesh::getMeshWrapper()->velocityMeshes->at(meshID)).blockLength[0];
      vmesh::GlobalID j_block = cellIndices[1] / (vmesh::getMeshWrapper()->velocityMeshes->at(meshID)).blockLength[1];
      vmesh::GlobalID k_block = cellIndices[2] / (vmesh::getMeshWrapper()->velocityMeshes->at(meshID)).blockLength[2];

      // Calculate block global ID:
      vmesh::GlobalID blockGID = getGlobalID(i_block,j_block,k_block);

      // If the block exists, return it:
      #ifdef __CUDA_ARCH__
      if (globalToLocalMap->device_find(blockGID) != globalToLocalMap->device_end()) {
      #else
      if (globalToLocalMap->find(blockGID) != globalToLocalMap->end()) {
      #endif
         return blockGID;
      } else {
         return invalidGlobalID();
      }
   }

   CUDA_HOSTDEV inline bool VelocityMesh::getBlockCoordinates(const vmesh::GlobalID& globalID,Real coords[3]) const {
      if (globalID == invalidGlobalID()) {
         for (int i=0; i<3; ++i) coords[i] = std::numeric_limits<Real>::quiet_NaN();
         return false;
      }

      vmesh::LocalID indices[3];
      getIndices(globalID,indices[0],indices[1],indices[2]);
      if (indices[0] == invalidBlockIndex()) {
         for (int i=0; i<3; ++i) coords[i] = std::numeric_limits<Real>::quiet_NaN();
         return false;
      }

      coords[0] = (vmesh::getMeshWrapper()->velocityMeshes->at(meshID)).meshMinLimits[0] + indices[0]*(vmesh::getMeshWrapper()->velocityMeshes->at(meshID)).blockSize[0];
      coords[1] = (vmesh::getMeshWrapper()->velocityMeshes->at(meshID)).meshMinLimits[1] + indices[1]*(vmesh::getMeshWrapper()->velocityMeshes->at(meshID)).blockSize[1];
      coords[2] = (vmesh::getMeshWrapper()->velocityMeshes->at(meshID)).meshMinLimits[2] + indices[2]*(vmesh::getMeshWrapper()->velocityMeshes->at(meshID)).blockSize[2];
      return true;
   }

   CUDA_HOSTDEV inline void VelocityMesh::getBlockInfo(const vmesh::GlobalID& globalID,Real* array) const {
      #ifndef NDEBUG
      if (globalID == invalidGlobalID()) {
         for (int i=0; i<6; ++i) array[i] = std::numeric_limits<Real>::infinity();
      }
      #endif

      vmesh::LocalID indices[3];
      indices[0] = globalID % (vmesh::getMeshWrapper()->velocityMeshes->at(meshID)).gridLength[0];
      indices[1] = (globalID / (vmesh::getMeshWrapper()->velocityMeshes->at(meshID)).gridLength[0]) % (vmesh::getMeshWrapper()->velocityMeshes->at(meshID)).gridLength[1];
      indices[2] = globalID / ((vmesh::getMeshWrapper()->velocityMeshes->at(meshID)).gridLength[0] * (vmesh::getMeshWrapper()->velocityMeshes->at(meshID)).gridLength[1]);

      // Indices 0-2 contain coordinates of the lower left corner.
      // The values are the same as if getBlockCoordinates(globalID,&(array[0])) was called
      array[0] = (vmesh::getMeshWrapper()->velocityMeshes->at(meshID)).meshMinLimits[0] + indices[0]*(vmesh::getMeshWrapper()->velocityMeshes->at(meshID)).blockSize[0];
      array[1] = (vmesh::getMeshWrapper()->velocityMeshes->at(meshID)).meshMinLimits[1] + indices[1]*(vmesh::getMeshWrapper()->velocityMeshes->at(meshID)).blockSize[1];
      array[2] = (vmesh::getMeshWrapper()->velocityMeshes->at(meshID)).meshMinLimits[2] + indices[2]*(vmesh::getMeshWrapper()->velocityMeshes->at(meshID)).blockSize[2];

      // Indices 3-5 contain the cell size.
      // The values are the same as if getCellSize(globalID,&(array[3])) was called
      array[3] = (vmesh::getMeshWrapper()->velocityMeshes->at(meshID)).cellSize[0];
      array[4] = (vmesh::getMeshWrapper()->velocityMeshes->at(meshID)).cellSize[1];
      array[5] = (vmesh::getMeshWrapper()->velocityMeshes->at(meshID)).cellSize[2];
   }

   CUDA_HOSTDEV inline const Real* VelocityMesh::getBlockSize() const {
      return (vmesh::getMeshWrapper()->velocityMeshes->at(meshID)).blockSize;
   }

   CUDA_HOSTDEV inline bool VelocityMesh::getBlockSize(const vmesh::GlobalID& globalID,Real size[3]) const {
      size[0] = (vmesh::getMeshWrapper()->velocityMeshes->at(meshID)).blockSize[0];
      size[1] = (vmesh::getMeshWrapper()->velocityMeshes->at(meshID)).blockSize[1];
      size[2] = (vmesh::getMeshWrapper()->velocityMeshes->at(meshID)).blockSize[2];
      return true;
   }

   CUDA_HOSTDEV inline const Real* VelocityMesh::getCellSize(const uint8_t& refLevel) const {
      return (vmesh::getMeshWrapper()->velocityMeshes->at(meshID)).cellSize;
   }

   CUDA_HOSTDEV inline bool VelocityMesh::getCellSize(const vmesh::GlobalID& globalID,Real size[3]) const {
      size[0] = (vmesh::getMeshWrapper()->velocityMeshes->at(meshID)).cellSize[0];
      size[1] = (vmesh::getMeshWrapper()->velocityMeshes->at(meshID)).cellSize[1];
      size[2] = (vmesh::getMeshWrapper()->velocityMeshes->at(meshID)).cellSize[2];
      return true;
   }

   CUDA_HOSTDEV inline vmesh::GlobalID VelocityMesh::getGlobalID(const vmesh::LocalID& localID) const {
      #ifndef NDEBUG
      if (localID >= localToGlobalMap->size()) {
         printf("ERROR invalid local id %lu\n",localID);
         exit(1);
      }
      #endif

      return localToGlobalMap->at(localID);
   }

   CUDA_HOSTDEV inline vmesh::GlobalID VelocityMesh::getGlobalID(const Real* coords) const {
      if (coords[0] < (vmesh::getMeshWrapper()->velocityMeshes->at(meshID)).meshMinLimits[0] || coords[0] >= (vmesh::getMeshWrapper()->velocityMeshes->at(meshID)).meshMaxLimits[0] ||
         (coords[1] < (vmesh::getMeshWrapper()->velocityMeshes->at(meshID)).meshMinLimits[1] || coords[1] >= (vmesh::getMeshWrapper()->velocityMeshes->at(meshID)).meshMaxLimits[1] ||
          coords[2] < (vmesh::getMeshWrapper()->velocityMeshes->at(meshID)).meshMinLimits[2] || coords[2] >= (vmesh::getMeshWrapper()->velocityMeshes->at(meshID)).meshMaxLimits[2])) {
         return invalidGlobalID();
      }

      const vmesh::LocalID indices[3] = {
         static_cast<vmesh::LocalID>(floor((coords[0] - (vmesh::getMeshWrapper()->velocityMeshes->at(meshID)).meshMinLimits[0]) / (vmesh::getMeshWrapper()->velocityMeshes->at(meshID)).blockSize[0])),
         static_cast<vmesh::LocalID>(floor((coords[1] - (vmesh::getMeshWrapper()->velocityMeshes->at(meshID)).meshMinLimits[1]) / (vmesh::getMeshWrapper()->velocityMeshes->at(meshID)).blockSize[1])),
         static_cast<vmesh::LocalID>(floor((coords[2] - (vmesh::getMeshWrapper()->velocityMeshes->at(meshID)).meshMinLimits[2]) / (vmesh::getMeshWrapper()->velocityMeshes->at(meshID)).blockSize[2]))
      };

      return indices[2]*(vmesh::getMeshWrapper()->velocityMeshes->at(meshID)).gridLength[1]*(vmesh::getMeshWrapper()->velocityMeshes->at(meshID)).gridLength[0]
              + indices[1]*(vmesh::getMeshWrapper()->velocityMeshes->at(meshID)).gridLength[0] + indices[0];
   }

   CUDA_HOSTDEV inline vmesh::GlobalID VelocityMesh::getGlobalID(vmesh::LocalID indices[3]) const {
      if (indices[0] >= (vmesh::getMeshWrapper()->velocityMeshes->at(meshID)).gridLength[0]) return invalidGlobalID();
      if (indices[1] >= (vmesh::getMeshWrapper()->velocityMeshes->at(meshID)).gridLength[1]) return invalidGlobalID();
      if (indices[2] >= (vmesh::getMeshWrapper()->velocityMeshes->at(meshID)).gridLength[2]) return invalidGlobalID();
      return indices[0] + indices[1] * (vmesh::getMeshWrapper()->velocityMeshes->at(meshID)).gridLength[0]
         + indices[2] * (vmesh::getMeshWrapper()->velocityMeshes->at(meshID)).gridLength[1]
         * (vmesh::getMeshWrapper()->velocityMeshes->at(meshID)).gridLength[0];
   }

   CUDA_HOSTDEV inline vmesh::GlobalID VelocityMesh::getGlobalID(const vmesh::LocalID& i,const vmesh::LocalID& j,const vmesh::LocalID& k) const {
      if (i >= (vmesh::getMeshWrapper()->velocityMeshes->at(meshID)).gridLength[0]) return invalidGlobalID();
      if (j >= (vmesh::getMeshWrapper()->velocityMeshes->at(meshID)).gridLength[1]) return invalidGlobalID();
      if (k >= (vmesh::getMeshWrapper()->velocityMeshes->at(meshID)).gridLength[2]) return invalidGlobalID();
      return i + j * (vmesh::getMeshWrapper()->velocityMeshes->at(meshID)).gridLength[0]
         + k * (vmesh::getMeshWrapper()->velocityMeshes->at(meshID)).gridLength[1]
         * (vmesh::getMeshWrapper()->velocityMeshes->at(meshID)).gridLength[0];
   }

   CUDA_HOSTDEV inline split::SplitVector<vmesh::GlobalID>& VelocityMesh::getGrid() {
      return *localToGlobalMap;
   }

   CUDA_HOSTDEV inline const vmesh::LocalID* VelocityMesh::getGridLength(const uint8_t& refLevel) const {
      return (vmesh::getMeshWrapper()->velocityMeshes->at(meshID)).gridLength;
   }

   CUDA_HOSTDEV inline void VelocityMesh::getIndices(const vmesh::GlobalID& globalID,const uint8_t& refLevel,vmesh::LocalID& i,vmesh::LocalID& j,vmesh::LocalID& k) const {
      getIndices(globalID,i,j,k);
   }

   CUDA_HOSTDEV inline void VelocityMesh::getIndices(const vmesh::GlobalID& globalID,vmesh::LocalID& i,vmesh::LocalID& j,vmesh::LocalID& k) const {
      if (globalID >= invalidGlobalID()) {
         i = j = k = invalidBlockIndex();
      } else {
         i = globalID % (vmesh::getMeshWrapper()->velocityMeshes->at(meshID)).gridLength[0];
         j = (globalID / (vmesh::getMeshWrapper()->velocityMeshes->at(meshID)).gridLength[0]) % (vmesh::getMeshWrapper()->velocityMeshes->at(meshID)).gridLength[1];
         k = globalID / ((vmesh::getMeshWrapper()->velocityMeshes->at(meshID)).gridLength[0] * (vmesh::getMeshWrapper()->velocityMeshes->at(meshID)).gridLength[1]);
      }
   }

   CUDA_HOSTDEV inline void VelocityMesh::getIndicesX(const vmesh::GlobalID& globalID,vmesh::LocalID& i) const {
      if (globalID >= invalidGlobalID()) {
         i = invalidBlockIndex();
      } else {
         i = globalID % (vmesh::getMeshWrapper()->velocityMeshes->at(meshID)).gridLength[0];
      }
   }
   CUDA_HOSTDEV inline void VelocityMesh::getIndicesY(const vmesh::GlobalID& globalID,vmesh::LocalID& j) const {
      if (globalID >= invalidGlobalID()) {
         j = invalidBlockIndex();
      } else {
         j = (globalID / (vmesh::getMeshWrapper()->velocityMeshes->at(meshID)).gridLength[0]) % (vmesh::getMeshWrapper()->velocityMeshes->at(meshID)).gridLength[1];
      }
   }
   CUDA_HOSTDEV inline void VelocityMesh::getIndicesZ(const vmesh::GlobalID& globalID,vmesh::LocalID& k) const {
      if (globalID >= invalidGlobalID()) {
         k = invalidBlockIndex();
      } else {
         k = globalID / ((vmesh::getMeshWrapper()->velocityMeshes->at(meshID)).gridLength[0] * (vmesh::getMeshWrapper()->velocityMeshes->at(meshID)).gridLength[1]);
      }
   }

   CUDA_HOSTDEV inline vmesh::LocalID VelocityMesh::getLocalID(const vmesh::GlobalID& globalID) const {
      #ifdef __CUDA_ARCH__
      auto it = globalToLocalMap->device_find(globalID);
      if (it != globalToLocalMap->device_end()) return it->second;
      #else
      auto it = globalToLocalMap->find(globalID);
      if (it != globalToLocalMap->end()) return it->second;
      #endif
      return invalidLocalID();
   }

   CUDA_HOSTDEV inline size_t VelocityMesh::getMesh() const {
      return meshID;
   }

   CUDA_HOSTDEV inline const Real* VelocityMesh::getMeshMaxLimits() const {
      return (vmesh::getMeshWrapper()->velocityMeshes->at(meshID)).meshMaxLimits;
   }

   CUDA_HOSTDEV inline const Real* VelocityMesh::getMeshMinLimits() const {
      return (vmesh::getMeshWrapper()->velocityMeshes->at(meshID)).meshMinLimits;
   }

   CUDA_HOSTDEV inline bool VelocityMesh::initialize(const size_t& meshID) {
      this->meshID = meshID;
      return true;
   }

   CUDA_HOSTDEV inline vmesh::LocalID VelocityMesh::invalidBlockIndex() {
      return INVALID_VEL_BLOCK_INDEX;
   }

   CUDA_HOSTDEV inline vmesh::GlobalID VelocityMesh::invalidGlobalID() {
      return INVALID_GLOBALID;
   }

   CUDA_HOSTDEV inline vmesh::LocalID VelocityMesh::invalidLocalID() {
      return INVALID_LOCALID;
   }

   CUDA_HOSTDEV inline bool VelocityMesh::isInitialized() const {
      return (vmesh::getMeshWrapper()->velocityMeshes->at(meshID)).initialized;
   }

   CUDA_HOSTDEV inline void VelocityMesh::pop() {
      if (size() == 0) return;

      const vmesh::LocalID lastLID = size()-1;
      const vmesh::GlobalID lastGID = localToGlobalMap->at(lastLID);
      #ifdef __CUDA_ARCH__
      auto last = globalToLocalMap->device_find(lastGID);
      globalToLocalMap->device_erase(last);
      #else
      auto last = globalToLocalMap->find(lastGID);
      globalToLocalMap->erase(last);
      #endif
      localToGlobalMap->pop_back();
   }

   CUDA_HOSTDEV inline bool VelocityMesh::push_back(const vmesh::GlobalID& globalID) {
      if (size() >= (vmesh::getMeshWrapper()->velocityMeshes->at(meshID)).max_velocity_blocks) return false;
      if (globalID == invalidGlobalID()) return false;

      #ifdef __CUDA_ARCH__
      auto position
         = globalToLocalMap->device_insert(Hashinator::make_pair(globalID,(vmesh::LocalID)localToGlobalMap->size()));
      if (position.second == true) {
         localToGlobalMap->device_push_back(globalID);
      }
      #else
      auto position
         = globalToLocalMap->insert(Hashinator::make_pair(globalID,(vmesh::LocalID)localToGlobalMap->size()));
      if (position.second == true) {
         localToGlobalMap->push_back(globalID);
      }
      #endif
      return position.second;
   }

   inline bool VelocityMesh::push_back(const std::vector<vmesh::GlobalID>& blocks) {
      if (size()+blocks.size() > (vmesh::getMeshWrapper()->velocityMeshes->at(meshID)).max_velocity_blocks) {
         printf("vmesh: too many blocks, current size is %lu",size());
         printf(", adding %lu blocks", blocks.size());
         printf(", max is %u\n",(vmesh::getMeshWrapper()->velocityMeshes->at(meshID)).max_velocity_blocks);
         return false;
      }

      for (size_t b=0; b<blocks.size(); ++b) {
         globalToLocalMap->insert(Hashinator::make_pair(blocks[b],(vmesh::LocalID)(localToGlobalMap->size()+b)));
      }
      localToGlobalMap->insert(localToGlobalMap->end(),blocks.begin(),blocks.end());
      return true;
   }

   CUDA_HOSTDEV inline bool VelocityMesh::push_back(const split::SplitVector<vmesh::GlobalID>& blocks) {
      if (size()+blocks.size() > (vmesh::getMeshWrapper()->velocityMeshes->at(meshID)).max_velocity_blocks) {
         printf("vmesh: too many blocks, current size is %lu",size());
         printf(", adding %lu blocks", blocks.size());
         printf(", max is %u\n",(vmesh::getMeshWrapper()->velocityMeshes->at(meshID)).max_velocity_blocks);
         return false;
      }

      #ifdef __CUDA_ARCH__
      for (size_t b=0; b<blocks.size(); ++b) {
         globalToLocalMap->device_insert(Hashinator::make_pair(blocks[b],(vmesh::LocalID)(localToGlobalMap->size()+b)));
      }
      localToGlobalMap->device_insert(localToGlobalMap->end(),blocks.begin(),blocks.end());
      #else
      for (size_t b=0; b<blocks.size(); ++b) {
         globalToLocalMap->insert(Hashinator::make_pair(blocks[b],(vmesh::LocalID)(localToGlobalMap->size()+b)));
      }
      localToGlobalMap->insert(localToGlobalMap->end(),blocks.begin(),blocks.end());
      #endif
      return true;
   }

#ifdef __CUDA_ARCH__
   CUDA_DEV inline bool VelocityMesh::replaceBlock(const vmesh::GlobalID& GIDold,const vmesh::LocalID& LID,const vmesh::GlobalID& GIDnew) {
      globalToLocalMap->device_erase(GIDold);
      globalToLocalMap->set_element(GIDnew,LID);
      localToGlobalMap->at(LID) = GIDnew;
   }
   CUDA_DEV inline bool VelocityMesh::placeBlock(const vmesh::GlobalID& GID,const vmesh::LocalID& LID) {
      globalToLocalMap->set_element(GID,LID);
      localToGlobalMap->at(LID) = GID;
   }
   CUDA_DEV inline bool VelocityMesh::deleteBlock(const vmesh::GlobalID& GID,const vmesh::LocalID& LID) {
      globalToLocalMap->device_erase(GID);
      localToGlobalMap->at(LID) = invalidGlobalID();
   }
#endif

   inline void VelocityMesh::setGrid() {
      globalToLocalMap->clear();
      for (size_t i=0; i<localToGlobalMap->size(); ++i) {
<<<<<<< HEAD
         globalToLocalMap->insert(Hashinator::make_pair((vmesh::GlobalID)localToGlobalMap->at(i),(vmesh::LocalID)i));
=======
         globalToLocalMap->insert(Hashinator::make_pair(localToGlobalMap->at(i),(vmesh::LocalID)i));
>>>>>>> b89a5dde
      }
   }

   inline bool VelocityMesh::setGrid(const std::vector<vmesh::GlobalID>& globalIDs) {
      globalToLocalMap->clear();
      for (vmesh::LocalID i=0; i<globalIDs.size(); ++i) {
<<<<<<< HEAD
         globalToLocalMap->insert(Hashinator::make_pair((vmesh::GlobalID)globalIDs[i],(vmesh::LocalID)i));
=======
         globalToLocalMap->insert(Hashinator::make_pair(globalIDs[i],(vmesh::LocalID)i));
>>>>>>> b89a5dde
      }
      localToGlobalMap->clear();
      localToGlobalMap->insert(localToGlobalMap->end(),globalIDs.begin(),globalIDs.end());
      return true;
   }
   inline bool VelocityMesh::setGrid(const split::SplitVector<vmesh::GlobalID>& globalIDs) {
      globalToLocalMap->clear();
      for (vmesh::LocalID i=0; i<globalIDs.size(); ++i) {
<<<<<<< HEAD
         globalToLocalMap->insert(Hashinator::make_pair((vmesh::GlobalID)globalIDs[i],(vmesh::LocalID)i));
=======
         globalToLocalMap->insert(Hashinator::make_pair(globalIDs[i],(vmesh::LocalID)i));
>>>>>>> b89a5dde
      }
      localToGlobalMap->clear();
      localToGlobalMap->insert(localToGlobalMap->end(),globalIDs.begin(),globalIDs.end());
      return true;
   }

   inline bool VelocityMesh::setMesh(const size_t& meshID) {
      if (meshID >= vmesh::getMeshWrapper()->velocityMeshes->size()) return false;
      this->meshID = meshID;
      return true;
   }

   inline void VelocityMesh::setNewSize(const vmesh::LocalID& newSize) {
      // Needed by CUDA block adjustment
      localToGlobalMap->resize(newSize);
      // Ensure also that the map is large enough
      const vmesh::LocalID HashmapReqSize = ceil(log2(newSize)) +2; // Make it really large enough
      if (globalToLocalMap->getSizePower() < HashmapReqSize) {
         globalToLocalMap->device_rehash(HashmapReqSize, cuda_getStream());
      }
      // Re-attach stream if required
      if ((attachedStream != 0)&&(needAttachedStreams)) {
         globalToLocalMap->streamAttach(attachedStream);
         localToGlobalMap->streamAttach(attachedStream);
      }
   }

   CUDA_HOSTDEV inline size_t VelocityMesh::size() const {
#ifdef __CUDA_ARCH__
      return localToGlobalMap->size();
#else
      // Host-side non-pagefaulting approach
      cudaStream_t stream = cuda_getStream();
      localToGlobalMap->copyMetadata(info_ltgm,stream);
      HANDLE_ERROR( cudaStreamSynchronize(stream) );
      return info_ltgm->size;
#endif
   }

   CUDA_HOSTDEV inline size_t VelocityMesh::sizeInBytes() const {
      return globalToLocalMap->size()*sizeof(vmesh::GlobalID)
           + localToGlobalMap->size()*(sizeof(vmesh::GlobalID)+sizeof(vmesh::LocalID));
   }

   CUDA_HOSTDEV inline void VelocityMesh::swap(VelocityMesh& vm) {
      globalToLocalMap->swap(*(vm.globalToLocalMap));
      localToGlobalMap->swap(*(vm.localToGlobalMap));
   }

   inline void VelocityMesh::dev_prefetchHost() {
      //if (localToGlobalMap->size() == 0) return; // This size check in itself causes a page fault
      // In fact we only need to prefetch the buckets inside the hashmap to GPU, but use this call.
      //Hashinator::Hashmap<vmesh::GlobalID,vmesh::LocalID> *uploaded = globalToLocalMap->upload(cuda_getStream());
      globalToLocalMap->optimizeCPU(cuda_getStream());
      localToGlobalMap->optimizeCPU(cuda_getStream());
      return;
   }

   inline void VelocityMesh::dev_prefetchDevice() {
      //if (localToGlobalMap->size() == 0) return; // This size check in itself causes a page fault
      // In fact we only need to prefetch the buckets inside the hashmap to GPU, but use this call.
      //Hashinator::Hashmap<vmesh::GlobalID,vmesh::LocalID> *uploaded = globalToLocalMap->upload(cuda_getStream());
      globalToLocalMap->optimizeGPU(cuda_getStream());
      localToGlobalMap->optimizeGPU(cuda_getStream());
      return;
   }

   inline void VelocityMesh::dev_cleanHashMap() {
      globalToLocalMap->optimizeGPU(cuda_getStream());
      globalToLocalMap->performCleanupTasks(cuda_getStream());
      return;
   }

   inline void VelocityMesh::dev_attachToStream(cudaStream_t stream = 0) {
      // Return if attaching is not needed
      if (!needAttachedStreams) {
         return;
      }
      // Attach unified memory regions to streams
      cudaStream_t newStream;
      if (stream==0) {
         newStream = cuda_getStream();
      } else {
         newStream = stream;
      }
      if (newStream == attachedStream) {
         return;
      } else {
         attachedStream = newStream;
      }
      HANDLE_ERROR( cudaStreamAttachMemAsync(attachedStream,this, 0,cudaMemAttachSingle) );
      HANDLE_ERROR( cudaStreamAttachMemAsync(attachedStream,globalToLocalMap, 0,cudaMemAttachSingle) );
      HANDLE_ERROR( cudaStreamAttachMemAsync(attachedStream,localToGlobalMap, 0,cudaMemAttachSingle) );
      globalToLocalMap->streamAttach(attachedStream);
      localToGlobalMap->streamAttach(attachedStream);
      return;
   }
   inline void VelocityMesh::dev_detachFromStream() {
      // Return if attaching is not needed
      if (!needAttachedStreams) {
         return;
      }
      // Detach unified memory regions from streams
      if (attachedStream == 0) {
         // Already detached
         return;
      }
      attachedStream = 0;
      HANDLE_ERROR( cudaStreamAttachMemAsync(attachedStream,this, 0,cudaMemAttachGlobal) );
      HANDLE_ERROR( cudaStreamAttachMemAsync(attachedStream,globalToLocalMap, 0,cudaMemAttachGlobal) );
      HANDLE_ERROR( cudaStreamAttachMemAsync(attachedStream,localToGlobalMap, 0,cudaMemAttachGlobal) );
      globalToLocalMap->streamAttach(0,cudaMemAttachGlobal);
      localToGlobalMap->streamAttach(0,cudaMemAttachGlobal);
      return;
   }

} // namespace vmesh

#endif<|MERGE_RESOLUTION|>--- conflicted
+++ resolved
@@ -41,10 +41,6 @@
 #include "cuda.h"
 #include "cuda_runtime.h"
 #include "cuda_context.cuh" // managed class, CUDA_HOSTDEV
-<<<<<<< HEAD
-=======
-//#include <cuda/std/utility> // cuda::std::pair
->>>>>>> b89a5dde
 
 namespace vmesh {
 
@@ -538,22 +534,14 @@
    inline void VelocityMesh::setGrid() {
       globalToLocalMap->clear();
       for (size_t i=0; i<localToGlobalMap->size(); ++i) {
-<<<<<<< HEAD
-         globalToLocalMap->insert(Hashinator::make_pair((vmesh::GlobalID)localToGlobalMap->at(i),(vmesh::LocalID)i));
-=======
          globalToLocalMap->insert(Hashinator::make_pair(localToGlobalMap->at(i),(vmesh::LocalID)i));
->>>>>>> b89a5dde
       }
    }
 
    inline bool VelocityMesh::setGrid(const std::vector<vmesh::GlobalID>& globalIDs) {
       globalToLocalMap->clear();
       for (vmesh::LocalID i=0; i<globalIDs.size(); ++i) {
-<<<<<<< HEAD
-         globalToLocalMap->insert(Hashinator::make_pair((vmesh::GlobalID)globalIDs[i],(vmesh::LocalID)i));
-=======
          globalToLocalMap->insert(Hashinator::make_pair(globalIDs[i],(vmesh::LocalID)i));
->>>>>>> b89a5dde
       }
       localToGlobalMap->clear();
       localToGlobalMap->insert(localToGlobalMap->end(),globalIDs.begin(),globalIDs.end());
@@ -562,11 +550,7 @@
    inline bool VelocityMesh::setGrid(const split::SplitVector<vmesh::GlobalID>& globalIDs) {
       globalToLocalMap->clear();
       for (vmesh::LocalID i=0; i<globalIDs.size(); ++i) {
-<<<<<<< HEAD
-         globalToLocalMap->insert(Hashinator::make_pair((vmesh::GlobalID)globalIDs[i],(vmesh::LocalID)i));
-=======
          globalToLocalMap->insert(Hashinator::make_pair(globalIDs[i],(vmesh::LocalID)i));
->>>>>>> b89a5dde
       }
       localToGlobalMap->clear();
       localToGlobalMap->insert(localToGlobalMap->end(),globalIDs.begin(),globalIDs.end());
