--- conflicted
+++ resolved
@@ -84,31 +84,9 @@
    vmesh::MeshWrapper::uploadMeshWrapper();
 #endif
 
-<<<<<<< HEAD
-void vmesh::MeshWrapper::printVelocityMesh(const uint meshIndex) {
-   //vmesh::MeshParameters *vMesh = &(meshWrapper->velocityMeshes->at(meshIndex));
-   vmesh::MeshParameters *vMesh = &(getMeshWrapper()->velocityMeshes->at(meshIndex));
-   //std::cerr<<"printing mesh "<<meshIndex<<" at "<<vMesh<<" for wrapper "<<meshWrapper<<std::endl;
-
-   printf("Printout of velocity mesh %d\n",meshIndex);
-   printf("Mesh size\n");
-   printf(" %d %d %d \n",vMesh->gridLength[0],vMesh->gridLength[1],vMesh->gridLength[2]);
-   printf("Block size (max reflevel %d)\n",vMesh->refLevelMaxAllowed);
-   printf(" %d %d %d \n",vMesh->blockLength[0],vMesh->blockLength[1],vMesh->blockLength[2]);
-   printf("Mesh limits \n");
-   printf(" %f = %f, %f = %f \n",vMesh->meshMinLimits[0],vMesh->meshLimits[0],vMesh->meshMaxLimits[0],vMesh->meshLimits[1]);
-   printf(" %f = %f, %f = %f \n",vMesh->meshMinLimits[1],vMesh->meshLimits[2],vMesh->meshMaxLimits[1],vMesh->meshLimits[3]);
-   printf(" %f = %f, %f = %f \n",vMesh->meshMinLimits[2],vMesh->meshLimits[4],vMesh->meshMaxLimits[2],vMesh->meshLimits[5]);
-   printf("Derived mesh paramters \n");
-   printf(" gridSize %f %f %f \n",vMesh->gridSize[0],vMesh->gridSize[1],vMesh->gridSize[2]);
-   printf(" blockSize %f %f %f \n",vMesh->blockSize[0],vMesh->blockSize[1],vMesh->blockSize[2]);
-   printf(" cellSize %f %f %f \n",vMesh->cellSize[0],vMesh->cellSize[1],vMesh->cellSize[2]);
-   printf(" max velocity blocks %d \n\n",vMesh->max_velocity_blocks);
-=======
    // vmesh::printVelocityMesh(0);
    // dim3 block(1,1,1);
    // debug_kernel<<<1, block, 0, 0>>> (0);
    // HANDLE_ERROR( cudaDeviceSynchronize() );
    return;
->>>>>>> e3d04bcb
 }