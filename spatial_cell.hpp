/*!
Spatial cell class for Vlasiator that supports a variable number of velocity blocks.

Copyright 2011-2015 Finnish Meteorological Institute
*/

#ifndef VLASIATOR_SPATIAL_CELL_HPP
#define VLASIATOR_SPATIAL_CELL_HPP

#include <algorithm>
#include <boost/array.hpp>
#include <boost/unordered_map.hpp>
#include <boost/lexical_cast.hpp>
#include <cmath>
#include <fstream>
#include <iostream>
#include <mpi.h>
#include <limits>
#include <stdint.h>
#include <vector>
#include <set>
#include <phiprof.hpp>
#include <tuple>

#include "memoryallocation.h"
#include "common.h"
#include "parameters.h"
#include "definitions.h"

#ifndef AMR
   #include "velocity_mesh_old.h"
#else
   #include "velocity_mesh_amr.h"
#endif

#include "amr_refinement_criteria.h"
#include "velocity_blocks.h"
#include "velocity_block_container.h"

#include "logger.h"
extern Logger logFile;

#ifndef NDEBUG
   #define DEBUG_SPATIAL_CELL
#endif

typedef Parameters P;

// size of velocity blocks in velocity cells
#define block_vx_length WID
#define block_vy_length WID
#define block_vz_length WID
//this is also defined in common.h as SIZE_VELBLOCK, we should remove either one
#define VELOCITY_BLOCK_LENGTH WID3
//#define N_NEIGHBOR_VELOCITY_BLOCKS 28

/*!
Used as an error from functions returning velocity cells or
as a cell that would be outside of the velocity block
*/
#define error_velocity_cell 0xFFFFFFFFu

/*!
Used as an error from functions returning velocity cell indices or
as an index that would be outside of the velocity block
*/
#define error_velocity_cell_index 0xFFFFFFFFu

namespace spatial_cell {

   namespace Transfer {
      const uint64_t NONE                     = 0;
      const uint64_t CELL_PARAMETERS          = (1<<0);
      const uint64_t CELL_DERIVATIVES         = (1<<1);
      const uint64_t VEL_BLOCK_LIST_STAGE1    = (1<<2);
      const uint64_t VEL_BLOCK_LIST_STAGE2    = (1<<3);
      const uint64_t VEL_BLOCK_DATA           = (1<<4);
      const uint64_t VEL_BLOCK_PARAMETERS     = (1<<6);
      const uint64_t VEL_BLOCK_WITH_CONTENT_STAGE1  = (1<<7); 
      const uint64_t VEL_BLOCK_WITH_CONTENT_STAGE2  = (1<<8); 
      const uint64_t CELL_SYSBOUNDARYFLAG     = (1<<9);
      const uint64_t CELL_E                   = (1<<10);
      const uint64_t CELL_EDT2                = (1<<11);
      const uint64_t CELL_PERB                = (1<<12);
      const uint64_t CELL_PERBDT2             = (1<<13);
      const uint64_t CELL_BGB                 = (1<<14);
      const uint64_t CELL_RHO_RHOV            = (1<<15);
      const uint64_t CELL_RHODT2_RHOVDT2      = (1<<16);
      const uint64_t CELL_BVOL                = (1<<17);
      const uint64_t CELL_BVOL_DERIVATIVES    = (1<<18);
      const uint64_t CELL_DIMENSIONS          = (1<<19);
      const uint64_t CELL_IOLOCALCELLID       = (1<<20);
      const uint64_t NEIGHBOR_VEL_BLOCK_DATA  = (1<<21);
      const uint64_t CELL_HALL_TERM           = (1<<22);
      const uint64_t CELL_P                   = (1<<23);
      const uint64_t CELL_PDT2                = (1<<24);
      const uint64_t CELL_RHOQ_TOT            = (1<<25);
      const uint64_t CELL_PHI                 = (1<<26);
      const uint64_t POP_METADATA             = (1<<27);
      const uint64_t RANDOMGEN                = (1<<28);
      const uint64_t CELL_GRADPE_TERM         = (1<<29);
      //all data
      const uint64_t ALL_DATA =
      CELL_PARAMETERS
      | CELL_DERIVATIVES | CELL_BVOL_DERIVATIVES
      | VEL_BLOCK_DATA
      | CELL_SYSBOUNDARYFLAG
      | POP_METADATA | RANDOMGEN;

      //all data, except the distribution function
      const uint64_t ALL_SPATIAL_DATA =
      CELL_PARAMETERS
      | CELL_DERIVATIVES | CELL_BVOL_DERIVATIVES
      | CELL_SYSBOUNDARYFLAG
      | POP_METADATA | RANDOMGEN;
   }

   typedef boost::array<unsigned int, 3> velocity_cell_indices_t;             /**< Defines the indices of a velocity cell in a velocity block.
                                                                               * Indices start from 0 and the first value is the index in x direction.
                                                                               * Note: these are the (i,j,k) indices of the cell within the block.
                                                                               * Valid values are ([0,block_vx_length[,[0,block_vy_length[,[0,block_vz_length[).*/

   typedef boost::array<vmesh::LocalID,3> velocity_block_indices_t;           /**< Defines the indices of a velocity block in the velocity grid.
                                                                               * Indices start from 0 and the first value is the index in x direction.
                                                                               * Note: these are the (i,j,k) indices of the block.
                                                                               * Valid values are ([0,vx_length[,[0,vy_length[,[0,vz_length[).*/

   /** Wrapper for variables needed for each particle species.*/
   struct Population {
      Real max_dt[2];                                                /**< Element[0] is max_r_dt, element[1] max_v_dt.*/
      vmesh::LocalID N_blocks;                                       /**< Number of velocity blocks, used when receiving velocity 
                                                                      * mesh from remote neighbors using MPI.*/
      Real velocityBlockMinValue;
      vmesh::VelocityMesh<vmesh::GlobalID,vmesh::LocalID> vmesh;     /**< Velocity mesh. Contains all velocity blocks that exist 
                                                                      * in this spatial cell. Cells are identified by their unique 
                                                                      * global IDs.*/
      vmesh::VelocityBlockContainer<vmesh::LocalID> blockContainer;  /**< Velocity block data.*/
   };

   class SpatialCell {
   public:
      SpatialCell();
      SpatialCell(const SpatialCell& other);

      // Following functions return velocity grid metadata //
      template<int PAD> void fetch_data(const vmesh::GlobalID& blockGID,const vmesh::VelocityMesh<vmesh::GlobalID,vmesh::LocalID>& vmesh,
                                        const Realf* src,Realf* array);
      template<int PAD>	void fetch_acc_data(const vmesh::GlobalID& blockGID,const int& dim,
					    vmesh::VelocityMesh<vmesh::GlobalID,vmesh::LocalID>& vmesh,
					    const Realf* src,Realf* array,Real cellSizeFractions[2]);

      vmesh::GlobalID find_velocity_block(uint8_t& refLevel,vmesh::GlobalID cellIndices[3],const int& popID);
      Realf* get_data(const int& popID);
      const Realf* get_data(const int& popID) const;
      Realf* get_data(const vmesh::LocalID& blockLID,const int& popID);
      const Realf* get_data(const vmesh::LocalID& blockLID,const int& popID) const;
      Real* get_block_parameters(const int& popID);
      const Real* get_block_parameters(const int& popID) const;
      Real* get_block_parameters(const vmesh::LocalID& blockLID,const int& popID);
      const Real* get_block_parameters(const vmesh::LocalID& blockLID,const int& popID) const;

      Real* get_cell_parameters();
      const Real* get_cell_parameters() const;

      vmesh::LocalID get_number_of_velocity_blocks(const int& popID) const;
      vmesh::LocalID get_number_of_all_velocity_blocks() const;
      int get_number_of_populations() const;

      uint8_t get_maximum_refinement_level(const int& popID);
      const Real& get_max_r_dt(const int& popID) const;
      const Real& get_max_v_dt(const int& popID) const;

      const vmesh::LocalID* get_velocity_grid_length(const int& popID,const uint8_t& refLevel=0);
      const Real* get_velocity_grid_block_size(const int& popID,const uint8_t& refLevel=0);
      const Real* get_velocity_grid_cell_size(const int& popID,const uint8_t& refLevel=0);
      void get_velocity_block_coordinates(const int& popID,const vmesh::GlobalID& globalID,Real* coords);
      velocity_block_indices_t get_velocity_block_indices(const int& popID,const vmesh::GlobalID globalID);                             // OK
      velocity_block_indices_t get_velocity_block_indices(const int& popID,const vmesh::GlobalID globalID,uint8_t& refLevel);
      vmesh::GlobalID get_velocity_block(const int& popID,vmesh::GlobalID blockIndices[3],const uint8_t& refLevel) const;
      vmesh::GlobalID get_velocity_block(const int& popID,const velocity_block_indices_t indices,const uint8_t& refLevel) const;
      vmesh::GlobalID get_velocity_block(const int& popID,const Real* coords,const uint8_t& refLevel=0) const;
      vmesh::GlobalID get_velocity_block(const int& popID,const Real vx,const Real vy,const Real vz,const uint8_t& refLevel=0) const;
      vmesh::GlobalID get_velocity_block_child(const int& popID,const vmesh::GlobalID& blockGID,const uint8_t& refLevel,
                                               const int& i_cell,const int& j_cell,const int& k_cell);
      void get_velocity_block_children_local_ids(const vmesh::GlobalID& blockGID,
                                                 std::vector<vmesh::LocalID>& childrenLIDs,
                                                 const int& popID);
      vmesh::GlobalID get_velocity_block_parent(const int& popID,const vmesh::GlobalID& blockGID);
      vmesh::GlobalID get_velocity_block_global_id(const vmesh::LocalID& blockLID,const int& popID) const;
      vmesh::LocalID get_velocity_block_local_id(const vmesh::GlobalID& blockGID,const int& popID) const;
      void get_velocity_block_size(const int& popID,const vmesh::GlobalID block,Real size[3]);
      Real get_velocity_block_vx_min(const int& popID,const vmesh::GlobalID block) const;
      Real get_velocity_block_vx_max(const int& popID,const vmesh::GlobalID block) const;
      Real get_velocity_block_vy_min(const int& popID,const vmesh::GlobalID block) const;
      Real get_velocity_block_vy_max(const int& popID,const vmesh::GlobalID block) const;
      Real get_velocity_block_vz_min(const int& popID,const vmesh::GlobalID block) const;
      Real get_velocity_block_vz_max(const int& popID,const vmesh::GlobalID block) const;
      velocity_cell_indices_t get_velocity_cell_indices(const unsigned int cell) const;
      unsigned int get_velocity_cell(const velocity_cell_indices_t indices) const;
      unsigned int get_velocity_cell(const int& popID,const vmesh::GlobalID velocity_block,const Real vx,const Real vy,const Real vz) const;
      Real get_velocity_cell_vx_min(const int& popID,const vmesh::GlobalID velocity_block,const unsigned int velocity_cell) const;
      Real get_velocity_cell_vx_max(const int& popID,const vmesh::GlobalID velocity_block,const unsigned int velocity_cell) const;
      Real get_velocity_cell_vy_min(const int& popID,const vmesh::GlobalID velocity_block,const unsigned int velocity_cell) const;
      Real get_velocity_cell_vy_max(const int& popID,const vmesh::GlobalID velocity_block,const unsigned int velocity_cell) const;
      Real get_velocity_cell_vz_min(const int& popID,const vmesh::GlobalID velocity_block,const unsigned int velocity_cell) const;
      Real get_velocity_cell_vz_max(const int& popID,const vmesh::GlobalID velocity_block,const unsigned int velocity_cell) const;
      const Real* get_velocity_grid_min_limits(const int& popID);
      const Real* get_velocity_grid_max_limits(const int& popID);
      bool initialize_mesh();

      static unsigned int invalid_block_index();
      static vmesh::GlobalID invalid_global_id();
      static vmesh::LocalID invalid_local_id();

      size_t count(const vmesh::GlobalID& block,const int& popID) const;

      void add_values(const vmesh::GlobalID& targetGID,
		      std::unordered_map<vmesh::GlobalID,Realf[(WID+2)*(WID+2)*(WID+2)]>& sourceData,
                      const int& popID);

      void printMeshSizes();
      static bool setCommunicatedSpecies(const int& popID);

      // Following functions adjust velocity blocks stored on the cell //
      bool add_velocity_block(const vmesh::GlobalID& block,const int& popID);
      void add_velocity_blocks(const std::vector<vmesh::GlobalID>& blocks,const int& popID);
      bool add_velocity_block_octant(const vmesh::GlobalID& blockGID,const int& popID);
      void adjustSingleCellVelocityBlocks(const int& popID);
      void adjust_velocity_blocks(const std::vector<SpatialCell*>& spatial_neighbors,
                                  const int& popID,
                                  bool doDeleteEmptyBlocks=true);
      void update_velocity_block_content_lists(const int& popID);
      bool checkMesh(const int& popID);
      void clear(const int& popID);
      void coarsen_block(const vmesh::GlobalID& parent,const std::vector<vmesh::GlobalID>& children,const int& popID);
      void coarsen_blocks(amr_ref_criteria::Base* evaluator,const int& popID);
      uint64_t get_cell_memory_capacity();
      uint64_t get_cell_memory_size();
      void merge_values(const int& popID);
      void prepare_to_receive_blocks(const int& popID);
      bool shrink_to_fit();
      size_t size(const int& popID) const;
      void remove_velocity_block(const vmesh::GlobalID& block,const int& popID);
      void swap(vmesh::VelocityMesh<vmesh::GlobalID,vmesh::LocalID>& vmesh,
                vmesh::VelocityBlockContainer<vmesh::LocalID>& blockContainer,const int& popID);
      vmesh::VelocityMesh<vmesh::GlobalID,vmesh::LocalID>& get_velocity_mesh(const size_t& popID);
      vmesh::VelocityBlockContainer<vmesh::LocalID>& get_velocity_blocks(const size_t& popID);
      vmesh::VelocityMesh<vmesh::GlobalID,vmesh::LocalID>& get_velocity_mesh_temporary();
      vmesh::VelocityBlockContainer<vmesh::LocalID>& get_velocity_blocks_temporary();
<<<<<<< HEAD

      Real get_value(const Real vx,const Real vy,const Real vz,const int& popID) const;
      void increment_value(const Real vx,const Real vy,const Real vz,const Realf value,const int& popID);
      void increment_value(const vmesh::GlobalID& block,const unsigned int cell,const Real value,const int& popID);
      void set_max_r_dt(const int& popID,const Real& value);
      void set_max_v_dt(const int& popID,const Real& value);
      void set_value(const Real vx, const Real vy, const Real vz, const Realf value,const int& popID);
      void set_value(const vmesh::GlobalID& block,const unsigned int cell, const Realf value,const int& popID);
      void refine_block(const vmesh::GlobalID& block,std::map<vmesh::GlobalID,vmesh::LocalID>& insertedBlocks,
                        const int& popID);
      bool velocity_block_has_children(const vmesh::GlobalID& blockGID,const int& popID) const;
      vmesh::GlobalID velocity_block_has_grandparent(const vmesh::GlobalID& blockGID,const int& popID) const;

=======
      Realf get_value(const Real vx, const Real vy, const Real vz) const;
      void increment_value(const Real vx, const Real vy, const Real vz, const Realf value);
      void increment_value(const vmesh::GlobalID& block,const unsigned int cell, const Realf value);
      void set_value(const Real vx, const Real vy, const Real vz, const Realf value);
      void set_value(const vmesh::GlobalID& block,const unsigned int cell, const Realf value);
      void refine_block(const vmesh::GlobalID& block,std::map<vmesh::GlobalID,vmesh::LocalID>& insertedBlocks);
      bool velocity_block_has_children(const vmesh::GlobalID& blockGID) const;
      vmesh::GlobalID velocity_block_has_grandparent(const vmesh::GlobalID& blockGID) const;
      
>>>>>>> 52382afb
      // Following functions are related to MPI //
      std::tuple<void*, int, MPI_Datatype> get_mpi_datatype(const CellID cellID,const int sender_rank,const int receiver_rank,
                                                            const bool receiving,const int neighborhood);
      static uint64_t get_mpi_transfer_type(void);
      static void set_mpi_transfer_type(const uint64_t type,bool atSysBoundaries=false);
      void set_mpi_transfer_enabled(bool transferEnabled);
      void updateSparseMinValue(const int& popID);
      Real getVelocityBlockMinValue(const int& popID) const;

      // Random number generator functions
      //char* get_rng_state_buffer();
      //random_data* get_rng_data_buffer();

      // Member variables //
      Real derivatives[fieldsolver::N_SPATIAL_CELL_DERIVATIVES];              /**< Derivatives of bulk variables in this spatial cell.*/
      Real derivativesBVOL[bvolderivatives::N_BVOL_DERIVATIVES];              /**< Derivatives of BVOL needed by the acceleration. 
                                                                               * Separate array because it does not need to be communicated.*/
      Real parameters[CellParams::N_SPATIAL_CELL_PARAMS];                     /**< Bulk variables in this spatial cell.*/
      Realf null_block_data[WID3];

      uint64_t ioLocalCellId;                                                 /**< Local cell ID used for IO, not needed elsewhere 
                                                                               * and thus not being kept up-to-date.*/
      //vmesh::LocalID mpi_number_of_blocks;                                    /**< Number of blocks in mpi_velocity_block_list.*/
      Realf* neighbor_block_data;                                             /**< Pointers for translation operator. We can point to neighbor
                                                                               * cell block data. We do not allocate memory for the pointer.*/
      vmesh::LocalID neighbor_number_of_blocks;
      uint sysBoundaryFlag;                                                   /**< What type of system boundary does the cell belong to. 
                                                                               * Enumerated in the sysboundarytype namespace's enum.*/
      uint sysBoundaryLayer;                                                  /**< Layers counted from closest systemBoundary. If 0 then it has not 
                                                                               * been computed. First sysboundary layer is layer 1.*/
      int sysBoundaryLayerNew;
      std::vector<vmesh::GlobalID> velocity_block_with_content_list;          /**< List of existing cells with content, only up-to-date after
                                                                               * call to update_has_content().*/
      vmesh::LocalID velocity_block_with_content_list_size;                   /**< Size of vector. Needed for MPI communication of size before actual list transfer.*/
      std::vector<vmesh::GlobalID> velocity_block_with_no_content_list;       /**< List of existing cells with no content, only up-to-date after
                                                                               * call to update_has_content. This is also never transferred
                                                                               * over MPI, so is invalid on remote cells.*/
      static uint64_t mpi_transfer_type;                                      /**< Which data is transferred by the mpi datatype given by spatial cells.*/
      static bool mpiTransferAtSysBoundaries;                                 /**< Do we only transfer data at boundaries (true), or in the whole system (false).*/

    private:
      SpatialCell& operator=(const SpatialCell&);
      
      bool compute_block_has_content(const vmesh::GlobalID& block,const int& popID) const;
      void merge_values_recursive(const int& popID,vmesh::GlobalID parentGID,vmesh::GlobalID blockGID,uint8_t refLevel,bool recursive,const Realf* data,
				  std::set<vmesh::GlobalID>& blockRemovalList);

      static int activePopID;
      bool initialized;
      bool mpiTransferEnabled;

      // Random number generator state variables, used for running reproducible 
      // simulations that do not depend on the number of threads of MPI processes used.
      //char rngStateBuffer[256];                                                 /**< Random number generator state buffer.*/
      //random_data rngDataBuffer;                                                /**< Random number generator data buffer.*/

      // Temporary mesh used in acceleration and propagation. 
      vmesh::VelocityMesh<vmesh::GlobalID,vmesh::LocalID> vmeshTemp;            /**< Temporary velocity mesh that is used in Vlasov solver.
                                                                                 * NOTE: Do not call the get-functions using this mesh as object
                                                                                 * before you have set the correct meshID using setMesh function.*/
      vmesh::VelocityBlockContainer<vmesh::LocalID> blockContainerTemp;
      std::vector<spatial_cell::Population> populations;                        /**< Particle population variables.*/
   };

   /****************************
    * Velocity block functions *
    ****************************/   
   
   template<int PAD> inline
   void SpatialCell::fetch_acc_data(const vmesh::GlobalID& blockGID,const int& dim,
                                    vmesh::VelocityMesh<vmesh::GlobalID,vmesh::LocalID>& vmesh,
                                    const Realf* src,Realf* array,Real cellSizeFractions[2]) {
      const vmesh::LocalID blockLID = vmesh.getLocalID(blockGID);
      
      #ifdef DEBUG_SPATIAL_CELL
      if (blockGID == vmesh.invalidGlobalID() || blockLID == vmesh.invalidLocalID()) {
         std::cerr << "ERROR: block has invalid global or local index " << __FILE__ << ':' << __LINE__ << std::endl;
         exit(1);
      }
      #endif

      const Realf* ptr = NULL;
      uint8_t refLevel;
      vmesh::LocalID i_block,j_block,k_block;
      vmesh.getIndices(blockGID,refLevel,i_block,j_block,k_block);

      // Copy values from x face neighbors:
      std::vector<vmesh::LocalID> nbrIDs;
      int32_t refLevelDiff;
      Real crd;
      switch (dim) {
       case 0: // Transpose i->k, j->j, k->i
         ptr = src + blockLID*WID3; // Copy values from this block
         for (int k=0; k<WID; ++k) for (int j=0; j<WID; ++j) for (int i=0; i<WID; ++i) {
            array[vblock::index(k,j,i+PAD)] = ptr[vblock::index(i,j,k)];
         }

         for (int i_nbr_off=-1; i_nbr_off<2; i_nbr_off+=2) { // Copy values from x face neighbors:
            // Get local IDs of neighbor blocks
            vmesh.getNeighborsExistingAtOffset(blockGID,i_nbr_off,+0,+0,nbrIDs,refLevelDiff);
            
            // Position that is used to interpolate values from neighbor blocks
            Real pos[3];
            if (i_nbr_off < 0) crd = WID-0.5-(PAD-1);
            else crd = 0.5;
            
            // i-index to array where interpolated values are stored
            uint32_t i_trgt = 0;
            if (i_nbr_off > 0) i_trgt = WID+PAD;
            
            if (nbrIDs.size() > 0) {     // This block has at least one existing neighbor
               if (refLevelDiff == -1) { // Neighbor is one level coarser, interpolate
                  if (nbrIDs[0] == invalid_local_id()) ptr = null_block_data; // (this check might not be necessary here)
                  else ptr = src + nbrIDs[0]*WID3;
                  for (uint32_t i=0; i<PAD; ++i) for (uint32_t k=0; k<WID; ++k) for (uint32_t j=0; j<WID; ++j) {
                     pos[0] = crd + i;
                     pos[1] = 2*(j_block%2) + j/2 + 0.5;
                     pos[2] = 2*(k_block%2) + k/2 + 0.5;
                     array[vblock::index(k,j,i_trgt+i)] = vblock::interp_xy<vblock::interpmethod::NGP>(pos,ptr);
                  }
                  cellSizeFractions[(i_nbr_off+1)/2] = 2.0;
               } else if (refLevelDiff == 0) { // Neighbor at same level, copy data
                  if (nbrIDs[0] == invalid_local_id()) ptr = null_block_data; // (this check might not be necessary here)
                  else ptr = src + nbrIDs[0]*WID3;
                  uint32_t i_src = 0;
                  if (i_nbr_off < 0) i_src = WID-PAD;
                  for (uint32_t i=0; i<PAD; ++i) for (uint32_t k=0; k<WID; ++k) for (uint32_t j=0; j<WID; ++j) {
                     array[vblock::index(k,j,i_trgt+i)] = ptr[vblock::index(i_src+i,j,k)];
                  }
                  cellSizeFractions[(i_nbr_off+1)/2] = 1.0;
               } else if (refLevelDiff == +1) { // nbr one level more refined, interpolate from four neighbors
                  for (uint32_t i=0; i<PAD; ++i) for (uint32_t k=0; k<WID; ++k) for (uint32_t j=0; j<WID; ++j) {
                     
                     int index = (k/2)*2 + j/2;
                     if (nbrIDs[index] == invalid_local_id()) ptr = null_block_data;
                     else ptr = src + nbrIDs[index]*WID3;
                     
                     pos[0] = crd + i;
                     pos[1] = 2*(j%2) + 1;
                     pos[2] = 2*(k%2) + 1;
                     array[vblock::index(k,j,i_trgt+i)] = vblock::interp_xy<vblock::interpmethod::CIC>(pos,ptr);
                  }
                  cellSizeFractions[(i_nbr_off+1)/2] = 0.5;
               }
            } else { // Neighbor does not exist, return zero values
               for (uint32_t i=0; i<PAD; ++i) for (uint32_t k=0; k<WID; ++k) for (uint32_t j=0; j<WID; ++j) {
                  array[vblock::index(k,j,i_trgt+i)] = 0.0;
               }
               cellSizeFractions[(i_nbr_off+1)/2] = 1.0;
            }
         }
         break;
       case 1: // Transpose i->i, j->k, k->j
         ptr = src + blockLID*WID3; // Copy values from this block
         for (int k=0; k<WID; ++k) for (int j=0; j<WID; ++j) for (int i=0; i<WID; ++i) {
            array[vblock::index(i,k,j+PAD)] = ptr[vblock::index(i,j,k)];
         }
         
         for (int j_nbr_off=-1; j_nbr_off<2; j_nbr_off+=2) { // Copy values from y face neighbors:
            // Get local IDs of neighbor blocks
            vmesh.getNeighborsExistingAtOffset(blockGID,+0,j_nbr_off,+0,nbrIDs,refLevelDiff);
            
            // Position that is used to interpolate values from neighbor blocks
            Real pos[3];
            if (j_nbr_off < 0) crd = WID-0.5-(PAD-1);
            else crd = 0.5;
            
            // j-index to array where interpolated values are stored
            uint32_t j_trgt = 0;
            if (j_nbr_off > 0) j_trgt = WID+PAD;
            
            if (nbrIDs.size() > 0) {     // This block has at least one existing neighbor
               if (refLevelDiff == -1) { // Neighbor is one level coarser, interpolate
                  if (nbrIDs[0] == invalid_local_id()) ptr = null_block_data; // (this check might not be necessary here)
                  else ptr = src + nbrIDs[0]*WID3;
                  for (uint32_t j=0; j<PAD; ++j) for (uint32_t k=0; k<WID; ++k) for (uint32_t i=0; i<WID; ++i) {
                     pos[0] = 2*(i_block%2) + i/2 + 0.5;
                     pos[1] = crd + j;
                     pos[2] = 2*(k_block%2) + k/2 + 0.5;
                     array[vblock::index(i,k,j_trgt+j)] = vblock::interp_xy<vblock::interpmethod::NGP>(pos,ptr);
                  }
                  cellSizeFractions[(j_nbr_off+1)/2] = 2.0;
               } else if (refLevelDiff == 0) { // Neighbor at same level, copy data
                  if (nbrIDs[0] == invalid_local_id()) ptr = null_block_data; // (this check might not be necessary here)
                  else ptr = src + nbrIDs[0]*WID3;
                  uint32_t j_src = 0;
                  if (j_nbr_off < 0) j_src = WID-PAD;
                  for (uint32_t j=0; j<PAD; ++j) for (uint32_t k=0; k<WID; ++k) for (uint32_t i=0; i<WID; ++i) {
                     array[vblock::index(i,k,j_trgt+j)] = ptr[vblock::index(i,j_src+j,k)];
                  }
                  cellSizeFractions[(j_nbr_off+1)/2] = 1.0;
               } else if (refLevelDiff == +1) { // nbr one level more refined, interpolate from four neighbors
                  for (uint32_t j=0; j<PAD; ++j) for (uint32_t k=0; k<WID; ++k) for (uint32_t i=0; i<WID; ++i) {
                     // Iterate over the four neighbors. If the neighbor does not exist, 
                     // interpolate values from the null block
                     int index = (k/2)*2 + i/2;
                     if (nbrIDs[index] == invalid_local_id()) ptr = null_block_data;
                     else ptr = src + nbrIDs[index]*WID3;
                     
                     pos[0] = 2*(i%2) + 1;
                     pos[1] = crd + j;
                     pos[2] = 2*(k%2) + 1;
                     array[vblock::index(i,k,j_trgt+j)] = vblock::interp_xy<vblock::interpmethod::CIC>(pos,ptr);
                  }
                  cellSizeFractions[(j_nbr_off+1)/2] = 0.5;
               }
            } else { // Neighbor does not exist, return zero values
               for (uint32_t j=0; j<PAD; ++j) for (uint32_t k=0; k<WID; ++k) for (uint32_t i=0; i<WID; ++i) {
                  array[vblock::index(i,k,j_trgt+j)] = 0.0;
               }
               cellSizeFractions[(j_nbr_off+1)/2] = 1.0;
            }
         }
         break;
       case 2:
         ptr = src + blockLID*WID3; // Copy values from this block
         for (int k=0; k<WID; ++k) for (int j=0; j<WID; ++j) for (int i=0; i<WID; ++i) {
            array[vblock::index(i,j,k+PAD)] = ptr[vblock::index(i,j,k)];
         }
         
         for (int k_nbr_off=-1; k_nbr_off<2; k_nbr_off+=2) { // Copy values from z face neighbors:
            // Get local IDs of neighbor blocks
            vmesh.getNeighborsExistingAtOffset(blockGID,+0,+0,k_nbr_off,nbrIDs,refLevelDiff);
            
            // Position that is used to interpolate values from neighbor blocks
            Real pos[3];
            if (k_nbr_off < 0) crd = WID-0.5-(PAD-1);
            else crd = 0.5;

            // k-index to array where interpolated values are stored
            uint32_t k_trgt = 0;
            if (k_nbr_off > 0) k_trgt = WID+PAD;
            
            if (nbrIDs.size() > 0) {     // This block has at least one existing neighbor
               if (refLevelDiff == -1) { // Neighbor is one level coarser, interpolate
                  if (nbrIDs[0] == invalid_local_id()) ptr = null_block_data; // (this check might not be necessary here)
                  else ptr = src + nbrIDs[0]*WID3;
                  for (uint32_t k=0; k<PAD; ++k) for (uint32_t j=0; j<WID; ++j) for (uint32_t i=0; i<WID; ++i) {
                     pos[0] = 2*(i_block%2) + i/2 + 0.5;
                     pos[1] = 2*(j_block%2) + j/2 + 0.5;
                     pos[2] = crd + k;
                     array[vblock::index(i,j,k_trgt+k)] = vblock::interp_xy<vblock::interpmethod::NGP>(pos,ptr);
                  }
                  cellSizeFractions[(k_nbr_off+1)/2] = 2.0;
               } else if (refLevelDiff == 0) { // Neighbor at same level, copy data
                  if (nbrIDs[0] == invalid_local_id()) ptr = null_block_data; // (this check might not be necessary here)
                  else ptr = src + nbrIDs[0]*WID3;
                  uint32_t k_src = 0;
                  if (k_nbr_off < 0) k_src = WID-PAD;
                  for (uint32_t k=0; k<PAD; ++k) for (uint32_t j=0; j<WID; ++j) for (uint32_t i=0; i<WID; ++i) {
                     array[vblock::index(i,j,k_trgt+k)] = ptr[vblock::index(i,j,k_src+k)];
                  }
                  cellSizeFractions[(k_nbr_off+1)/2] = 1.0;
               } else if (refLevelDiff == +1) { // nbr one level more refined, interpolate from four neighbors
                  for (uint32_t k=0; k<PAD; ++k) for (uint32_t j=0; j<WID; ++j) for (uint32_t i=0; i<WID; ++i) {
                     // Iterate over the four neighbors. If the neighbor does not exist, 
                     // interpolate values from the null block
                     int index = (j/2)*2 + i/2;
                     if (nbrIDs[index] == invalid_local_id()) ptr = null_block_data;
                     else ptr = src + nbrIDs[index]*WID3;
                     
                     pos[0] = 2*(i%2) + 1;
                     pos[1] = 2*(j%2) + 1;
                     pos[2] = crd + k;
                     array[vblock::index(i,j,k_trgt+k)] = vblock::interp_xy<vblock::interpmethod::CIC>(pos,ptr);
                  }
                  cellSizeFractions[(k_nbr_off+1)/2] = 0.5;
               }
            } else { // Neighbor does not exist, return zero values
               for (uint32_t k=0; k<PAD; ++k) for (uint32_t j=0; j<WID; ++j) for (uint32_t i=0; i<WID; ++i) {
                  array[vblock::index(i,j,k_trgt+k)] = 0.0;
               }
               cellSizeFractions[(k_nbr_off+1)/2] = 1.0;
            }
         }
	 break;

      } // end switch
   }
   
   template<int PAD> inline
   void SpatialCell::fetch_data(const vmesh::GlobalID& blockGID,
                                const vmesh::VelocityMesh<vmesh::GlobalID,vmesh::LocalID>& vmesh,
                                const Realf* src,Realf* array) {
      //const vmesh::LocalID blockLID = get_velocity_block_local_id(blockGID);
      const vmesh::LocalID blockLID = vmesh.getLocalID(blockGID);

      if (blockLID == invalid_local_id()) {
         std::cerr << "ERROR: invalid local id in " << __FILE__ << ' ' << __LINE__ << std::endl;
         exit(1);
      }

      // Copy values from this block:
      const Realf* ptr = src + blockLID*WID3;
      for (int k=0; k<WID; ++k) for (int j=0; j<WID; ++j) for (int i=0; i<WID; ++i) {
         array[vblock::padIndex<PAD>(i+PAD,j+PAD,k+PAD)] = ptr[vblock::index(i,j,k)];
      }

      uint8_t refLevel;
      vmesh::LocalID i_block,j_block,k_block;
      vmesh.getIndices(blockGID,refLevel,i_block,j_block,k_block);

      // Copy values from x face neighbors:
      std::vector<vmesh::LocalID> nbrIDs;
      int32_t refLevelDiff;

      Real crd;
      for (int i_nbr_off=-1; i_nbr_off<2; i_nbr_off+=2) {
         vmesh.getNeighborsExistingAtOffset(blockGID,i_nbr_off,+0,+0,nbrIDs,refLevelDiff);
         Real pos[3];
         if (i_nbr_off < 0) crd = WID-0.5-(PAD-1);
         else crd = 0.5;

         uint32_t i_trgt = 0;
         if (i_nbr_off > 0) i_trgt = WID+PAD;

         if (nbrIDs.size() > 0) {
            if (refLevelDiff == -1) { // nbr one level coarser, interpolate
               if (nbrIDs[0] == invalid_local_id()) ptr = null_block_data;
               else ptr = src + nbrIDs[0]*WID3;
               for (uint32_t i=0; i<PAD; ++i) for (uint32_t k=0; k<WID; ++k) for (uint32_t j=0; j<WID; ++j) {
                  pos[0] = crd + i;
                  pos[1] = 2*(j_block%2) + j/2 + 0.5;
                  pos[2] = 2*(k_block%2) + k/2 + 0.5;
                  array[vblock::padIndex<PAD>(i_trgt+i,j+PAD,k+PAD)] = vblock::interp_yz<vblock::interpmethod::NGP>(pos,ptr);
               }
            } else if (refLevelDiff == 0) { // nbr at same level, simple data copy
               if (nbrIDs[0] == invalid_local_id()) ptr = null_block_data;
               else ptr = src + nbrIDs[0]*WID3;
               uint32_t i_src = 0;
               if (i_nbr_off < 0) i_src = WID-PAD;
               for (uint32_t i=0; i<PAD; ++i) for (uint32_t k=0; k<WID; ++k) for (uint32_t j=0; j<WID; ++j) {
                  array[vblock::padIndex<PAD>(i_trgt+i,j+PAD,k+PAD)] = ptr[vblock::index(i_src+i,j,k)];
               }
            } else if (refLevelDiff == +1) { // nbr one level more refined, interpolate from four neighbors
               for (uint32_t i=0; i<PAD; ++i) for (uint32_t k=0; k<WID; ++k) for (uint32_t j=0; j<WID; ++j) {
                  int index = (k/2)*2 + j/2;
                  if (nbrIDs[index] == invalid_local_id()) ptr = null_block_data;
                  else ptr = src + nbrIDs[index]*WID3;

                  pos[0] = crd + i;
                  pos[1] = 2*(j%2) + 1;
                  pos[2] = 2*(k%2) + 1;
                  array[vblock::padIndex<PAD>(i_trgt+i,j+PAD,k+PAD)] = vblock::interp_yz<vblock::interpmethod::CIC>(pos,ptr);
               }
            }
         } else { // Neighbor does not exist, return zero values
            for (uint32_t i=0; i<PAD; ++i) for (uint32_t k=0; k<WID; ++k) for (uint32_t j=0; j<WID; ++j) {
               array[vblock::padIndex<PAD>(i_trgt+i,j+PAD,k+PAD)] = 0.0;
            }
         }
      }

      // Copy values from y face neighbors:
      for (int j_nbr_off=-1; j_nbr_off<2; j_nbr_off+=2) {
         vmesh.getNeighborsExistingAtOffset(blockGID,+0,j_nbr_off,+0,nbrIDs,refLevelDiff);
         Real pos[3];
         if (j_nbr_off < 0) crd = WID-0.5-(PAD-1);
         else crd = 0.5;
         
         uint32_t j_trgt = 0;
         if (j_nbr_off > 0) j_trgt = WID+PAD;
         
         if (nbrIDs.size() > 0) {
            if (refLevelDiff == -1) { // nbr one level coarser, interpolate
               if (nbrIDs[0] == invalid_local_id()) ptr = null_block_data;
               else ptr = src + nbrIDs[0]*WID3;
               for (uint32_t j=0; j<PAD; ++j) for (uint32_t k=0; k<WID; ++k) for (uint32_t i=0; i<WID; ++i) {
                  pos[0] = 2*(i_block%2) + i/2 + 0.5;
                  pos[1] = crd + j;
                  pos[2] = 2*(k_block%2) + k/2 + 0.5;
                  array[vblock::padIndex<PAD>(i+PAD,j_trgt+j,k+PAD)] = vblock::interp_xz<vblock::interpmethod::NGP>(pos,ptr);
               }
            } else if (refLevelDiff == 0) { // nbr at same level, simple data copy
               if (nbrIDs[0] == invalid_local_id()) ptr = null_block_data;
               else ptr = src + nbrIDs[0]*WID3;
               uint32_t j_src = 0;
               if (j_nbr_off < 0) j_src = WID-PAD;
               for (uint32_t j=0; j<PAD; ++j) for (uint32_t k=0; k<WID; ++k) for (uint32_t i=0; i<WID; ++i) {
                  array[vblock::padIndex<PAD>(i+PAD,j_trgt+j,k+PAD)] = ptr[vblock::index(i,j_src+j,k)];
               }
            } else if (refLevelDiff == +1) { // nbr one level more refined, interpolate from four neighbors
               for (uint32_t j=0; j<PAD; ++j) for (uint32_t k=0; k<WID; ++k) for (uint32_t i=0; i<WID; ++i) {
                  int index = (k/2)*2 + i/2;
                  if (nbrIDs[index] == invalid_local_id()) ptr = null_block_data;
                  else ptr = src + nbrIDs[index]*WID3;

                  pos[0] = 2*(i%2) + 1;
                  pos[1] = crd + j;
                  pos[2] = 2*(k%2) + 1;
                  array[vblock::padIndex<PAD>(i+PAD,j_trgt+j,k+PAD)] = vblock::interp_xz<vblock::interpmethod::CIC>(pos,ptr);
               }
            }
         } else { // Neighbor does not exist, return zero values
            for (uint32_t j=0; j<PAD; ++j) for (uint32_t k=0; k<WID; ++k) for (uint32_t i=0; i<WID; ++i) {
               array[vblock::padIndex<PAD>(i+PAD,j_trgt+j,k+PAD)] = 0.0;
            }
         }
      }

      // Copy values from z face neighbors:
      for (int k_nbr_off=-1; k_nbr_off<2; k_nbr_off+=2) {
         vmesh.getNeighborsExistingAtOffset(blockGID,+0,+0,k_nbr_off,nbrIDs,refLevelDiff);
         Real pos[3];
         uint32_t k_trgt = 0;
         if (k_nbr_off > 0) k_trgt = WID+PAD;
         
         if (k_nbr_off < 0) crd = WID-0.5-(PAD-1);
         else crd = 0.5;
         
         if (nbrIDs.size() > 0) {
            if (refLevelDiff == -1) { // nbr one level coarser, interpolate
               if (nbrIDs[0] == invalid_local_id()) ptr = null_block_data;
               else ptr = src + nbrIDs[0]*WID3;
               for (uint32_t k=0; k<PAD; ++k) for (uint32_t j=0; j<WID; ++j) for (uint32_t i=0; i<WID; ++i) {
                  pos[0] = 2*(i_block%2) + i/2 + 0.5;
                  pos[1] = 2*(j_block%2) + j/2 + 0.5;
                  pos[2] = crd + k;
                  array[vblock::padIndex<PAD>(i+PAD,j+PAD,k_trgt+k)] = vblock::interp_xy<vblock::interpmethod::NGP>(pos,ptr);
               }
            } else if (refLevelDiff == 0) { // nbr at same level, simple data copy
               if (nbrIDs[0] == invalid_local_id()) ptr = null_block_data;
               else ptr = src + nbrIDs[0]*WID3;
               uint32_t k_src = 0;
               if (k_nbr_off < 0) k_src = WID-PAD;
               for (uint32_t k=0; k<PAD; ++k) for (uint32_t j=0; j<WID; ++j) for (uint32_t i=0; i<WID; ++i) {
                  array[vblock::padIndex<PAD>(i+PAD,j+PAD,k_trgt+k)] = ptr[vblock::index(i,j,k_src+k)];
               }
            } else if (refLevelDiff == +1) { // nbr one level more refined, interpolate from four neighbors
               for (uint32_t k=0; k<PAD; ++k) for (uint32_t j=0; j<WID; ++j) for (uint32_t i=0; i<WID; ++i) {
                  int index = (j/2)*2 + i/2;
                  if (nbrIDs[index] == invalid_local_id()) ptr = null_block_data;
                  else ptr = src + nbrIDs[index]*WID3;
                  
                  pos[0] = 2*(i%2) + 1;
                  pos[1] = 2*(j%2) + 1;
                  pos[2] = crd + k;
                  array[vblock::padIndex<PAD>(i+PAD,j+PAD,k_trgt+k)] = vblock::interp_xy<vblock::interpmethod::CIC>(pos,ptr);
               }
            }
         } else { // Neighbor does not exist, return zero values
            for (uint32_t k=0; k<PAD; ++k) for (uint32_t j=0; j<WID; ++j) for (uint32_t i=0; i<WID; ++i) {
               array[vblock::padIndex<PAD>(i+PAD,j+PAD,k_trgt+k)] = 0.0;
            }
         }
      }
   }
   
   inline vmesh::GlobalID SpatialCell::find_velocity_block(uint8_t& refLevel,vmesh::GlobalID cellIndices[3],const int& popID) {
      #ifdef DEBUG_SPATIAL_CELL
      if (popID >= populations.size()) {
         std::cerr << "ERROR, popID " << popID << " exceeds populations.size() " << populations.size() << " in ";
         std::cerr << __FILE__ << ":" << __LINE__ << std::endl;             
         exit(1);
      }
      #endif
      return populations[popID].vmesh.findBlock(refLevel,cellIndices);
   }

   inline Realf* SpatialCell::get_data(const int& popID) {
      #ifdef DEBUG_SPATIAL_CELL
      if (popID >= populations.size()) {
         std::cerr << "ERROR, popID " << popID << " exceeds populations.size() " << populations.size() << " in ";
         std::cerr << __FILE__ << ":" << __LINE__ << std::endl;             
         exit(1);
      }
      #endif
      return populations[popID].blockContainer.getData();
   }
   
   inline const Realf* SpatialCell::get_data(const int& popID) const {
      #ifdef DEBUG_SPATIAL_CELL
      if (popID >= populations.size()) {
         std::cerr << "ERROR, popID " << popID << " exceeds populations.size() " << populations.size() << " in ";
         std::cerr << __FILE__ << ":" << __LINE__ << std::endl;             
         exit(1);
      }
      #endif
      return populations[popID].blockContainer.getData();
   }

   inline Realf* SpatialCell::get_data(const vmesh::LocalID& blockLID,const int& popID) {
      #ifdef DEBUG_SPATIAL_CELL
      if (popID >= populations.size()) {
         std::cerr << "ERROR, popID " << popID << " exceeds populations.size() " << populations.size() << " in ";
         std::cerr << __FILE__ << ":" << __LINE__ << std::endl;             
         exit(1);
      }
      if (blockLID >= populations[popID].blockContainer.size()) {
         std::cerr << "ERROR, block LID out of bounds, blockContainer.size() " << populations[popID].blockContainer.size() << " in ";
         std::cerr << __FILE__ << ":" << __LINE__ << std::endl;
         exit(1);
      }
      #endif
      if (blockLID == vmesh::VelocityMesh<vmesh::GlobalID,vmesh::LocalID>::invalidLocalID()) return null_block_data;
      return populations[popID].blockContainer.getData(blockLID);
   }
   
   inline const Realf* SpatialCell::get_data(const vmesh::LocalID& blockLID,const int& popID) const {
      #ifdef DEBUG_SPATIAL_CELL
      if (popID >= populations.size()) {
         std::cerr << "ERROR, popID " << popID << " exceeds populations.size() " << populations.size() << " in ";
         std::cerr << __FILE__ << ":" << __LINE__ << std::endl;             
         exit(1);
      }
      if (blockLID >= populations[popID].blockContainer.size()) {
         std::cerr << "ERROR, block LID out of bounds, blockContainer.size() " << populations[popID].blockContainer.size() << " in ";
         std::cerr << __FILE__ << ":" << __LINE__ << std::endl;
         exit(1);
      }
      #endif
      if (blockLID == vmesh::VelocityMesh<vmesh::GlobalID,vmesh::LocalID>::invalidLocalID()) return null_block_data;
      return populations[popID].blockContainer.getData(blockLID);
   }

   inline Real* SpatialCell::get_block_parameters(const int& popID) {
      #ifdef DEBUG_SPATIAL_CELL
      if (popID >= populations.size()) {
         std::cerr << "ERROR, popID " << popID << " exceeds populations.size() " << populations.size() << " in ";
         std::cerr << __FILE__ << ":" << __LINE__ << std::endl;             
         exit(1);
      }
      #endif
      return populations[popID].blockContainer.getParameters();
   }
   
   inline const Real* SpatialCell::get_block_parameters(const int& popID) const {
      #ifdef DEBUG_SPATIAL_CELL
      if (popID >= populations.size()) {
         std::cerr << "ERROR, popID " << popID << " exceeds populations.size() " << populations.size() << " in ";
         std::cerr << __FILE__ << ":" << __LINE__ << std::endl;             
         exit(1);
      }
      #endif
      return populations[popID].blockContainer.getParameters();
   }
   
   inline Real* SpatialCell::get_block_parameters(const vmesh::LocalID& blockLID,const int& popID) {
      #ifdef DEBUG_SPATIAL_CELL
      if (popID >= populations.size()) {
         std::cerr << "ERROR, popID " << popID << " exceeds populations.size() " << populations.size() << " in ";
         std::cerr << __FILE__ << ":" << __LINE__ << std::endl;             
         exit(1);
      }
      if (blockLID >= populations[popID].blockContainer.size()) {
         std::cerr << "ERROR, block LID out of bounds, blockContainer.size() " << populations[popID].blockContainer.size() << " in ";
         std::cerr << __FILE__ << ":" << __LINE__ << std::endl;
         exit(1);
      }
      #endif
      return populations[popID].blockContainer.getParameters(blockLID);
   }
   
   inline const Real* SpatialCell::get_block_parameters(const vmesh::LocalID& blockLID,const int& popID) const {
      #ifdef DEBUG_SPATIAL_CELL
      if (popID >= populations.size()) {
         std::cerr << "ERROR, popID " << popID << " exceeds populations.size() " << populations.size() << " in ";
         std::cerr << __FILE__ << ":" << __LINE__ << std::endl;             
         exit(1);
      }
      if (blockLID >= populations[popID].blockContainer.size()) {
         std::cerr << "ERROR, block LID out of bounds, blockContainer.size() " << populations[popID].blockContainer.size() << " in ";
         std::cerr << __FILE__ << ":" << __LINE__ << std::endl;
         exit(1);
      }
      #endif
      return populations[popID].blockContainer.getParameters(blockLID);
   }
   
   inline Real* SpatialCell::get_cell_parameters() {
       return parameters;
   }

   inline const Real* SpatialCell::get_cell_parameters() const {
      return parameters;
   }

   inline uint8_t SpatialCell::get_maximum_refinement_level(const int& popID) {
      return populations[popID].vmesh.getMaxAllowedRefinementLevel();
   }

   inline vmesh::LocalID SpatialCell::get_number_of_velocity_blocks(const int& popID) const {
      #ifdef DEBUG_SPATIAL_CELL
      if (popID >= populations.size()) {
         std::cerr << "ERROR, popID " << popID << " exceeds populations.size() " << populations.size() << " in ";
         std::cerr << __FILE__ << ":" << __LINE__ << std::endl;             
         exit(1);
      }
      #endif
      return populations[popID].blockContainer.size();
   }

    /** Get the total number of velocity blocks in this cell, summed over 
     * all existing particle populations.
     * @return Total number of velocity blocks in the cell.*/
    inline vmesh::LocalID SpatialCell::get_number_of_all_velocity_blocks() const {
        vmesh::LocalID N_blocks = 0;
        for (size_t p=0; p<populations.size(); ++p)
            N_blocks += populations[p].blockContainer.size();
        return N_blocks;
    }
    
   inline int SpatialCell::get_number_of_populations() const {
      return populations.size();
   }

   inline const vmesh::LocalID* SpatialCell::get_velocity_grid_length(const int& popID,const uint8_t& refLevel) {
      return populations[popID].vmesh.getGridLength(refLevel);
   }

   inline const Real* SpatialCell::get_velocity_grid_block_size(const int& popID,const uint8_t& refLevel) {
      return populations[popID].vmesh.getBlockSize(refLevel);
   }

   inline const Real* SpatialCell::get_velocity_grid_cell_size(const int& popID,const uint8_t& refLevel) {
      return populations[popID].vmesh.getCellSize(refLevel);
   }

   inline void SpatialCell::get_velocity_block_coordinates(const int& popID,const vmesh::GlobalID& globalID,Real* coords) {
      populations[popID].vmesh.getBlockCoordinates(globalID,coords);
   }
   
   /*!
    Returns the indices of given velocity block
    */
   inline velocity_block_indices_t SpatialCell::get_velocity_block_indices(const int& popID,const vmesh::GlobalID block) {
      velocity_block_indices_t indices;
      uint8_t refLevel;
      populations[popID].vmesh.getIndices(block,refLevel,indices[0],indices[1],indices[2]);
      return indices;
   }

   inline velocity_block_indices_t SpatialCell::get_velocity_block_indices(const int& popID,const vmesh::GlobalID block,uint8_t& refLevel) {
      velocity_block_indices_t indices;
      populations[popID].vmesh.getIndices(block,refLevel,indices[0],indices[1],indices[2]);
      return indices;
   }

   /*!
    Returns the velocity block at given indices or error_velocity_block
    */
   inline vmesh::GlobalID SpatialCell::get_velocity_block(const int& popID,const velocity_block_indices_t indices,const uint8_t& refLevel) const {
      return populations[popID].vmesh.getGlobalID(refLevel,indices[0],indices[1],indices[2]);
   }
   
   inline vmesh::GlobalID SpatialCell::get_velocity_block(const int& popID,vmesh::GlobalID blockIndices[3],const uint8_t& refLevel) const {
      return populations[popID].vmesh.getGlobalID(refLevel,blockIndices[0],blockIndices[1],blockIndices[2]);
   }
   
   /*!
    Returns the velocity block at given location or
    error_velocity_block if outside of the velocity grid
    */
   inline vmesh::GlobalID SpatialCell::get_velocity_block(const int& popID,const Real vx,const Real vy,const Real vz,const uint8_t& refLevel) const {
      Real coords[3] = {vx,vy,vz};
      return populations[popID].vmesh.getGlobalID(refLevel,coords);
   }
   
   inline vmesh::GlobalID SpatialCell::get_velocity_block(const int& popID,const Real* coords,const uint8_t& refLevel) const {
      return populations[popID].vmesh.getGlobalID(refLevel,coords);
   }
   
   inline vmesh::GlobalID SpatialCell::get_velocity_block_child(const int& popID,const vmesh::GlobalID& blockGID,const uint8_t& refLevel,
                                                                const int& i_cell,const int& j_cell,const int& k_cell) {
      uint8_t ref = refLevel;

      vmesh::LocalID i_child,j_child,k_child;
      i_child = 2*i_child + i_cell/2;
      j_child = 2*j_child + j_cell/2;
      k_child = 2*k_child + k_cell/2;

      while (ref != populations[popID].vmesh.getMaxAllowedRefinementLevel()) {
         vmesh::LocalID i_child,j_child,k_child;
         populations[popID].vmesh.getIndices(blockGID,ref,i_child,j_child,k_child);
         
         return populations[popID].vmesh.getGlobalID(refLevel+1,i_child,j_child,k_child);
      }
      return populations[popID].vmesh.invalidGlobalID();
   }
   
   inline void SpatialCell::get_velocity_block_children_local_ids(
         const vmesh::GlobalID& blockGID,
         std::vector<vmesh::LocalID>& childrenLIDs,
         const int& popID) {
      #ifdef DEBUG_SPATIAL_CELL
      if (popID >= populations.size()) {
         std::cerr << "ERROR, popID " << popID << " exceeds populations.size() " << populations.size() << " in ";
         std::cerr << __FILE__ << ":" << __LINE__ << std::endl;             
         exit(1);
      }
      #endif
      
      std::vector<vmesh::GlobalID> childrenGIDs;
      populations[popID].vmesh.getChildren(blockGID,childrenGIDs);
      childrenLIDs.resize(childrenGIDs.size());
      for (size_t c=0; c<childrenGIDs.size(); ++c) 
          childrenLIDs[c] = populations[popID].vmesh.getLocalID(childrenGIDs[c]);
   }

   inline vmesh::GlobalID SpatialCell::get_velocity_block_parent(const int& popID,const vmesh::GlobalID& blockGID) {
      return populations[popID].vmesh.getParent(blockGID);
   }

   inline vmesh::GlobalID SpatialCell::get_velocity_block_global_id(const vmesh::LocalID& blockLID,const int& popID) const {
      #ifdef DEBUG_SPATIAL_CELL
      if (popID >= populations.size()) {
         std::cerr << "ERROR, popID " << popID << " exceeds populations.size() " << populations.size() << " in ";
         std::cerr << __FILE__ << ":" << __LINE__ << std::endl;             
         exit(1);
      }
      #endif

      return populations[popID].vmesh.getGlobalID(blockLID);
   }
      
   inline vmesh::LocalID SpatialCell::get_velocity_block_local_id(const vmesh::GlobalID& blockGID,const int& popID) const {
      #ifdef DEBUG_SPATIAL_CELL
      if (popID >= populations.size()) {
         std::cerr << "ERROR, popID " << popID << " exceeds populations.size() " << populations.size() << " in ";
         std::cerr << __FILE__ << ":" << __LINE__ << std::endl;             
         exit(1);
      }
      #endif
      
      return populations[popID].vmesh.getLocalID(blockGID);
   }

   inline void SpatialCell::get_velocity_block_size(const int& popID,const vmesh::GlobalID block,Real blockSize[3]) {
      populations[popID].vmesh.getBlockSize(block,blockSize);
   }
   
   /*!
    Returns the edge where given velocity block starts.
    */
   inline Real SpatialCell::get_velocity_block_vx_min(const int& popID,const vmesh::GlobalID block) const {
      Real coords[3];
      populations[popID].vmesh.getBlockCoordinates(block,coords);
      return coords[0];
   }

   /*!
    Returns the edge where given velocity block ends.
    */
   inline Real SpatialCell::get_velocity_block_vx_max(const int& popID,const vmesh::GlobalID block) const {
      Real coords[3];
      populations[popID].vmesh.getBlockCoordinates(block,coords);
      
      Real size[3];
      populations[popID].vmesh.getBlockSize(block,size);
      return coords[0]+size[0];
   }

   /*!
    Returns the edge where given velocity block starts.
    */
   inline Real SpatialCell::get_velocity_block_vy_min(const int& popID,const vmesh::GlobalID block) const {
      Real coords[3];
      populations[popID].vmesh.getBlockCoordinates(block,coords);
      return coords[1];
   }

   /*!
    Returns the edge where given velocity block ends.
    */
   inline Real SpatialCell::get_velocity_block_vy_max(const int& popID,const vmesh::GlobalID block) const {
      Real coords[3];
      populations[popID].vmesh.getBlockCoordinates(block,coords);
      
      Real size[3];
      populations[popID].vmesh.getBlockSize(block,size);
      return coords[1]+size[1];
   }

   /*!
    Returns the edge where given velocity block starts.
    */
   inline Real SpatialCell::get_velocity_block_vz_min(const int& popID,const vmesh::GlobalID block) const {
      Real coords[3];
      populations[popID].vmesh.getBlockCoordinates(block,coords);
      return coords[2];
   }
   
   /*!
    Returns the edge where given velocity block ends.
    */
   inline Real SpatialCell::get_velocity_block_vz_max(const int& popID,const vmesh::GlobalID block) const {
      Real coords[3];
      populations[popID].vmesh.getBlockCoordinates(block,coords);
      
      Real size[3];
      populations[popID].vmesh.getBlockSize(block,size);
      return coords[2]+size[2];
   }

      /***************************
       * Velocity cell functions *
       ***************************/

   /*!
    Returns the indices of given velocity cell
    */
   inline velocity_cell_indices_t SpatialCell::get_velocity_cell_indices(const unsigned int cell) const {
      velocity_cell_indices_t indices;
      
      if (cell >= VELOCITY_BLOCK_LENGTH) {
         indices[0] = indices[1] = indices[2] = error_velocity_cell_index;
      } else {
         indices[0] = cell % block_vx_length;
         indices[1] = (cell / block_vx_length) % block_vy_length;
         indices[2] = cell / (block_vx_length * block_vy_length);
      }

      return indices;
   }
   
   /*!
    Returns the velocity cell at given indices or error_velocity_cell
    */
   inline unsigned int SpatialCell::get_velocity_cell(const velocity_cell_indices_t indices) const {
      if (indices[0] >= block_vx_length
       || indices[1] >= block_vy_length
       || indices[2] >= block_vz_length) {
         return error_velocity_cell;
      }
      return indices[0] + indices[1] * block_vx_length + indices[2] * block_vx_length * block_vy_length;
   }

   /*!     
    Returns the velocity cell at given location or
    error_velocity_cell if outside of given velocity block.
    */
   inline unsigned int SpatialCell::get_velocity_cell(const int& popID,
                                                      const vmesh::GlobalID velocity_block,
                                                      const Real vx,
                                                      const Real vy,
                                                      const Real vz
                                                     ) const {
      const Real block_vx_min = get_velocity_block_vx_min(popID,velocity_block);
      const Real block_vx_max = get_velocity_block_vx_max(popID,velocity_block);
      const Real block_vy_min = get_velocity_block_vy_min(popID,velocity_block);
      const Real block_vy_max = get_velocity_block_vy_max(popID,velocity_block);
      const Real block_vz_min = get_velocity_block_vz_min(popID,velocity_block);
      const Real block_vz_max = get_velocity_block_vz_max(popID,velocity_block);
      
      if (vx < block_vx_min || vx >= block_vx_max
          || vy < block_vy_min || vy >= block_vy_max
          || vz < block_vz_min || vz >= block_vz_max
         ) {
         return error_velocity_cell;
      }

      const velocity_block_indices_t indices = {{
         (unsigned int) floor((vx - block_vx_min) / ((block_vx_max - block_vx_min) / block_vx_length)),
         (unsigned int) floor((vy - block_vy_min) / ((block_vy_max - block_vy_min) / block_vy_length)),
         (unsigned int) floor((vz - block_vz_min) / ((block_vz_max - block_vz_min) / block_vz_length))
      }};
      
      return get_velocity_cell(indices);
   }

   /*!
    Returns the edge where given velocity cell in the given velocity block starts.
    TODO: move these to velocity cell class?
    */
   inline Real SpatialCell::get_velocity_cell_vx_min(const int& popID,
      const vmesh::GlobalID velocity_block,
      const unsigned int velocity_cell
   ) const {
      if (velocity_cell == error_velocity_cell) {
         return std::numeric_limits<Real>::quiet_NaN();
      }
      
      const velocity_cell_indices_t indices = get_velocity_cell_indices(velocity_cell);
      if (indices[0] == error_velocity_cell_index) {
         return std::numeric_limits<Real>::quiet_NaN();
      }
      
      const Real block_vx_min = get_velocity_block_vx_min(popID,velocity_block);
      const Real block_vx_max = get_velocity_block_vx_max(popID,velocity_block);
      
      return block_vx_min + (block_vx_max - block_vx_min) / block_vx_length * indices[0];
   }

   /*!
    Returns the edge where given velocity cell in the given velocity block ends.
    */
   inline Real SpatialCell::get_velocity_cell_vx_max(const int& popID,
      const vmesh::GlobalID velocity_block,
      const unsigned int velocity_cell
   ) const {
      if (velocity_cell == error_velocity_cell) {
         return std::numeric_limits<Real>::quiet_NaN();
      }
      
      const velocity_cell_indices_t indices = get_velocity_cell_indices(velocity_cell);
      if (indices[0] == error_velocity_cell_index) {
         return std::numeric_limits<Real>::quiet_NaN();
      }
      
      const Real block_vx_min = get_velocity_block_vx_min(popID,velocity_block);
      const Real block_vx_max = get_velocity_block_vx_max(popID,velocity_block);

      return block_vx_min + (block_vx_max - block_vx_min) / block_vx_length * (indices[0] + 1);
   }

   /*!
    Returns the edge where given velocity cell in the given velocity block starts.
    */
   inline Real SpatialCell::get_velocity_cell_vy_min(const int& popID,
      const vmesh::GlobalID velocity_block,
      const unsigned int velocity_cell
   ) const {
      if (velocity_cell == error_velocity_cell) {
         return std::numeric_limits<Real>::quiet_NaN();
      }
      
      const velocity_cell_indices_t indices = get_velocity_cell_indices(velocity_cell);
      if (indices[1] == error_velocity_cell_index) {
         return std::numeric_limits<Real>::quiet_NaN();
      }
      
      const Real block_vy_min = get_velocity_block_vy_min(popID,velocity_block);
      const Real block_vy_max = get_velocity_block_vy_max(popID,velocity_block);
      
      return block_vy_min + (block_vy_max - block_vy_min) / block_vy_length * indices[1];
   }

   /*!
    Returns the edge where given velocity cell in the given velocity block ends.
    */
   inline Real SpatialCell::get_velocity_cell_vy_max(const int& popID,
      const vmesh::GlobalID velocity_block,
      const unsigned int velocity_cell
   ) const {
      if (velocity_cell == error_velocity_cell) {
         return std::numeric_limits<Real>::quiet_NaN();
      }
      
      const velocity_cell_indices_t indices = get_velocity_cell_indices(velocity_cell);
      if (indices[1] == error_velocity_cell_index) {
         return std::numeric_limits<Real>::quiet_NaN();
      }
      
      const Real block_vy_min = get_velocity_block_vy_min(popID,velocity_block);
      const Real block_vy_max = get_velocity_block_vy_max(popID,velocity_block);
      
      return block_vy_min + (block_vy_max - block_vy_min) / block_vy_length * (indices[1] + 1);
   }

   /*!
    Returns the edge where given velocity cell in the given velocity block starts.
    */
   inline Real SpatialCell::get_velocity_cell_vz_min(const int& popID,
      const vmesh::GlobalID velocity_block,
      const unsigned int velocity_cell
   ) const {
      if (velocity_cell == error_velocity_cell) {
         return std::numeric_limits<Real>::quiet_NaN();
      }
      
      const velocity_cell_indices_t indices = get_velocity_cell_indices(velocity_cell);
      if (indices[2] == error_velocity_cell_index) {
         return std::numeric_limits<Real>::quiet_NaN();
      }
      
      const Real block_vz_min = get_velocity_block_vz_min(popID,velocity_block);
      const Real block_vz_max = get_velocity_block_vz_max(popID,velocity_block);
      
      return block_vz_min + (block_vz_max - block_vz_min) / block_vz_length * indices[2];
   }

   /*!
    Returns the edge where given velocity cell in the given velocity block ends.
    */
   inline Real SpatialCell::get_velocity_cell_vz_max(const int& popID,
      const vmesh::GlobalID velocity_block,
      const unsigned int velocity_cell
   ) const {
      if (velocity_cell == error_velocity_cell) {
         return std::numeric_limits<Real>::quiet_NaN();
      }
      
      const velocity_cell_indices_t indices = get_velocity_cell_indices(velocity_cell);
      if (indices[2] == error_velocity_cell_index) {
         return std::numeric_limits<Real>::quiet_NaN();
      }
      
      const Real block_vz_min = get_velocity_block_vz_min(popID,velocity_block);
      const Real block_vz_max = get_velocity_block_vz_max(popID,velocity_block);

      return block_vz_min + (block_vz_max - block_vz_min) / block_vz_length * (indices[2] + 1);
   }
   
   inline const Real* SpatialCell::get_velocity_grid_min_limits(const int& popID) {
      return populations[popID].vmesh.getMeshMinLimits();
   }
   
   inline const Real* SpatialCell::get_velocity_grid_max_limits(const int& popID) {
      return populations[popID].vmesh.getMeshMaxLimits();
   }

   inline unsigned int SpatialCell::invalid_block_index() {
      return vmesh::VelocityMesh<vmesh::GlobalID,vmesh::LocalID>::invalidBlockIndex();
   }

   inline vmesh::GlobalID SpatialCell::invalid_global_id() {
      return vmesh::VelocityMesh<vmesh::GlobalID,vmesh::LocalID>::invalidGlobalID();
   }

   inline vmesh::GlobalID SpatialCell::invalid_local_id() {
      return vmesh::VelocityMesh<vmesh::GlobalID,vmesh::LocalID>::invalidLocalID();
   }

   /*!
    Returns the number of given velocity blocks that exist.
    */
   inline size_t SpatialCell::count(const vmesh::GlobalID& block,const int& popID) const {
      #ifdef DEBUG_SPATIAL_CELL
      if (popID >= populations.size()) {
         std::cerr << "ERROR, popID " << popID << " exceeds populations.size() " << populations.size() << " in ";
         std::cerr << __FILE__ << ":" << __LINE__ << std::endl;             
         exit(1);
      }
      #endif

      return populations[popID].vmesh.count(block);
   }

   /*!
    Returns the number of existing velocity blocks.
    */
   inline size_t SpatialCell::size(const int& popID) const {
      #ifdef DEBUG_SPATIAL_CELL
      if (popID >= populations.size()) {
         std::cerr << "ERROR, popID " << popID << " exceeds populations.size() " << populations.size() << " in ";
         std::cerr << __FILE__ << ":" << __LINE__ << std::endl;             
         exit(1);
      }
      #endif

      return populations[popID].vmesh.size();
   }

   /*!
    Sets the given value to a velocity cell at given coordinates.
    * 
    Creates the velocity block at given coordinates if it doesn't exist.
    */
   inline void SpatialCell::set_value(const Real vx,const Real vy,const Real vz,
                                      const Realf value,const int& popID) {
      #ifdef DEBUG_SPATIAL_CELL
      if (popID >= populations.size()) {
         std::cerr << "ERROR, popID " << popID << " exceeds populations.size() " << populations.size() << " in ";
         std::cerr << __FILE__ << ":" << __LINE__ << std::endl;             
         exit(1);
      }
      #endif
      
      const vmesh::GlobalID blockGID = get_velocity_block(popID,vx, vy, vz);
      vmesh::LocalID blockLID = populations[popID].vmesh.getLocalID(blockGID);
      if (blockLID == vmesh::VelocityMesh<vmesh::GlobalID,vmesh::LocalID>::invalidLocalID()) {
         if (!add_velocity_block(blockGID,popID)) {
            std::cerr << "Couldn't add velocity block " << blockGID << std::endl;
            abort();
         }
         blockLID = populations[popID].vmesh.getLocalID(blockGID);
      }

      const unsigned int cell = get_velocity_cell(popID,blockGID, vx, vy, vz);
      get_data(blockLID,popID)[cell] = value;
   }

//TODO - thread safe set/increment functions which do not create blocks automatically

   /*! Sets the value of a particular cell in a block. The block is
    *  created if it does not exist. This version is faster than
    *  the velocity value based version.
    *
    * This function is not thread safe due to the creation of
    * blocks.
    * 
    \param block Block index of velocity-cell
    \param cell  Cell index (0..WID3-1) of velocity-cell in block
    \param value Value that is set for velocity-cell
    */
   inline void SpatialCell::set_value(const vmesh::GlobalID& blockGID,const unsigned int cell,
                                      const Realf value,const int& popID) {
      #ifdef DEBUG_SPATIAL_CELL
      if (popID >= populations.size()) {
         std::cerr << "ERROR, popID " << popID << " exceeds populations.size() " << populations.size() << " in ";
         std::cerr << __FILE__ << ":" << __LINE__ << std::endl;             
         exit(1);
      }
      #endif
      
      vmesh::LocalID blockLID = populations[popID].vmesh.getLocalID(blockGID);
      if (blockLID == vmesh::VelocityMesh<vmesh::GlobalID,vmesh::LocalID>::invalidLocalID()) {
         if (!add_velocity_block(blockGID,popID)) {
            std::cerr << "Couldn't add velocity block " << blockGID << std::endl;
            abort();
         }
         blockLID = populations[popID].vmesh.getLocalID(blockGID);
      }

      get_data(blockLID,popID)[cell] = value;
   }

   /*!
    Increments the value of velocity cell at given coordinate-
    * 
    Creates the velocity block at given coordinates if it doesn't exist.
    */
   inline void SpatialCell::increment_value(const Real vx,const Real vy,const Real vz,
                                            const Realf value,const int& popID) {
      #ifdef DEBUG_SPATIAL_CELL
      if (popID >= populations.size()) {
         std::cerr << "ERROR, popID " << popID << " exceeds populations.size() " << populations.size() << " in ";
         std::cerr << __FILE__ << ":" << __LINE__ << std::endl;             
         exit(1);
      }
      #endif

      const vmesh::GlobalID blockGID = SpatialCell::get_velocity_block(popID,vx,vy,vz);
      vmesh::LocalID blockLID = get_velocity_block_local_id(blockGID,popID);

      if (blockLID == SpatialCell::invalid_local_id()) {
          if (!add_velocity_block(blockGID,popID)) {
             std::cerr << "Couldn't add velocity block " << blockGID << std::endl;
             abort();
          }
          blockLID = get_velocity_block_local_id(blockGID,popID);
      }

      if (blockLID == invalid_local_id()) {
         std::cerr << __FILE__ << ":" << __LINE__
           << " block_ptr == NULL" << std::endl;
         abort();
      }

      const unsigned int cell = get_velocity_cell(popID,blockGID,vx,vy,vz);
      get_data(blockLID,popID)[cell] += value;
   }

   /*!
    Increments the value of velocity cell at given index
    * 
    Creates the velocity block if it doesn't exist.
    */
<<<<<<< HEAD
   inline void SpatialCell::increment_value(const vmesh::GlobalID& blockGID,
                                            const unsigned int cell,
                                            const Real value,const int& popID) {
      #ifdef DEBUG_SPATIAL_CELL
      if (popID >= populations.size()) {
         std::cerr << "ERROR, popID " << popID << " exceeds populations.size() " << populations.size() << " in ";
         std::cerr << __FILE__ << ":" << __LINE__ << std::endl;             
         exit(1);
      }
      #endif

      vmesh::LocalID blockLID = populations[popID].vmesh.getLocalID(blockGID);
      if (blockLID == vmesh::VelocityMesh<vmesh::GlobalID,vmesh::LocalID>::invalidLocalID()) {
         if (!add_velocity_block(blockGID,popID)) {
=======
   inline void SpatialCell::increment_value(const vmesh::GlobalID& blockGID,const unsigned int cell, const Realf value) {
      if (count(blockGID) == 0) {
         if (!this->add_velocity_block(blockGID)) {
>>>>>>> 52382afb
            std::cerr << "Couldn't add velocity block " << blockGID << std::endl;
            abort();
         }
         blockLID = populations[popID].vmesh.getLocalID(blockGID);
      }

      get_data(blockLID,popID)[cell] += value;
   }

   inline vmesh::VelocityMesh<vmesh::GlobalID,vmesh::LocalID>& SpatialCell::get_velocity_mesh(const size_t& popID) {
      #ifdef DEBUG_SPATIAL_CELL
      if (popID >= populations.size()) {
         std::cerr << "ERROR, popID " << popID << " exceeds populations.size() " << populations.size() << " in ";
         std::cerr << __FILE__ << ":" << __LINE__ << std::endl;             
         exit(1);
      }
      #endif

      return populations[popID].vmesh;
   }

   inline vmesh::VelocityBlockContainer<vmesh::LocalID>& SpatialCell::get_velocity_blocks(const size_t& popID) {
      #ifdef DEBUG_SPATIAL_CELL
      if (popID >= populations.size()) {
         std::cerr << "ERROR, popID " << popID << " exceeds populations.size() " << populations.size() << " in ";
         std::cerr << __FILE__ << ":" << __LINE__ << std::endl;             
         exit(1);
      }
      #endif
      
      return populations[popID].blockContainer;
   }

   inline vmesh::VelocityMesh<vmesh::GlobalID,vmesh::LocalID>& SpatialCell::get_velocity_mesh_temporary() {
      return vmeshTemp;
   }
   
   inline vmesh::VelocityBlockContainer<vmesh::LocalID>& SpatialCell::get_velocity_blocks_temporary() {
      return blockContainerTemp;
   }

   /*!
    * Gets the value of a velocity cell at given coordinates.
    * 
    * Returns 0 if it doesn't exist.
    */
<<<<<<< HEAD
   inline Real SpatialCell::get_value(const Real vx, const Real vy, const Real vz,const int& popID) const {
      #ifdef DEBUG_SPATIAL_CELL
      if (popID >= populations.size()) {
         std::cerr << "ERROR, popID " << popID << " exceeds populations.size() " << populations.size() << " in ";
         std::cerr << __FILE__ << ":" << __LINE__ << std::endl;             
         exit(1);
      }
      #endif
=======
   inline Realf SpatialCell::get_value(const Real vx, const Real vy, const Real vz) const {
      const vmesh::GlobalID blockGID = get_velocity_block(vx, vy, vz);
      if (count(blockGID) == 0) {
         return 0.0;
      }
      const vmesh::LocalID blockLID = get_velocity_block_local_id(blockGID);
      //const Velocity_Block block_ptr = at(block);
      if (blockLID == invalid_local_id()) {
      //if (block_ptr.is_null() == true) {
         std::cerr << __FILE__ << ":" << __LINE__
            << " block_ptr == NULL" << std::endl; 
         abort();
      }

      const unsigned int cell = get_velocity_cell(blockGID, vx, vy, vz);
      
      return get_data(blockLID)[cell];
   }
   
   /*! get mpi datatype for sending the cell data. */
   inline std::tuple<void*, int, MPI_Datatype> SpatialCell::get_mpi_datatype(
      const CellID cellID/*cell_id*/,
      const int sender_rank/*sender*/,
      const int receiver_rank/*receiver*/,
      const bool receiving,
      const int neighborhood
   ) {
       std::vector<MPI_Aint> displacements;
       std::vector<int> block_lengths;
       vmesh::LocalID block_index = 0;
>>>>>>> 52382afb
      
      const vmesh::GlobalID blockGID = get_velocity_block(popID,vx, vy, vz);
      const vmesh::LocalID blockLID = get_velocity_block_local_id(blockGID,popID);

      if (blockLID == SpatialCell::invalid_local_id()) {
          return 0.0;
      }

      const unsigned int cell = get_velocity_cell(popID,blockGID, vx, vy, vz);
      // Cast to real: Note block_ptr->data[cell] is Realf type
      const Real value = get_data(blockLID,popID)[cell];
      return value;
   }
   
   inline bool SpatialCell::checkMesh(const int& popID) {
      #ifdef DEBUG_SPATIAL_CELL
      if (popID >= populations.size()) {
         std::cerr << "ERROR, popID " << popID << " exceeds populations.size() " << populations.size() << " in ";
         std::cerr << __FILE__ << ":" << __LINE__ << std::endl;             
         exit(1);
      }
      #endif
      
      return populations[popID].vmesh.check();
   }

   /*!
    Removes all velocity blocks from this spatial cell and frees memory in the cell
    */
    inline void SpatialCell::clear(const int& popID) {
       #ifdef DEBUG_SPATIAL_CELL
      if (popID >= populations.size()) {
         std::cerr << "ERROR, popID " << popID << " exceeds populations.size() " << populations.size() << " in ";
         std::cerr << __FILE__ << ":" << __LINE__ << std::endl;             
         exit(1);
      }
      #endif
       
      populations[popID].vmesh.clear();
      populations[popID].blockContainer.clear();
    }

   /*!
    Return the memory consumption in bytes as reported using the size()
    functions of the containers in spatial cell
    */
   inline uint64_t SpatialCell::get_cell_memory_size() {
      const uint64_t VEL_BLOCK_SIZE = 2*WID3*sizeof(Realf) + BlockParams::N_VELOCITY_BLOCK_PARAMS*sizeof(Real);
      uint64_t size = 0;
      size += vmeshTemp.sizeInBytes();
      size += blockContainerTemp.sizeInBytes();
      size += 2 * WID3 * sizeof(Realf);
      //size += mpi_velocity_block_list.size() * sizeof(vmesh::GlobalID);
      size += velocity_block_with_content_list.size() * sizeof(vmesh::GlobalID);
      size += velocity_block_with_no_content_list.size() * sizeof(vmesh::GlobalID);
      size += CellParams::N_SPATIAL_CELL_PARAMS * sizeof(Real);
      size += fieldsolver::N_SPATIAL_CELL_DERIVATIVES * sizeof(Real);
      size += bvolderivatives::N_BVOL_DERIVATIVES * sizeof(Real);

      for (size_t p=0; p<populations.size(); ++p) {
          size += populations[p].vmesh.sizeInBytes();
          size += populations[p].blockContainer.sizeInBytes();
      }

      return size;
   }

   /*!
    Return the memory consumption in bytes as reported using
    the size() functions of the containers in spatial cell
    */
   inline uint64_t SpatialCell::get_cell_memory_capacity() {
      const uint64_t VEL_BLOCK_SIZE = 2*WID3*sizeof(Realf) + BlockParams::N_VELOCITY_BLOCK_PARAMS*sizeof(Real);
      uint64_t capacity = 0;
      
      capacity += vmeshTemp.capacityInBytes();
      capacity += blockContainerTemp.capacityInBytes();
      capacity += 2 * WID3 * sizeof(Realf);
      //capacity += mpi_velocity_block_list.capacity()  * sizeof(vmesh::GlobalID);
      capacity += velocity_block_with_content_list.capacity()  * sizeof(vmesh::GlobalID);
      capacity += velocity_block_with_no_content_list.capacity()  * sizeof(vmesh::GlobalID);
      capacity += CellParams::N_SPATIAL_CELL_PARAMS * sizeof(Real);
      capacity += fieldsolver::N_SPATIAL_CELL_DERIVATIVES * sizeof(Real);
      capacity += bvolderivatives::N_BVOL_DERIVATIVES * sizeof(Real);
      
      for (size_t p=0; p<populations.size(); ++p) {
        capacity += populations[p].vmesh.capacityInBytes();
        capacity += populations[p].blockContainer.capacityInBytes();
      }
      
      return capacity;
   }
      
   /*!
    Adds an empty velocity block into this spatial cell.
    Returns true if given block was added or already exists.
    Returns false if given block is invalid or would be outside
    of the velocity grid.
    */
   inline bool SpatialCell::add_velocity_block(const vmesh::GlobalID& block,const int& popID) {
      #ifdef DEBUG_SPATIAL_CELL
      if (popID >= populations.size()) {
         std::cerr << "ERROR, popID " << popID << " exceeds populations.size() " << populations.size() << " in ";
         std::cerr << __FILE__ << ":" << __LINE__ << std::endl;             
         exit(1);
      }
      #endif
      
      // Block insert will fail, if the block already exists, or if 
      // there are too many blocks in the spatial cell
      bool success = true;
      if (populations[popID].vmesh.push_back(block) == false) {
         return false;
      }

      const vmesh::LocalID VBC_LID = populations[popID].blockContainer.push_back();

      // Set block data to zero values:
      Realf* data = populations[popID].blockContainer.getData(VBC_LID);
      for (int i=0; i<WID*WID*WID; ++i) data[i] = 0;

      // Set block parameters:
//      Real* parameters = get_block_parameters(populations[popID].vmesh.getLocalID(block));
      Real* parameters = get_block_parameters(VBC_LID,popID);
      parameters[BlockParams::VXCRD] = get_velocity_block_vx_min(popID,block);
      parameters[BlockParams::VYCRD] = get_velocity_block_vy_min(popID,block);
      parameters[BlockParams::VZCRD] = get_velocity_block_vz_min(popID,block);
      populations[popID].vmesh.getCellSize(block,&(parameters[BlockParams::DVX]));

      // The following call 'should' be the fastest, but is actually 
      // much slower that the parameter setting above
      //vmesh::VelocityMesh<vmesh::GlobalID,vmesh::LocalID>::getBlockInfo(block,get_block_parameters( blockContainer.push_back() ));
      return success;
   }
   
   inline void SpatialCell::add_velocity_blocks(const std::vector<vmesh::GlobalID>& blocks,const int& popID) {
      #ifdef DEBUG_SPATIAL_CELL
      if (popID >= populations.size()) {
         std::cerr << "ERROR, popID " << popID << " exceeds populations.size() " << populations.size() << " in ";
         std::cerr << __FILE__ << ":" << __LINE__ << std::endl;             
         exit(1);
      }
      #endif
      
      // Add blocks to mesh
      const uint8_t adds = populations[popID].vmesh.push_back(blocks);
      if (adds == 0) {
         std::cerr << "Failed to add blocks" << std::endl;
         return;
      }

      // Add blocks to block container
      vmesh::LocalID startLID = populations[popID].blockContainer.push_back(blocks.size());
      Real* parameters = populations[popID].blockContainer.getParameters(startLID);

      #ifdef DEBUG_SPATIAL_CELL
         if (populations[popID].vmesh.size() != populations[popID].blockContainer.size()) {
	    std::cerr << "size mismatch in " << __FILE__ << ' ' << __LINE__ << std::endl; exit(1);
	 }
      #endif

      // Set block parameters
      for (size_t b=0; b<blocks.size(); ++b) {
         parameters[BlockParams::VXCRD] = get_velocity_block_vx_min(popID,blocks[b]);
         parameters[BlockParams::VYCRD] = get_velocity_block_vy_min(popID,blocks[b]);
         parameters[BlockParams::VZCRD] = get_velocity_block_vz_min(popID,blocks[b]);
         populations[popID].vmesh.getCellSize(blocks[b],&(parameters[BlockParams::DVX]));
         parameters += BlockParams::N_VELOCITY_BLOCK_PARAMS;
      }
   }

   inline bool SpatialCell::add_velocity_block_octant(const vmesh::GlobalID& blockGID,const int& popID) {
      #ifdef DEBUG_SPATIAL_CELL
      if (popID >= populations.size()) {
         std::cerr << "ERROR, popID " << popID << " exceeds populations.size() " << populations.size() << " in ";
         std::cerr << __FILE__ << ":" << __LINE__ << std::endl;             
         exit(1);
      }
      #endif
      
      // Return immediately if the block already exists or if an 
      // invalid block is attempted to be created:
      const vmesh::LocalID invalid = vmesh::VelocityMesh<vmesh::GlobalID,vmesh::LocalID>::invalidLocalID();
      if (populations[popID].vmesh.getLocalID(blockGID) != invalid) return false;
      if (populations[popID].vmesh.count(blockGID) > 0) return false;

      /*
      // If parent exists, refine it:
      const vmesh::GlobalID parentGID = vmesh::VelocityMesh<vmesh::GlobalID,vmesh::LocalID>::getParent(blockGID);
      if (parentGID != blockGID) {
	 if (vmesh.getLocalID(parentGID) != invalid) {
	    std::map<vmesh::GlobalID,vmesh::LocalID> insertedBlocks;
	    refine_block(parentGID,insertedBlocks);
	    return true;
	 }
      }*/

      // Attempt to add the block and its siblings. The vector
      // siblings also includes this block.
      // 
      // Note: These functions do not check for errors, such as creation of invalid blocks.
      // Creating all siblings at once is faster than creating one sibling at a time (16% difference)
      //std::vector<vmesh::GlobalID> siblings;
      //vmesh::VelocityMesh<vmesh::GlobalID,vmesh::LocalID>::getSiblings(blockGID,siblings);
      //add_velocity_blocks(siblings);

//      for (size_t s=0; s<siblings.size(); ++s) {
//	 add_velocity_block(siblings[s]);
	 /*if (siblings[s] != vmesh::VelocityMesh<vmesh::GlobalID,vmesh::LocalID>::invalidGlobalID()) {
	    // Check that the children of the sibling do not exist. 
	    // If they do, the block volume is already covered by 
	    // more refined blocks:
	    bool createBlock = true;
	    std::vector<vmesh::GlobalID> children;
	    vmesh.getChildren(siblings[s],children);
	    for (size_t c=0; c<children.size(); ++c) {
	       if (vmesh.getLocalID(children[c]) != invalid) {
		  createBlock = false;
		  break;
	       }
	    }
	    if (createBlock == true) add_velocity_block(siblings[s]);
	    add_velocity_block(siblings[s]);
	 }*/
//      }
    
      int32_t refLevel = populations[popID].vmesh.getRefinementLevel(blockGID);
      vmesh::GlobalID currentBlock = blockGID;
      do {
         std::vector<vmesh::GlobalID> siblings;
         populations[popID].vmesh.getSiblings(currentBlock,siblings);
         for (size_t s=0; s<siblings.size(); ++s) add_velocity_block(siblings[s],popID);

         currentBlock = populations[popID].vmesh.getParent(currentBlock);
         --refLevel;
      } while (refLevel > 0);

      return true;
   }

   /*!
    Removes given block from the velocity grid.
    Does nothing if given block doesn't exist.
    */
   inline void SpatialCell::remove_velocity_block(const vmesh::GlobalID& block,const int& popID) {
      #ifdef DEBUG_SPATIAL_CELL
      if (popID >= populations.size()) {
         std::cerr << "ERROR, popID " << popID << " exceeds populations.size() " << populations.size() << " in ";
         std::cerr << __FILE__ << ":" << __LINE__ << std::endl;             
         exit(1);
      }
      #endif
      
      if (block == invalid_global_id()) {
         //std::cerr << "not removing, block " << block << " is invalid" << std::endl;
         return;
      }
      
      const vmesh::LocalID removedLID = populations[popID].vmesh.getLocalID(block);      
      if (removedLID == invalid_local_id()) {
         //std::cerr << "not removing since block " << block << " does not exist" << std::endl;
         return;
      }

      // Get local ID of the last block:
      const vmesh::LocalID lastLID = populations[popID].vmesh.size()-1;

      populations[popID].vmesh.copy(lastLID,removedLID);
      populations[popID].vmesh.pop();

      populations[popID].blockContainer.copy(lastLID,removedLID);
      populations[popID].blockContainer.pop();
   }

   inline void SpatialCell::swap(vmesh::VelocityMesh<vmesh::GlobalID,vmesh::LocalID>& vmesh,
                                 vmesh::VelocityBlockContainer<vmesh::LocalID>& blockContainer,
                                 const int& popID) {
      #ifdef DEBUG_SPATIAL_CELL
      if (populations[popID].vmesh.size() != populations[popID].blockContainer.size()) {
         std::cerr << "Error, velocity mesh size and block container size do not agree in " << __FILE__ << ' ' << __LINE__ << std::endl;
         exit(1);
      }
      if (popID >= populations.size()) {
         std::cerr << "ERROR, popID " << popID << " exceeds populations.size() " << populations.size() << " in ";
         std::cerr << __FILE__ << ":" << __LINE__ << std::endl;             
         exit(1);
      }
      #endif

      populations[popID].vmesh.swap(vmesh);
      populations[popID].blockContainer.swap(blockContainer);
   }

   /*!
    Sets the type of data to transfer by mpi_datatype.
    */
   inline void SpatialCell::set_mpi_transfer_type(const uint64_t type,bool atSysBoundaries) {
      SpatialCell::mpi_transfer_type = type;
      SpatialCell::mpiTransferAtSysBoundaries = atSysBoundaries;
   }

   /*!
    Gets the type of data that will be transferred by mpi_datatype.
    */
   inline uint64_t SpatialCell::get_mpi_transfer_type(void) {
      return SpatialCell::mpi_transfer_type;
   }
   
   /*!
    Set if this cell is transferred/received using MPI in the next communication phase.
    */
   inline void SpatialCell::set_mpi_transfer_enabled(bool transferEnabled) {
      this->mpiTransferEnabled=transferEnabled;
   }
   
   inline bool SpatialCell::velocity_block_has_children(const vmesh::GlobalID& blockGID,const int& popID) const {
      #ifdef DEBUG_SPATIAL_CELL
      if (popID >= populations.size()) {
         std::cerr << "ERROR, popID " << popID << " exceeds populations.size() " << populations.size() << " in ";
         std::cerr << __FILE__ << ":" << __LINE__ << std::endl;             
         exit(1);
      }
      #endif
      return populations[popID].vmesh.hasChildren(blockGID);
   }

   inline vmesh::GlobalID SpatialCell::velocity_block_has_grandparent(const vmesh::GlobalID& blockGID,const int& popID) const {
      #ifdef DEBUG_SPATIAL_CELL
      if (popID >= populations.size()) {
         std::cerr << "ERROR, popID " << popID << " exceeds populations.size() " << populations.size() << " in ";
         std::cerr << __FILE__ << ":" << __LINE__ << std::endl;             
         exit(1);
      }
      #endif
      return populations[popID].vmesh.hasGrandParent(blockGID);
   }
   
   inline SpatialCell& SpatialCell::operator=(const SpatialCell&) { 
      return *this;
   }

} // namespaces

#endif<|MERGE_RESOLUTION|>--- conflicted
+++ resolved
@@ -247,11 +247,10 @@
       vmesh::VelocityBlockContainer<vmesh::LocalID>& get_velocity_blocks(const size_t& popID);
       vmesh::VelocityMesh<vmesh::GlobalID,vmesh::LocalID>& get_velocity_mesh_temporary();
       vmesh::VelocityBlockContainer<vmesh::LocalID>& get_velocity_blocks_temporary();
-<<<<<<< HEAD
-
-      Real get_value(const Real vx,const Real vy,const Real vz,const int& popID) const;
+
+      Realf get_value(const Real vx,const Real vy,const Real vz,const int& popID) const;
       void increment_value(const Real vx,const Real vy,const Real vz,const Realf value,const int& popID);
-      void increment_value(const vmesh::GlobalID& block,const unsigned int cell,const Real value,const int& popID);
+      void increment_value(const vmesh::GlobalID& block,const unsigned int cell,const Realf value,const int& popID);
       void set_max_r_dt(const int& popID,const Real& value);
       void set_max_v_dt(const int& popID,const Real& value);
       void set_value(const Real vx, const Real vy, const Real vz, const Realf value,const int& popID);
@@ -261,17 +260,6 @@
       bool velocity_block_has_children(const vmesh::GlobalID& blockGID,const int& popID) const;
       vmesh::GlobalID velocity_block_has_grandparent(const vmesh::GlobalID& blockGID,const int& popID) const;
 
-=======
-      Realf get_value(const Real vx, const Real vy, const Real vz) const;
-      void increment_value(const Real vx, const Real vy, const Real vz, const Realf value);
-      void increment_value(const vmesh::GlobalID& block,const unsigned int cell, const Realf value);
-      void set_value(const Real vx, const Real vy, const Real vz, const Realf value);
-      void set_value(const vmesh::GlobalID& block,const unsigned int cell, const Realf value);
-      void refine_block(const vmesh::GlobalID& block,std::map<vmesh::GlobalID,vmesh::LocalID>& insertedBlocks);
-      bool velocity_block_has_children(const vmesh::GlobalID& blockGID) const;
-      vmesh::GlobalID velocity_block_has_grandparent(const vmesh::GlobalID& blockGID) const;
-      
->>>>>>> 52382afb
       // Following functions are related to MPI //
       std::tuple<void*, int, MPI_Datatype> get_mpi_datatype(const CellID cellID,const int sender_rank,const int receiver_rank,
                                                             const bool receiving,const int neighborhood);
@@ -1420,10 +1408,9 @@
     * 
     Creates the velocity block if it doesn't exist.
     */
-<<<<<<< HEAD
    inline void SpatialCell::increment_value(const vmesh::GlobalID& blockGID,
                                             const unsigned int cell,
-                                            const Real value,const int& popID) {
+                                            const Realf value,const int& popID) {
       #ifdef DEBUG_SPATIAL_CELL
       if (popID >= populations.size()) {
          std::cerr << "ERROR, popID " << popID << " exceeds populations.size() " << populations.size() << " in ";
@@ -1435,11 +1422,6 @@
       vmesh::LocalID blockLID = populations[popID].vmesh.getLocalID(blockGID);
       if (blockLID == vmesh::VelocityMesh<vmesh::GlobalID,vmesh::LocalID>::invalidLocalID()) {
          if (!add_velocity_block(blockGID,popID)) {
-=======
-   inline void SpatialCell::increment_value(const vmesh::GlobalID& blockGID,const unsigned int cell, const Realf value) {
-      if (count(blockGID) == 0) {
-         if (!this->add_velocity_block(blockGID)) {
->>>>>>> 52382afb
             std::cerr << "Couldn't add velocity block " << blockGID << std::endl;
             abort();
          }
@@ -1486,47 +1468,14 @@
     * 
     * Returns 0 if it doesn't exist.
     */
-<<<<<<< HEAD
-   inline Real SpatialCell::get_value(const Real vx, const Real vy, const Real vz,const int& popID) const {
-      #ifdef DEBUG_SPATIAL_CELL
-      if (popID >= populations.size()) {
-         std::cerr << "ERROR, popID " << popID << " exceeds populations.size() " << populations.size() << " in ";
-         std::cerr << __FILE__ << ":" << __LINE__ << std::endl;             
-         exit(1);
-      }
-      #endif
-=======
-   inline Realf SpatialCell::get_value(const Real vx, const Real vy, const Real vz) const {
-      const vmesh::GlobalID blockGID = get_velocity_block(vx, vy, vz);
-      if (count(blockGID) == 0) {
-         return 0.0;
-      }
-      const vmesh::LocalID blockLID = get_velocity_block_local_id(blockGID);
-      //const Velocity_Block block_ptr = at(block);
-      if (blockLID == invalid_local_id()) {
-      //if (block_ptr.is_null() == true) {
-         std::cerr << __FILE__ << ":" << __LINE__
-            << " block_ptr == NULL" << std::endl; 
-         abort();
-      }
-
-      const unsigned int cell = get_velocity_cell(blockGID, vx, vy, vz);
-      
-      return get_data(blockLID)[cell];
-   }
-   
-   /*! get mpi datatype for sending the cell data. */
-   inline std::tuple<void*, int, MPI_Datatype> SpatialCell::get_mpi_datatype(
-      const CellID cellID/*cell_id*/,
-      const int sender_rank/*sender*/,
-      const int receiver_rank/*receiver*/,
-      const bool receiving,
-      const int neighborhood
-   ) {
-       std::vector<MPI_Aint> displacements;
-       std::vector<int> block_lengths;
-       vmesh::LocalID block_index = 0;
->>>>>>> 52382afb
+   inline Realf SpatialCell::get_value(const Real vx, const Real vy, const Real vz,const int& popID) const {
+      #ifdef DEBUG_SPATIAL_CELL
+      if (popID >= populations.size()) {
+         std::cerr << "ERROR, popID " << popID << " exceeds populations.size() " << populations.size() << " in ";
+         std::cerr << __FILE__ << ":" << __LINE__ << std::endl;             
+         exit(1);
+      }
+      #endif
       
       const vmesh::GlobalID blockGID = get_velocity_block(popID,vx, vy, vz);
       const vmesh::LocalID blockLID = get_velocity_block_local_id(blockGID,popID);
@@ -1537,8 +1486,7 @@
 
       const unsigned int cell = get_velocity_cell(popID,blockGID, vx, vy, vz);
       // Cast to real: Note block_ptr->data[cell] is Realf type
-      const Real value = get_data(blockLID,popID)[cell];
-      return value;
+      return get_data(blockLID,popID)[cell];
    }
    
    inline bool SpatialCell::checkMesh(const int& popID) {
