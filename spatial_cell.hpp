
/*!
Spatial cell class for Vlasiator that supports a variable number of velocity blocks.

Copyright 2011 Finnish Meteorological Institute
*/

#ifndef VLASIATOR_SPATIAL_CELL_HPP
#define VLASIATOR_SPATIAL_CELL_HPP

#include "algorithm"
#include "boost/array.hpp"
#include "boost/unordered_map.hpp"
//#include "boost/unordered_set.hpp"
#include "boost/lexical_cast.hpp"
#include "cmath"
#include "fstream"
#include "iostream"
#include "mpi.h"
#include "limits"
#include "stdint.h"
#include "vector"
#include "set"

#include "memoryallocation.h"

#include "phiprof.hpp"
#include "common.h"
#include "parameters.h"
#include "definitions.h"

#ifndef AMR
   #include "velocity_mesh_old.h"
#else
   #include "velocity_mesh_amr.h"
#endif

<<<<<<< HEAD
=======
#include "amr_refinement_criteria.h"
>>>>>>> aaba9b5e
#include "velocity_blocks.h"
#include "velocity_block_container.h"

//#ifndef NDEBUG
   #define DEBUG_SPATIAL_CELL
//#endif

typedef Parameters P;

// size of velocity blocks in velocity cells
#define block_vx_length WID
#define block_vy_length WID
#define block_vz_length WID
//this is also defined in common.h as SIZE_VELBLOCK, we should remove either one
#define VELOCITY_BLOCK_LENGTH WID3
#define N_NEIGHBOR_VELOCITY_BLOCKS 28

//extra memory allocated for block data. Should be in parameters and read in
//#define block_allocation_factor 1.1


/*!
Used as an error from functions returning velocity cells or
as a cell that would be outside of the velocity block
*/
#define error_velocity_cell 0xFFFFFFFFu

/*!
Used as an error from functions returning velocity cell indices or
as an index that would be outside of the velocity block
*/
#define error_velocity_cell_index 0xFFFFFFFFu

namespace spatial_cell {

   namespace Transfer {
      const uint64_t NONE                     = 0;
      const uint64_t CELL_PARAMETERS          = (1<<0);
      const uint64_t CELL_DERIVATIVES         = (1<<1);
      const uint64_t VEL_BLOCK_LIST_STAGE1    = (1<<2);
      const uint64_t VEL_BLOCK_LIST_STAGE2    = (1<<3);
      const uint64_t VEL_BLOCK_DATA           = (1<<4);
      const uint64_t VEL_BLOCK_DATA_TO_FLUXES         = (1<<5);
      const uint64_t VEL_BLOCK_PARAMETERS     = (1<<6);
      const uint64_t VEL_BLOCK_WITH_CONTENT_STAGE1  = (1<<7); 
      const uint64_t VEL_BLOCK_WITH_CONTENT_STAGE2  = (1<<8); 
      const uint64_t CELL_SYSBOUNDARYFLAG     = (1<<9);
      const uint64_t CELL_E                   = (1<<10);
      const uint64_t CELL_EDT2                = (1<<11);
      const uint64_t CELL_PERB                = (1<<12);
      const uint64_t CELL_PERBDT2             = (1<<13);
      const uint64_t CELL_BGB                 = (1<<14);
      const uint64_t CELL_RHO_RHOV            = (1<<15);
      const uint64_t CELL_RHODT2_RHOVDT2      = (1<<16);
      const uint64_t CELL_BVOL                = (1<<17);
      const uint64_t CELL_BVOL_DERIVATIVES    = (1<<18);
      const uint64_t CELL_DIMENSIONS          = (1<<19);
      const uint64_t CELL_IOLOCALCELLID       = (1<<20);
      const uint64_t NEIGHBOR_VEL_BLOCK_FLUXES = (1<<21);
      const uint64_t CELL_HALL_TERM           = (1<<22);
      const uint64_t CELL_P                   = (1<<23);
      const uint64_t CELL_PDT2                = (1<<24);
      
      //all data, expect for the fx table (never needed on remote cells)
      const uint64_t ALL_DATA =
      CELL_PARAMETERS
      | CELL_DERIVATIVES | CELL_BVOL_DERIVATIVES
      | VEL_BLOCK_DATA
      | CELL_SYSBOUNDARYFLAG;
      //all data, except the distribution function
      const uint64_t ALL_SPATIAL_DATA =
      CELL_PARAMETERS
      | CELL_DERIVATIVES | CELL_BVOL_DERIVATIVES
      | CELL_SYSBOUNDARYFLAG;
   }

   #warning TODO: typedef unsigned int velocity_cell_t;
   #warning TODO: typedef unsigned int velocity_block_t;
   
   typedef boost::array<unsigned int, 3> velocity_cell_indices_t;             /**< Defines the indices of a velocity cell in a velocity block.
                                                                               * Indices start from 0 and the first value is the index in x direction.
                                                                               * Note: these are the (i,j,k) indices of the cell within the block.
                                                                               * Valid values are ([0,block_vx_length[,[0,block_vy_length[,[0,block_vz_length[).*/
   
   typedef boost::array<unsigned int, 3> velocity_block_indices_t;            /**< Defines the indices of a velocity block in the velocity grid.
                                                                               * Indices start from 0 and the first value is the index in x direction.
                                                                               * Note: these are the (i,j,k) indices of the block.
                                                                               * Valid values are ([0,vx_length[,[0,vy_length[,[0,vz_length[).*/

   class SpatialCell {
   public:
      SpatialCell();
      SpatialCell(const SpatialCell& other);

      // Following functions return velocity grid metadata //
<<<<<<< HEAD
      template<int PAD> void fetch_data(const vmesh::GlobalID& blockGID,const Realf* src,Realf* array);
=======
      template<int PAD> void fetch_data(const vmesh::GlobalID& blockGID,const vmesh::VelocityMesh<vmesh::GlobalID,vmesh::LocalID>& vmesh,
                                        const Realf* src,Realf* array);
>>>>>>> aaba9b5e
      template<int PAD>	void fetch_acc_data(const vmesh::GlobalID& blockGID,const int& dim,
					    vmesh::VelocityMesh<vmesh::GlobalID,vmesh::LocalID>& vmesh,
					    const Realf* src,Realf* array,Real cellSizeFractions[2]);
      vmesh::GlobalID find_velocity_block(uint8_t& refLevel,vmesh::GlobalID cellIndices[3]);
      Realf* get_data();
      const Realf* get_data() const;
      Realf* get_data(const vmesh::LocalID& blockLID);
      const Realf* get_data(const vmesh::LocalID& blockLID) const;
      Realf* get_fx();
      Realf* get_fx(const vmesh::LocalID& blockLID);
      Real* get_block_parameters();
      Real* get_block_parameters(const vmesh::LocalID& blockLID);
      const Real* get_block_parameters(const vmesh::LocalID& blockLID) const;
      static uint8_t get_maximum_refinement_level();
      vmesh::LocalID get_number_of_velocity_blocks() const;
      static const unsigned int* get_velocity_grid_length(const uint8_t& refLevel=0);
      static const Real* get_velocity_grid_block_size(const uint8_t& refLevel=0);
      static const Real* get_velocity_grid_cell_size(const uint8_t& refLevel=0);
      static void get_velocity_block_coordinates(const vmesh::GlobalID& globalID,Real* coords);
      static velocity_block_indices_t get_velocity_block_indices(const vmesh::GlobalID globalID);                             // OK
      static velocity_block_indices_t get_velocity_block_indices(const vmesh::GlobalID globalID,uint8_t& refLevel);
      static vmesh::GlobalID get_velocity_block(const velocity_block_indices_t indices);                                      // OK
      static vmesh::GlobalID get_velocity_block(vmesh::GlobalID blockIndices[3],const uint8_t& refLevel);
      static vmesh::GlobalID get_velocity_block(const velocity_block_indices_t indices,const uint32_t& refLevel);
      static vmesh::GlobalID get_velocity_block(const Real* coords,const uint8_t& refLevel=0);
      static vmesh::GlobalID get_velocity_block(const Real vx,const Real vy,const Real vz,const uint8_t& refLevel=0);
      static vmesh::GlobalID get_velocity_block_child(const vmesh::GlobalID& blockGID,const uint8_t& refLevel,
						      const int& i_cell,const int& j_cell,const int& k_cell);
      static vmesh::GlobalID get_velocity_block_parent(const vmesh::GlobalID& blockGID);
      vmesh::GlobalID get_velocity_block_global_id(const vmesh::LocalID& blockLID) const;
      vmesh::LocalID get_velocity_block_local_id(const vmesh::GlobalID& blockGID) const;
      static void get_velocity_block_size(const vmesh::GlobalID block,Real size[3]);
      static Real get_velocity_block_vx_min(const vmesh::GlobalID block);
      static Real get_velocity_block_vx_max(const vmesh::GlobalID block);
      static Real get_velocity_block_vy_min(const vmesh::GlobalID block);
      static Real get_velocity_block_vy_max(const vmesh::GlobalID block);
      static Real get_velocity_block_vz_min(const vmesh::GlobalID block);
      static Real get_velocity_block_vz_max(const vmesh::GlobalID block);
      static velocity_cell_indices_t get_velocity_cell_indices(const unsigned int cell);
      static unsigned int get_velocity_cell(const velocity_cell_indices_t indices);
      static unsigned int get_velocity_cell(const vmesh::GlobalID velocity_block,const Real vx,const Real vy,const Real vz);
      static Real get_velocity_cell_vx_min(const vmesh::GlobalID velocity_block,const unsigned int velocity_cell);
      static Real get_velocity_cell_vx_max(const vmesh::GlobalID velocity_block,const unsigned int velocity_cell);
      static Real get_velocity_cell_vy_min(const vmesh::GlobalID velocity_block,const unsigned int velocity_cell);
      static Real get_velocity_cell_vy_max(const vmesh::GlobalID velocity_block,const unsigned int velocity_cell);
      static Real get_velocity_cell_vz_min(const vmesh::GlobalID velocity_block,const unsigned int velocity_cell);
      static Real get_velocity_cell_vz_max(const vmesh::GlobalID velocity_block,const unsigned int velocity_cell);
      static const Real* get_velocity_grid_min_limits();
<<<<<<< HEAD
=======
      static const Real* get_velocity_grid_max_limits();
>>>>>>> aaba9b5e
      static void initialize_mesh(Real v_limits[6],unsigned int meshSize[3],unsigned int blockSize[3],Real f_min,uint8_t maxRefLevel);
      static unsigned int invalid_block_index();
      static vmesh::GlobalID invalid_global_id();
      static vmesh::LocalID invalid_local_id();

      size_t count(const vmesh::GlobalID& block) const;

      void add_values(const vmesh::GlobalID& targetGID,
		      std::unordered_map<vmesh::GlobalID,Realf[(WID+2)*(WID+2)*(WID+2)]>& sourceData);

      // Following functions adjust velocity blocks stored on the cell //
      bool add_velocity_block(const vmesh::GlobalID& block);
      void add_velocity_blocks(const std::vector<vmesh::GlobalID>& blocks);
      bool add_velocity_block_octant(const vmesh::GlobalID& blockGID);
      void adjustSingleCellVelocityBlocks();
      void adjust_velocity_blocks(const std::vector<SpatialCell*>& spatial_neighbors, bool doDeleteEmptyBlocks=true);
      void update_velocity_block_content_lists(void);
      bool checkMesh();
      void clear(void);
      void coarsen_block(const vmesh::GlobalID& parent,const std::vector<vmesh::GlobalID>& children);
      void coarsen_blocks(amr_ref_criteria::Base* evaluator);
      uint64_t get_cell_memory_capacity();
      uint64_t get_cell_memory_size();
      void merge_values();
      void prepare_to_receive_blocks(void);
      bool shrink_to_fit();
      size_t size(void) const;
      void remove_velocity_block(const vmesh::GlobalID& block);
      void swap(vmesh::VelocityMesh<vmesh::GlobalID,vmesh::LocalID>& vmesh,
<<<<<<< HEAD
		vmesh::VelocityBlockContainer<vmesh::LocalID>& blockContainer);

      void get_mesh(vmesh::VelocityMesh<vmesh::GlobalID,vmesh::LocalID>& vmesh,
		    vmesh::VelocityBlockContainer<vmesh::LocalID>& blockContainer);
=======
                vmesh::VelocityBlockContainer<vmesh::LocalID>& blockContainer);
      const vmesh::VelocityMesh<vmesh::GlobalID,vmesh::LocalID>& get_mesh() const;
      void get_mesh(vmesh::VelocityMesh<vmesh::GlobalID,vmesh::LocalID>& vmesh,
                    vmesh::VelocityBlockContainer<vmesh::LocalID>& blockContainer);
>>>>>>> aaba9b5e
      Real get_value(const Real vx, const Real vy, const Real vz) const;
      void increment_value(const Real vx, const Real vy, const Real vz, const Realf value);
      void increment_value(const vmesh::GlobalID& block,const unsigned int cell, const Real value);      
      void set_value(const Real vx, const Real vy, const Real vz, const Realf value);
      void set_value(const vmesh::GlobalID& block,const unsigned int cell, const Realf value);
      void refine_block(const vmesh::GlobalID& block,std::map<vmesh::GlobalID,vmesh::LocalID>& insertedBlocks);
      bool velocity_block_has_children(const vmesh::GlobalID& blockGID) const;

      // Following functions are related to MPI //
      boost::tuple<void*, int, MPI_Datatype> get_mpi_datatype(const CellID cellID,const int sender_rank,const int receiver_rank,
                                                              const bool receiving,const int neighborhood);
      static uint64_t get_mpi_transfer_type(void);
      static void set_mpi_transfer_type(const uint64_t type,bool atSysBoundaries=false);
      void set_mpi_transfer_enabled(bool transferEnabled);
      
      // Member variables //
      Real derivatives[fieldsolver::N_SPATIAL_CELL_DERIVATIVES];              /**< Derivatives of bulk variables in this spatial cell.*/
      Real derivativesBVOL[bvolderivatives::N_BVOL_DERIVATIVES];              /**< Derivatives of BVOL needed by the acceleration. 
                                                                               * Separate array because it does not need to be communicated.*/
      Real parameters[CellParams::N_SPATIAL_CELL_PARAMS];                     /**< Bulk variables in this spatial cell.*/
      Realf null_block_data[WID3];
      Realf null_block_fx[WID3];

      uint64_t ioLocalCellId;                                                 /**< Local cell ID used for IO, not needed elsewhere 
                                                                               * and thus not being kept up-to-date.*/
      vmesh::LocalID mpi_number_of_blocks;                                    /**< Number of blocks in mpi_velocity_block_list.*/
      std::vector<vmesh::GlobalID>  mpi_velocity_block_list;                  /**< This list is used for communicating a velocity block list over MPI.*/
      Realf* neighbor_block_data;                                             /**< Pointers for translation operator. We can point to neighbor
                                                                               * cell block data. We do not allocate memory for the pointer.*/
      vmesh::LocalID neighbor_number_of_blocks;
      uint sysBoundaryFlag;                                                   /**< What type of system boundary does the cell belong to. 
                                                                               * Enumerated in the sysboundarytype namespace's enum.*/
      uint sysBoundaryLayer;                                                  /**< Layers counted from closest systemBoundary. If 0 then it has not 
                                                                               * been computed. First sysboundary layer is layer 1.*/
      std::vector<vmesh::GlobalID> velocity_block_with_content_list;          /**< List of existing cells with content, only up-to-date after
                                                                               * call to update_has_content().*/
      vmesh::LocalID velocity_block_with_content_list_size;                   /**< Size of vector. Needed for MPI communication of size before actual list transfer.*/
      std::vector<vmesh::GlobalID> velocity_block_with_no_content_list;       /**< List of existing cells with no content, only up-to-date after
                                                                               * call to update_has_content. This is also never transferred
                                                                               * over MPI, so is invalid on remote cells.*/
      static uint64_t mpi_transfer_type;                                      /**< Which data is transferred by the mpi datatype given by spatial cells.*/
      static bool mpiTransferAtSysBoundaries;                                 /**< Do we only transfer data at boundaries (true), or in the whole system (false).*/
      static Real velocity_block_min_value;                                   /**< Minimum value of distribution function in any phase space cell 
                                                                               * of a velocity block for the block to be considered to have content.*/

    private:
      SpatialCell& operator=(const SpatialCell&);
      
      bool compute_block_has_content(const vmesh::GlobalID& block) const;
<<<<<<< HEAD
      vmesh::GlobalID get_velocity_block_from_offsets(const vmesh::GlobalID& block,const int x_offset,
                                                      const int y_offset,const int z_offset);
=======
>>>>>>> aaba9b5e
      void merge_values_recursive(vmesh::GlobalID parentGID,vmesh::GlobalID blockGID,uint8_t refLevel,bool recursive,const Realf* data,
				  std::set<vmesh::GlobalID>& blockRemovalList);
      void resize_block_data();
      void set_block_data_pointers(int block_index);

      bool initialized;
      bool mpiTransferEnabled;
      vmesh::VelocityMesh<vmesh::GlobalID,vmesh::LocalID> vmesh;
      vmesh::VelocityBlockContainer<vmesh::LocalID> blockContainer;
   };

   /****************************
    * Velocity block functions *
    ****************************/   
   
   template<int PAD> inline
   void SpatialCell::fetch_acc_data(const vmesh::GlobalID& blockGID,const int& dim,
				    vmesh::VelocityMesh<vmesh::GlobalID,vmesh::LocalID>& vmesh,
				    const Realf* src,Realf* array,Real cellSizeFractions[2]) {
      const vmesh::LocalID blockLID = vmesh.getLocalID(blockGID);

      #ifdef DEBUG_SPATIAL_CELL
         if (blockGID == vmesh.invalidGlobalID() || blockLID == vmesh.invalidLocalID()) {
	    std::cerr << "ERROR: block has invalid global or local index " << __FILE__ << ':' << __LINE__ << std::endl;
	    exit(1);
	 }
      #endif

      const Realf* ptr = NULL;
      uint8_t refLevel;
      vmesh::LocalID i_block,j_block,k_block;
      vmesh.getIndices(blockGID,refLevel,i_block,j_block,k_block);

      // Copy values from x face neighbors:
      std::vector<vmesh::LocalID> nbrIDs;
      int32_t refLevelDiff;
      Real crd;
      switch (dim) {
       case 0: // Transpose i->k, j->j, k->i
	 ptr = src + blockLID*WID3; // Copy values from this block
	 for (int k=0; k<WID; ++k) for (int j=0; j<WID; ++j) for (int i=0; i<WID; ++i) {
	    array[vblock::index(k,j,i+PAD)] = ptr[vblock::index(i,j,k)];
	 }

	 for (int i_nbr_off=-1; i_nbr_off<2; i_nbr_off+=2) { // Copy values from x face neighbors:
	    // Get local IDs of neighbor blocks
	    vmesh.getNeighborsExistingAtOffset(blockGID,i_nbr_off,+0,+0,nbrIDs,refLevelDiff);

	    // Position that is used to interpolate values from neighbor blocks
	    Real pos[3];
	    if (i_nbr_off < 0) crd = WID-0.5-(PAD-1);
	    else crd = 0.5;
	    
	    // i-index to array where interpolated values are stored
	    uint32_t i_trgt = 0;
	    if (i_nbr_off > 0) i_trgt = WID+PAD;
	    
	    if (nbrIDs.size() > 0) {     // This block has at least one existing neighbor
	       if (refLevelDiff == -1) { // Neighbor is one level coarser, interpolate
		  if (nbrIDs[0] == invalid_local_id()) ptr = null_block_data; // (this check might not be necessary here)
		  else ptr = src + nbrIDs[0]*WID3;
		  for (uint32_t i=0; i<PAD; ++i) for (uint32_t k=0; k<WID; ++k) for (uint32_t j=0; j<WID; ++j) {
		     pos[0] = crd + i;
		     pos[1] = 2*(j_block%2) + j/2 + 0.5;
		     pos[2] = 2*(k_block%2) + k/2 + 0.5;
		     array[vblock::index(k,j,i_trgt+i)] = vblock::interp_xy<vblock::interpmethod::NGP>(pos,ptr);
		  }
		  cellSizeFractions[(i_nbr_off+1)/2] = 2.0;
	       } else if (refLevelDiff == 0) { // Neighbor at same level, copy data
		  if (nbrIDs[0] == invalid_local_id()) ptr = null_block_data; // (this check might not be necessary here)
		  else ptr = src + nbrIDs[0]*WID3;
		  uint32_t i_src = 0;
		  if (i_nbr_off < 0) i_src = WID-PAD;
		  for (uint32_t i=0; i<PAD; ++i) for (uint32_t k=0; k<WID; ++k) for (uint32_t j=0; j<WID; ++j) {
		     array[vblock::index(k,j,i_trgt+i)] = ptr[vblock::index(i_src+i,j,k)];
		  }
		  cellSizeFractions[(i_nbr_off+1)/2] = 1.0;
	       } else if (refLevelDiff == +1) { // nbr one level more refined, interpolate from four neighbors
		  for (uint32_t i=0; i<PAD; ++i) for (uint32_t k=0; k<WID; ++k) for (uint32_t j=0; j<WID; ++j) {

		     int index = (k/2)*2 + j/2;
		     if (nbrIDs[index] == invalid_local_id()) ptr = null_block_data;
		     else ptr = src + nbrIDs[index]*WID3;

		     pos[0] = crd + i;
		     pos[1] = 2*(j%2) + 1;
		     pos[2] = 2*(k%2) + 1;
		     array[vblock::index(k,j,i_trgt+i)] = vblock::interp_xy<vblock::interpmethod::CIC>(pos,ptr);
		  }
		  cellSizeFractions[(i_nbr_off+1)/2] = 0.5;
	       }
	    } else { // Neighbor does not exist, return zero values
	       for (uint32_t i=0; i<PAD; ++i) for (uint32_t k=0; k<WID; ++k) for (uint32_t j=0; j<WID; ++j) {
		  array[vblock::index(k,j,i_trgt+i)] = 0.0;
	       }
	       cellSizeFractions[(i_nbr_off+1)/2] = 1.0;
	    }
	 }
	 break;
       case 1: // Transpose i->i, j->k, k->j
	 ptr = src + blockLID*WID3; // Copy values from this block
	 for (int k=0; k<WID; ++k) for (int j=0; j<WID; ++j) for (int i=0; i<WID; ++i) {
	    array[vblock::index(i,k,j+PAD)] = ptr[vblock::index(i,j,k)];
	 }
	 
	 for (int j_nbr_off=-1; j_nbr_off<2; j_nbr_off+=2) { // Copy values from y face neighbors:
	    // Get local IDs of neighbor blocks
	    vmesh.getNeighborsExistingAtOffset(blockGID,+0,j_nbr_off,+0,nbrIDs,refLevelDiff);
	    
	    // Position that is used to interpolate values from neighbor blocks
	    Real pos[3];
	    if (j_nbr_off < 0) crd = WID-0.5-(PAD-1);
	    else crd = 0.5;
	    
	    // j-index to array where interpolated values are stored
	    uint32_t j_trgt = 0;
	    if (j_nbr_off > 0) j_trgt = WID+PAD;
	    
	    if (nbrIDs.size() > 0) {     // This block has at least one existing neighbor
	       if (refLevelDiff == -1) { // Neighbor is one level coarser, interpolate
		  if (nbrIDs[0] == invalid_local_id()) ptr = null_block_data; // (this check might not be necessary here)
		  else ptr = src + nbrIDs[0]*WID3;
		  for (uint32_t j=0; j<PAD; ++j) for (uint32_t k=0; k<WID; ++k) for (uint32_t i=0; i<WID; ++i) {
		     pos[0] = 2*(i_block%2) + i/2 + 0.5;
		     pos[1] = crd + j;
		     pos[2] = 2*(k_block%2) + k/2 + 0.5;
		     array[vblock::index(i,k,j_trgt+j)] = vblock::interp_xy<vblock::interpmethod::NGP>(pos,ptr);
		  }
		  cellSizeFractions[(j_nbr_off+1)/2] = 2.0;
	       } else if (refLevelDiff == 0) { // Neighbor at same level, copy data
		  if (nbrIDs[0] == invalid_local_id()) ptr = null_block_data; // (this check might not be necessary here)
		  else ptr = src + nbrIDs[0]*WID3;
		  uint32_t j_src = 0;
		  if (j_nbr_off < 0) j_src = WID-PAD;
		  for (uint32_t j=0; j<PAD; ++j) for (uint32_t k=0; k<WID; ++k) for (uint32_t i=0; i<WID; ++i) {
		     array[vblock::index(i,k,j_trgt+j)] = ptr[vblock::index(i,j_src+j,k)];
		  }
		  cellSizeFractions[(j_nbr_off+1)/2] = 1.0;
	       } else if (refLevelDiff == +1) { // nbr one level more refined, interpolate from four neighbors
		  for (uint32_t j=0; j<PAD; ++j) for (uint32_t k=0; k<WID; ++k) for (uint32_t i=0; i<WID; ++i) {
		     // Iterate over the four neighbors. If the neighbor does not exist, 
		     // interpolate values from the null block
		     int index = (k/2)*2 + i/2;
		     if (nbrIDs[index] == invalid_local_id()) ptr = null_block_data;
		     else ptr = src + nbrIDs[index]*WID3;
		     
		     pos[0] = 2*(i%2) + 1;
		     pos[1] = crd + j;
		     pos[2] = 2*(k%2) + 1;
		     array[vblock::index(i,k,j_trgt+j)] = vblock::interp_xy<vblock::interpmethod::CIC>(pos,ptr);
		  }
		  cellSizeFractions[(j_nbr_off+1)/2] = 0.5;
	       }
	    } else { // Neighbor does not exist, return zero values
	       for (uint32_t j=0; j<PAD; ++j) for (uint32_t k=0; k<WID; ++k) for (uint32_t i=0; i<WID; ++i) {
		  array[vblock::index(i,k,j_trgt+j)] = 0.0;
	       }
	       cellSizeFractions[(j_nbr_off+1)/2] = 1.0;
	    }
	 }
	 break;
       case 2:
	 ptr = src + blockLID*WID3; // Copy values from this block
	 for (int k=0; k<WID; ++k) for (int j=0; j<WID; ++j) for (int i=0; i<WID; ++i) {
	    array[vblock::index(i,j,k+PAD)] = ptr[vblock::index(i,j,k)];
	 }

	 for (int k_nbr_off=-1; k_nbr_off<2; k_nbr_off+=2) { // Copy values from z face neighbors:
	    // Get local IDs of neighbor blocks
	    vmesh.getNeighborsExistingAtOffset(blockGID,+0,+0,k_nbr_off,nbrIDs,refLevelDiff);

	    // Position that is used to interpolate values from neighbor blocks
	    Real pos[3];
	    if (k_nbr_off < 0) crd = WID-0.5-(PAD-1);
	    else crd = 0.5;

	    #warning CHECK this for a bug, k_trgt=WID-PAD?
	    // k-index to array where interpolated values are stored
	    uint32_t k_trgt = 0;
	    if (k_nbr_off > 0) k_trgt = WID+PAD;

	    if (nbrIDs.size() > 0) {     // This block has at least one existing neighbor
	       if (refLevelDiff == -1) { // Neighbor is one level coarser, interpolate
		  if (nbrIDs[0] == invalid_local_id()) ptr = null_block_data; // (this check might not be necessary here)
		  else ptr = src + nbrIDs[0]*WID3;
		  for (uint32_t k=0; k<PAD; ++k) for (uint32_t j=0; j<WID; ++j) for (uint32_t i=0; i<WID; ++i) {
		     pos[0] = 2*(i_block%2) + i/2 + 0.5;
		     pos[1] = 2*(j_block%2) + j/2 + 0.5;
		     pos[2] = crd + k;
		     array[vblock::index(i,j,k_trgt+k)] = vblock::interp_xy<vblock::interpmethod::NGP>(pos,ptr);
		  }
		  cellSizeFractions[(k_nbr_off+1)/2] = 2.0;
	       } else if (refLevelDiff == 0) { // Neighbor at same level, copy data
		  if (nbrIDs[0] == invalid_local_id()) ptr = null_block_data; // (this check might not be necessary here)
		  else ptr = src + nbrIDs[0]*WID3;
		  uint32_t k_src = 0;
		  if (k_nbr_off < 0) k_src = WID-PAD;
		  for (uint32_t k=0; k<PAD; ++k) for (uint32_t j=0; j<WID; ++j) for (uint32_t i=0; i<WID; ++i) {
		     array[vblock::index(i,j,k_trgt+k)] = ptr[vblock::index(i,j,k_src+k)];
		  }
		  cellSizeFractions[(k_nbr_off+1)/2] = 1.0;
	       } else if (refLevelDiff == +1) { // nbr one level more refined, interpolate from four neighbors
		  for (uint32_t k=0; k<PAD; ++k) for (uint32_t j=0; j<WID; ++j) for (uint32_t i=0; i<WID; ++i) {
		     // Iterate over the four neighbors. If the neighbor does not exist, 
		     // interpolate values from the null block
		     int index = (j/2)*2 + i/2;
		     if (nbrIDs[index] == invalid_local_id()) ptr = null_block_data;
		     else ptr = src + nbrIDs[index]*WID3;

		     pos[0] = 2*(i%2) + 1;
		     pos[1] = 2*(j%2) + 1;
		     pos[2] = crd + k;
		     array[vblock::index(i,j,k_trgt+k)] = vblock::interp_xy<vblock::interpmethod::CIC>(pos,ptr);
		  }
		  cellSizeFractions[(k_nbr_off+1)/2] = 0.5;
	       }
	    } else { // Neighbor does not exist, return zero values
	       for (uint32_t k=0; k<PAD; ++k) for (uint32_t j=0; j<WID; ++j) for (uint32_t i=0; i<WID; ++i) {
		  array[vblock::index(i,j,k_trgt+k)] = 0.0;
	       }
	       cellSizeFractions[(k_nbr_off+1)/2] = 1.0;
	    }
	 }
	 break;

      } // end switch
   }
   
   template<int PAD> inline
<<<<<<< HEAD
   void SpatialCell::fetch_data(const vmesh::GlobalID& blockGID,const Realf* src,Realf* array) {
      const vmesh::LocalID blockLID = get_velocity_block_local_id(blockGID);
=======
   void SpatialCell::fetch_data(const vmesh::GlobalID& blockGID,
                                const vmesh::VelocityMesh<vmesh::GlobalID,vmesh::LocalID>& vmesh,
                                const Realf* src,Realf* array) {
      //const vmesh::LocalID blockLID = get_velocity_block_local_id(blockGID);
      const vmesh::LocalID blockLID = vmesh.getLocalID(blockGID);

      if (blockLID == invalid_local_id()) {
         std::cerr << "ERROR: invalid local id in " << __FILE__ << ' ' << __LINE__ << std::endl;
         exit(1);
      }
>>>>>>> aaba9b5e

      // Copy values from this block:
      const Realf* ptr = src + blockLID*WID3;
      for (int k=0; k<WID; ++k) for (int j=0; j<WID; ++j) for (int i=0; i<WID; ++i) {
<<<<<<< HEAD
	 array[vblock::padIndex<PAD>(i+PAD,j+PAD,k+PAD)] = ptr[vblock::index(i,j,k)];
=======
         array[vblock::padIndex<PAD>(i+PAD,j+PAD,k+PAD)] = ptr[vblock::index(i,j,k)];
>>>>>>> aaba9b5e
      }

      uint8_t refLevel;
      vmesh::LocalID i_block,j_block,k_block;
      vmesh.getIndices(blockGID,refLevel,i_block,j_block,k_block);

      // Copy values from x face neighbors:
      std::vector<vmesh::LocalID> nbrIDs;
      int32_t refLevelDiff;

      Real crd;
<<<<<<< HEAD
      
      for (int i_nbr_off=-1; i_nbr_off<2; i_nbr_off+=2) {
	 vmesh.getNeighborsExistingAtOffset(blockGID,i_nbr_off,+0,+0,nbrIDs,refLevelDiff);
	 Real pos[3];
	 if (i_nbr_off < 0) crd = WID-0.5-(PAD-1);
	 else crd = 0.5;

	 uint32_t i_trgt = 0;
	 if (i_nbr_off > 0) i_trgt = WID+PAD;

	 if (nbrIDs.size() > 0) {
	    if (refLevelDiff == -1) { // nbr one level coarser, interpolate
	       if (nbrIDs[0] == invalid_local_id()) ptr = null_block_data;
	       else ptr = src + nbrIDs[0]*WID3;
	       for (uint32_t i=0; i<PAD; ++i) for (uint32_t k=0; k<WID; ++k) for (uint32_t j=0; j<WID; ++j) {
		  pos[0] = crd + i;
		  pos[1] = 2*(j_block%2) + j/2 + 0.5;
		  pos[2] = 2*(k_block%2) + k/2 + 0.5;
		  array[vblock::padIndex<PAD>(i_trgt+i,j+PAD,k+PAD)] = vblock::interp_yz<vblock::interpmethod::NGP>(pos,ptr);
	       }
	    } else if (refLevelDiff == 0) { // nbr at same level, simple data copy
	       if (nbrIDs[0] == invalid_local_id()) ptr = null_block_data;
	       else ptr = src + nbrIDs[0]*WID3;
	       uint32_t i_src = 0;
	       if (i_nbr_off < 0) i_src = WID-PAD;
	       for (uint32_t i=0; i<PAD; ++i) for (uint32_t k=0; k<WID; ++k) for (uint32_t j=0; j<WID; ++j) {
		  array[vblock::padIndex<PAD>(i_trgt+i,j+PAD,k+PAD)] = ptr[vblock::index(i_src+i,j,k)];
	       }
	    } else if (refLevelDiff == +1) { // nbr one level more refined, interpolate from four neighbors
	       for (uint32_t i=0; i<PAD; ++i) for (uint32_t k=0; k<WID; ++k) for (uint32_t j=0; j<WID; ++j) {
		  int index = (k/2)*2 + j/2;
		  if (nbrIDs[index] == invalid_local_id()) ptr = null_block_data;
		  else ptr = src + nbrIDs[index]*WID3;

		  pos[0] = crd + i;
		  pos[1] = 2*(j%2) + 1;
		  pos[2] = 2*(k%2) + 1;
		  array[vblock::padIndex<PAD>(i_trgt+i,j+PAD,k+PAD)] = vblock::interp_yz<vblock::interpmethod::CIC>(pos,ptr);
	       }
	    }
	 } else { // Neighbor does not exist, return zero values
	    for (uint32_t i=0; i<PAD; ++i) for (uint32_t k=0; k<WID; ++k) for (uint32_t j=0; j<WID; ++j) {
	       array[vblock::padIndex<PAD>(i_trgt+i,j+PAD,k+PAD)] = 0.0;
	    }
	 }
=======

      for (int i_nbr_off=-1; i_nbr_off<2; i_nbr_off+=2) {
         vmesh.getNeighborsExistingAtOffset(blockGID,i_nbr_off,+0,+0,nbrIDs,refLevelDiff);
         Real pos[3];
         if (i_nbr_off < 0) crd = WID-0.5-(PAD-1);
         else crd = 0.5;

         uint32_t i_trgt = 0;
         if (i_nbr_off > 0) i_trgt = WID+PAD;

         if (nbrIDs.size() > 0) {
            if (refLevelDiff == -1) { // nbr one level coarser, interpolate
               if (nbrIDs[0] == invalid_local_id()) ptr = null_block_data;
               else ptr = src + nbrIDs[0]*WID3;
               for (uint32_t i=0; i<PAD; ++i) for (uint32_t k=0; k<WID; ++k) for (uint32_t j=0; j<WID; ++j) {
                  pos[0] = crd + i;
                  pos[1] = 2*(j_block%2) + j/2 + 0.5;
                  pos[2] = 2*(k_block%2) + k/2 + 0.5;
                  array[vblock::padIndex<PAD>(i_trgt+i,j+PAD,k+PAD)] = vblock::interp_yz<vblock::interpmethod::NGP>(pos,ptr);
               }
            } else if (refLevelDiff == 0) { // nbr at same level, simple data copy
               if (nbrIDs[0] == invalid_local_id()) ptr = null_block_data;
               else ptr = src + nbrIDs[0]*WID3;
               uint32_t i_src = 0;
               if (i_nbr_off < 0) i_src = WID-PAD;
               for (uint32_t i=0; i<PAD; ++i) for (uint32_t k=0; k<WID; ++k) for (uint32_t j=0; j<WID; ++j) {
                  array[vblock::padIndex<PAD>(i_trgt+i,j+PAD,k+PAD)] = ptr[vblock::index(i_src+i,j,k)];
               }
            } else if (refLevelDiff == +1) { // nbr one level more refined, interpolate from four neighbors
               for (uint32_t i=0; i<PAD; ++i) for (uint32_t k=0; k<WID; ++k) for (uint32_t j=0; j<WID; ++j) {
                  int index = (k/2)*2 + j/2;
                  if (nbrIDs[index] == invalid_local_id()) ptr = null_block_data;
                  else ptr = src + nbrIDs[index]*WID3;

                  pos[0] = crd + i;
                  pos[1] = 2*(j%2) + 1;
                  pos[2] = 2*(k%2) + 1;
                  array[vblock::padIndex<PAD>(i_trgt+i,j+PAD,k+PAD)] = vblock::interp_yz<vblock::interpmethod::CIC>(pos,ptr);
               }
            }
         } else { // Neighbor does not exist, return zero values
            for (uint32_t i=0; i<PAD; ++i) for (uint32_t k=0; k<WID; ++k) for (uint32_t j=0; j<WID; ++j) {
               array[vblock::padIndex<PAD>(i_trgt+i,j+PAD,k+PAD)] = 0.0;
            }
         }
>>>>>>> aaba9b5e
      }

      // Copy values from y face neighbors:
      for (int j_nbr_off=-1; j_nbr_off<2; j_nbr_off+=2) {
<<<<<<< HEAD
	 vmesh.getNeighborsExistingAtOffset(blockGID,+0,j_nbr_off,+0,nbrIDs,refLevelDiff);
	 Real pos[3];
	 if (j_nbr_off < 0) crd = WID-0.5-(PAD-1);
	 else crd = 0.5;
	 
	 uint32_t j_trgt = 0;
	 if (j_nbr_off > 0) j_trgt = WID+PAD;

	 if (nbrIDs.size() > 0) {
	    if (refLevelDiff == -1) { // nbr one level coarser, interpolate
	       if (nbrIDs[0] == invalid_local_id()) ptr = null_block_data;
	       else ptr = src + nbrIDs[0]*WID3;
	       for (uint32_t j=0; j<PAD; ++j) for (uint32_t k=0; k<WID; ++k) for (uint32_t i=0; i<WID; ++i) {
		  pos[0] = 2*(i_block%2) + i/2 + 0.5;
		  pos[1] = crd + j;
		  pos[2] = 2*(k_block%2) + k/2 + 0.5;
		  array[vblock::padIndex<PAD>(i+PAD,j_trgt+j,k+PAD)] = vblock::interp_xz<vblock::interpmethod::NGP>(pos,ptr);
	       }
	    } else if (refLevelDiff == 0) { // nbr at same level, simple data copy
	       if (nbrIDs[0] == invalid_local_id()) ptr = null_block_data;
	       else ptr = src + nbrIDs[0]*WID3;
	       uint32_t j_src = 0;
	       if (j_nbr_off < 0) j_src = WID-PAD;
	       for (uint32_t j=0; j<PAD; ++j) for (uint32_t k=0; k<WID; ++k) for (uint32_t i=0; i<WID; ++i) {
		  array[vblock::padIndex<PAD>(i+PAD,j_trgt+j,k+PAD)] = ptr[vblock::index(i,j_src+j,k)];
	       }
	    } else if (refLevelDiff == +1) { // nbr one level more refined, interpolate from four neighbors
	       for (uint32_t j=0; j<PAD; ++j) for (uint32_t k=0; k<WID; ++k) for (uint32_t i=0; i<WID; ++i) {
		  int index = (k/2)*2 + i/2;
		  if (nbrIDs[index] == invalid_local_id()) ptr = null_block_data;
		  else ptr = src + nbrIDs[index]*WID3;

		  pos[0] = 2*(i%2) + 1;
		  pos[1] = crd + j;
		  pos[2] = 2*(k%2) + 1;
		  array[vblock::padIndex<PAD>(i+PAD,j_trgt+j,k+PAD)] = vblock::interp_xz<vblock::interpmethod::CIC>(pos,ptr);
	       }
	    }
	 } else { // Neighbor does not exist, return zero values
	    for (uint32_t j=0; j<PAD; ++j) for (uint32_t k=0; k<WID; ++k) for (uint32_t i=0; i<WID; ++i) {
	       array[vblock::padIndex<PAD>(i+PAD,j_trgt+j,k+PAD)] = 0.0;
	    }
	 }
      }
      
      // Copy values from z face neighbors:
      for (int k_nbr_off=-1; k_nbr_off<2; k_nbr_off+=2) {
	 vmesh.getNeighborsExistingAtOffset(blockGID,+0,+0,k_nbr_off,nbrIDs,refLevelDiff);
	 Real pos[3];
	 uint32_t k_trgt = 0;
	 if (k_nbr_off > 0) k_trgt = WID+PAD;

	 if (k_nbr_off < 0) crd = WID-0.5-(PAD-1);
	 else crd = 0.5;

	 if (nbrIDs.size() > 0) {
	    if (refLevelDiff == -1) { // nbr one level coarser, interpolate
	       if (nbrIDs[0] == invalid_local_id()) ptr = null_block_data;
	       else ptr = src + nbrIDs[0]*WID3;
	       for (uint32_t k=0; k<PAD; ++k) for (uint32_t j=0; j<WID; ++j) for (uint32_t i=0; i<WID; ++i) {
		  pos[0] = 2*(i_block%2) + i/2 + 0.5;
		  pos[1] = 2*(j_block%2) + j/2 + 0.5;
		  pos[2] = crd + k;
		  array[vblock::padIndex<PAD>(i+PAD,j+PAD,k_trgt+k)] = vblock::interp_xy<vblock::interpmethod::NGP>(pos,ptr);
	       }
	    } else if (refLevelDiff == 0) { // nbr at same level, simple data copy
	       if (nbrIDs[0] == invalid_local_id()) ptr = null_block_data;
	       else ptr = src + nbrIDs[0]*WID3;
	       uint32_t k_src = 0;
	       if (k_nbr_off < 0) k_src = WID-PAD;
	       for (uint32_t k=0; k<PAD; ++k) for (uint32_t j=0; j<WID; ++j) for (uint32_t i=0; i<WID; ++i) {
		  array[vblock::padIndex<PAD>(i+PAD,j+PAD,k_trgt+k)] = ptr[vblock::index(i,j,k_src+k)];
	       }
	    } else if (refLevelDiff == +1) { // nbr one level more refined, interpolate from four neighbors
	       for (uint32_t k=0; k<PAD; ++k) for (uint32_t j=0; j<WID; ++j) for (uint32_t i=0; i<WID; ++i) {
		  int index = (j/2)*2 + i/2;
		  if (nbrIDs[index] == invalid_local_id()) ptr = null_block_data;
		  else ptr = src + nbrIDs[index]*WID3;

		  pos[0] = 2*(i%2) + 1;
		  pos[1] = 2*(j%2) + 1;
		  pos[2] = crd + k;
		  array[vblock::padIndex<PAD>(i+PAD,j+PAD,k_trgt+k)] = vblock::interp_xy<vblock::interpmethod::CIC>(pos,ptr);
	       }
	    }
	 } else { // Neighbor does not exist, return zero values
	    for (uint32_t k=0; k<PAD; ++k) for (uint32_t j=0; j<WID; ++j) for (uint32_t i=0; i<WID; ++i) {
	       array[vblock::padIndex<PAD>(i+PAD,j+PAD,k_trgt+k)] = 0.0;
	    }
	 }
=======
         vmesh.getNeighborsExistingAtOffset(blockGID,+0,j_nbr_off,+0,nbrIDs,refLevelDiff);
         Real pos[3];
         if (j_nbr_off < 0) crd = WID-0.5-(PAD-1);
         else crd = 0.5;
         
         uint32_t j_trgt = 0;
         if (j_nbr_off > 0) j_trgt = WID+PAD;
         
         if (nbrIDs.size() > 0) {
            if (refLevelDiff == -1) { // nbr one level coarser, interpolate
               if (nbrIDs[0] == invalid_local_id()) ptr = null_block_data;
               else ptr = src + nbrIDs[0]*WID3;
               for (uint32_t j=0; j<PAD; ++j) for (uint32_t k=0; k<WID; ++k) for (uint32_t i=0; i<WID; ++i) {
                  pos[0] = 2*(i_block%2) + i/2 + 0.5;
                  pos[1] = crd + j;
                  pos[2] = 2*(k_block%2) + k/2 + 0.5;
                  array[vblock::padIndex<PAD>(i+PAD,j_trgt+j,k+PAD)] = vblock::interp_xz<vblock::interpmethod::NGP>(pos,ptr);
               }
            } else if (refLevelDiff == 0) { // nbr at same level, simple data copy
               if (nbrIDs[0] == invalid_local_id()) ptr = null_block_data;
               else ptr = src + nbrIDs[0]*WID3;
               uint32_t j_src = 0;
               if (j_nbr_off < 0) j_src = WID-PAD;
               for (uint32_t j=0; j<PAD; ++j) for (uint32_t k=0; k<WID; ++k) for (uint32_t i=0; i<WID; ++i) {
                  array[vblock::padIndex<PAD>(i+PAD,j_trgt+j,k+PAD)] = ptr[vblock::index(i,j_src+j,k)];
               }
            } else if (refLevelDiff == +1) { // nbr one level more refined, interpolate from four neighbors
               for (uint32_t j=0; j<PAD; ++j) for (uint32_t k=0; k<WID; ++k) for (uint32_t i=0; i<WID; ++i) {
                  int index = (k/2)*2 + i/2;
                  if (nbrIDs[index] == invalid_local_id()) ptr = null_block_data;
                  else ptr = src + nbrIDs[index]*WID3;

                  pos[0] = 2*(i%2) + 1;
                  pos[1] = crd + j;
                  pos[2] = 2*(k%2) + 1;
                  array[vblock::padIndex<PAD>(i+PAD,j_trgt+j,k+PAD)] = vblock::interp_xz<vblock::interpmethod::CIC>(pos,ptr);
               }
            }
         } else { // Neighbor does not exist, return zero values
            for (uint32_t j=0; j<PAD; ++j) for (uint32_t k=0; k<WID; ++k) for (uint32_t i=0; i<WID; ++i) {
               array[vblock::padIndex<PAD>(i+PAD,j_trgt+j,k+PAD)] = 0.0;
            }
         }
      }

      // Copy values from z face neighbors:
      for (int k_nbr_off=-1; k_nbr_off<2; k_nbr_off+=2) {
         vmesh.getNeighborsExistingAtOffset(blockGID,+0,+0,k_nbr_off,nbrIDs,refLevelDiff);
         Real pos[3];
         uint32_t k_trgt = 0;
         if (k_nbr_off > 0) k_trgt = WID+PAD;
         
         if (k_nbr_off < 0) crd = WID-0.5-(PAD-1);
         else crd = 0.5;
         
         if (nbrIDs.size() > 0) {
            if (refLevelDiff == -1) { // nbr one level coarser, interpolate
               if (nbrIDs[0] == invalid_local_id()) ptr = null_block_data;
               else ptr = src + nbrIDs[0]*WID3;
               for (uint32_t k=0; k<PAD; ++k) for (uint32_t j=0; j<WID; ++j) for (uint32_t i=0; i<WID; ++i) {
                  pos[0] = 2*(i_block%2) + i/2 + 0.5;
                  pos[1] = 2*(j_block%2) + j/2 + 0.5;
                  pos[2] = crd + k;
                  array[vblock::padIndex<PAD>(i+PAD,j+PAD,k_trgt+k)] = vblock::interp_xy<vblock::interpmethod::NGP>(pos,ptr);
               }
            } else if (refLevelDiff == 0) { // nbr at same level, simple data copy
               if (nbrIDs[0] == invalid_local_id()) ptr = null_block_data;
               else ptr = src + nbrIDs[0]*WID3;
               uint32_t k_src = 0;
               if (k_nbr_off < 0) k_src = WID-PAD;
               for (uint32_t k=0; k<PAD; ++k) for (uint32_t j=0; j<WID; ++j) for (uint32_t i=0; i<WID; ++i) {
                  array[vblock::padIndex<PAD>(i+PAD,j+PAD,k_trgt+k)] = ptr[vblock::index(i,j,k_src+k)];
               }
            } else if (refLevelDiff == +1) { // nbr one level more refined, interpolate from four neighbors
               for (uint32_t k=0; k<PAD; ++k) for (uint32_t j=0; j<WID; ++j) for (uint32_t i=0; i<WID; ++i) {
                  int index = (j/2)*2 + i/2;
                  if (nbrIDs[index] == invalid_local_id()) ptr = null_block_data;
                  else ptr = src + nbrIDs[index]*WID3;
                  
                  pos[0] = 2*(i%2) + 1;
                  pos[1] = 2*(j%2) + 1;
                  pos[2] = crd + k;
                  array[vblock::padIndex<PAD>(i+PAD,j+PAD,k_trgt+k)] = vblock::interp_xy<vblock::interpmethod::CIC>(pos,ptr);
               }
            }
         } else { // Neighbor does not exist, return zero values
            for (uint32_t k=0; k<PAD; ++k) for (uint32_t j=0; j<WID; ++j) for (uint32_t i=0; i<WID; ++i) {
               array[vblock::padIndex<PAD>(i+PAD,j+PAD,k_trgt+k)] = 0.0;
            }
         }
>>>>>>> aaba9b5e
      }
   }
   
   inline vmesh::GlobalID SpatialCell::find_velocity_block(uint8_t& refLevel,vmesh::GlobalID cellIndices[3]) {
      return vmesh.findBlock(refLevel,cellIndices);
   }

   inline Realf* SpatialCell::get_data() {
      return blockContainer.getData();
   }
   
   inline const Realf* SpatialCell::get_data() const {
      return blockContainer.getData();
   }

   inline Realf* SpatialCell::get_data(const vmesh::LocalID& blockLID) {
      if (blockLID == vmesh.invalidLocalID()) return null_block_data;
      return blockContainer.getData(blockLID);
   }
   
   inline const Realf* SpatialCell::get_data(const vmesh::LocalID& blockLID) const {
      if (blockLID == vmesh.invalidLocalID()) return null_block_data;
      return blockContainer.getData(blockLID);
   }

   inline Realf* SpatialCell::get_fx() {
      return blockContainer.getFx();
   }

   inline Realf* SpatialCell::get_fx(const vmesh::LocalID& blockLID) {
      if (blockLID == vmesh.invalidLocalID()) return null_block_fx;
      return blockContainer.getFx(blockLID);
   }
   
   inline Real* SpatialCell::get_block_parameters() {
      return blockContainer.getParameters();
   }
   
   inline Real* SpatialCell::get_block_parameters(const vmesh::LocalID& blockLID) {
      return blockContainer.getParameters(blockLID);
   }
   
   inline const Real* SpatialCell::get_block_parameters(const vmesh::LocalID& blockLID) const {
      return blockContainer.getParameters(blockLID);
   }

   inline uint8_t SpatialCell::get_maximum_refinement_level() {
      return vmesh::VelocityMesh<vmesh::GlobalID,vmesh::LocalID>::getMaxAllowedRefinementLevel();
   }

   inline vmesh::LocalID SpatialCell::get_number_of_velocity_blocks() const {
      return blockContainer.size();
   }

   inline const unsigned int* SpatialCell::get_velocity_grid_length(const uint8_t& refLevel) {
      return vmesh::VelocityMesh<vmesh::GlobalID,vmesh::LocalID>::getGridLength(refLevel);
   }

   inline const Real* SpatialCell::get_velocity_grid_block_size(const uint8_t& refLevel) {
      return vmesh::VelocityMesh<vmesh::GlobalID,vmesh::LocalID>::getBlockSize(refLevel);
   }

   inline const Real* SpatialCell::get_velocity_grid_cell_size(const uint8_t& refLevel) {
      return vmesh::VelocityMesh<vmesh::GlobalID,vmesh::LocalID>::getCellSize(refLevel);
   }

   inline void SpatialCell::get_velocity_block_coordinates(const vmesh::GlobalID& globalID,Real* coords) {
      vmesh::VelocityMesh<vmesh::GlobalID,vmesh::LocalID>::getBlockCoordinates(globalID,coords);
   }
   
   /*!
    Returns the indices of given velocity block
    */
   inline velocity_block_indices_t SpatialCell::get_velocity_block_indices(const vmesh::GlobalID block) {
      velocity_block_indices_t indices;
      uint8_t refLevel;
      vmesh::VelocityMesh<vmesh::GlobalID,vmesh::LocalID>::getIndices(block,refLevel,indices[0],indices[1],indices[2]);
      return indices;
   }

   inline velocity_block_indices_t SpatialCell::get_velocity_block_indices(const vmesh::GlobalID block,uint8_t& refLevel) {
      velocity_block_indices_t indices;
      vmesh::VelocityMesh<vmesh::GlobalID,vmesh::LocalID>::getIndices(block,refLevel,indices[0],indices[1],indices[2]);
      return indices;
   }
   
   /*!
    Returns the velocity block at given indices or error_velocity_block
    */
   inline vmesh::GlobalID SpatialCell::get_velocity_block(const velocity_block_indices_t indices) {
      const uint32_t refLevel = 0;
      return vmesh::VelocityMesh<vmesh::GlobalID,vmesh::LocalID>::getGlobalID(refLevel,indices[0],indices[1],indices[2]);
   }

   inline vmesh::GlobalID SpatialCell::get_velocity_block(const velocity_block_indices_t indices,const uint32_t& refLevel) {
      return vmesh::VelocityMesh<vmesh::GlobalID,vmesh::LocalID>::getGlobalID(refLevel,indices[0],indices[1],indices[2]);
   }
   
   inline vmesh::GlobalID SpatialCell::get_velocity_block(vmesh::GlobalID blockIndices[3],const uint8_t& refLevel) {
      return vmesh::VelocityMesh<vmesh::GlobalID,vmesh::LocalID>::getGlobalID(refLevel,blockIndices[0],blockIndices[1],blockIndices[2]);
   }
   
   /*!
    Returns the velocity block at given location or
    error_velocity_block if outside of the velocity grid
    */
   inline vmesh::GlobalID SpatialCell::get_velocity_block(const Real vx,const Real vy,const Real vz,const uint8_t& refLevel) {
      Real coords[3] = {vx,vy,vz};
      return vmesh::VelocityMesh<vmesh::GlobalID,vmesh::LocalID>::getGlobalID(refLevel,coords);
<<<<<<< HEAD
   }
   
   inline vmesh::GlobalID SpatialCell::get_velocity_block(const Real* coords,const uint8_t& refLevel) {
      return vmesh::VelocityMesh<vmesh::GlobalID,vmesh::LocalID>::getGlobalID(refLevel,coords);
   }
   
=======
   }
   
   inline vmesh::GlobalID SpatialCell::get_velocity_block(const Real* coords,const uint8_t& refLevel) {
      return vmesh::VelocityMesh<vmesh::GlobalID,vmesh::LocalID>::getGlobalID(refLevel,coords);
   }
   
>>>>>>> aaba9b5e
   inline vmesh::GlobalID SpatialCell::get_velocity_block_child(const vmesh::GlobalID& blockGID,const uint8_t& refLevel,
								const int& i_cell,const int& j_cell,const int& k_cell) {
      uint8_t ref = refLevel;

      vmesh::LocalID i_child,j_child,k_child;
      i_child = 2*i_child + i_cell/2;
      j_child = 2*j_child + j_cell/2;
      k_child = 2*k_child + k_cell/2;

      while (ref != vmesh::VelocityMesh<vmesh::GlobalID,vmesh::LocalID>::getMaxAllowedRefinementLevel()) {
	 vmesh::LocalID i_child,j_child,k_child;
	 vmesh::VelocityMesh<vmesh::GlobalID,vmesh::LocalID>::getIndices(blockGID,ref,i_child,j_child,k_child);

	 return vmesh::VelocityMesh<vmesh::GlobalID,vmesh::LocalID>::getGlobalID(refLevel+1,i_child,j_child,k_child);
      }
      return vmesh::VelocityMesh<vmesh::GlobalID,vmesh::LocalID>::invalidGlobalID();
   }

   inline vmesh::GlobalID SpatialCell::get_velocity_block_parent(const vmesh::GlobalID& blockGID) {
      return vmesh::VelocityMesh<vmesh::GlobalID,vmesh::LocalID>::getParent(blockGID);
   }

   inline vmesh::GlobalID SpatialCell::get_velocity_block_global_id(const vmesh::LocalID& blockLID) const {
      return vmesh.getGlobalID(blockLID);
   }
   
   inline vmesh::LocalID SpatialCell::get_velocity_block_local_id(const vmesh::GlobalID& blockGID) const {
      return vmesh.getLocalID(blockGID);
   }

   inline void SpatialCell::get_velocity_block_size(const vmesh::GlobalID block,Real blockSize[3]) {
      vmesh::VelocityMesh<vmesh::GlobalID,vmesh::LocalID>::getBlockSize(block,blockSize);
   }
   
   /*!
    Returns the edge where given velocity block starts.
    */
   inline Real SpatialCell::get_velocity_block_vx_min(const vmesh::GlobalID block) {
      Real coords[3];
      vmesh::VelocityMesh<vmesh::GlobalID,vmesh::LocalID>::getBlockCoordinates(block,coords);
      return coords[0];
   }

   /*!
    Returns the edge where given velocity block ends.
    */
   inline Real SpatialCell::get_velocity_block_vx_max(const vmesh::GlobalID block) {
      Real coords[3];
      vmesh::VelocityMesh<vmesh::GlobalID,vmesh::LocalID>::getBlockCoordinates(block,coords);
      
      Real size[3];
      vmesh::VelocityMesh<vmesh::GlobalID,vmesh::LocalID>::getBlockSize(block,size);
      return coords[0]+size[0];
   }

   /*!
    Returns the edge where given velocity block starts.
    */
   inline Real SpatialCell::get_velocity_block_vy_min(const vmesh::GlobalID block) {
      Real coords[3];
      vmesh::VelocityMesh<vmesh::GlobalID,vmesh::LocalID>::getBlockCoordinates(block,coords);
      return coords[1];
   }

   /*!
    Returns the edge where given velocity block ends.
    */
   inline Real SpatialCell::get_velocity_block_vy_max(const vmesh::GlobalID block) {
      Real coords[3];
      vmesh::VelocityMesh<vmesh::GlobalID,vmesh::LocalID>::getBlockCoordinates(block,coords);
      
      Real size[3];
      vmesh::VelocityMesh<vmesh::GlobalID,vmesh::LocalID>::getBlockSize(block,size);
      return coords[1]+size[1];
   }

   /*!
    Returns the edge where given velocity block starts.
    */
   inline Real SpatialCell::get_velocity_block_vz_min(const vmesh::GlobalID block) {
      Real coords[3];
      vmesh::VelocityMesh<vmesh::GlobalID,vmesh::LocalID>::getBlockCoordinates(block,coords);
      return coords[2];
   }
   
   /*!
    Returns the edge where given velocity block ends.
    */
   inline Real SpatialCell::get_velocity_block_vz_max(const vmesh::GlobalID block) {
      Real coords[3];
      vmesh::VelocityMesh<vmesh::GlobalID,vmesh::LocalID>::getBlockCoordinates(block,coords);
      
      Real size[3];
      vmesh::VelocityMesh<vmesh::GlobalID,vmesh::LocalID>::getBlockSize(block,size);
      return coords[2]+size[2];
   }

      /***************************
       * Velocity cell functions *
       ***************************/

   /*!
    Returns the indices of given velocity cell
    */
   inline velocity_cell_indices_t SpatialCell::get_velocity_cell_indices(const unsigned int cell) {
      velocity_cell_indices_t indices;
      
      if (cell >= VELOCITY_BLOCK_LENGTH) {
         indices[0] = indices[1] = indices[2] = error_velocity_cell_index;
      } else {
         indices[0] = cell % block_vx_length;
         indices[1] = (cell / block_vx_length) % block_vy_length;
         indices[2] = cell / (block_vx_length * block_vy_length);
      }

      return indices;
   }
   
   /*!
    Returns the velocity cell at given indices or error_velocity_cell
    */
   inline unsigned int SpatialCell::get_velocity_cell(const velocity_cell_indices_t indices) {
      if (indices[0] >= block_vx_length
       || indices[1] >= block_vy_length
       || indices[2] >= block_vz_length) {
         return error_velocity_cell;
      }
      return indices[0] + indices[1] * block_vx_length + indices[2] * block_vx_length * block_vy_length;
   }

   /*!     
    Returns the velocity cell at given location or
    error_velocity_cell if outside of given velocity block.
    */
   inline unsigned int SpatialCell::get_velocity_cell(
<<<<<<< HEAD
      const vmesh::GlobalID velocity_block,
      const Real vx,
      const Real vy,
      const Real vz
   ) {
=======
                                                      const vmesh::GlobalID velocity_block,
                                                      const Real vx,
                                                      const Real vy,
                                                      const Real vz
                                                     ) {
>>>>>>> aaba9b5e
      const Real block_vx_min = get_velocity_block_vx_min(velocity_block);
      const Real block_vx_max = get_velocity_block_vx_max(velocity_block);
      const Real block_vy_min = get_velocity_block_vy_min(velocity_block);
      const Real block_vy_max = get_velocity_block_vy_max(velocity_block);
      const Real block_vz_min = get_velocity_block_vz_min(velocity_block);
      const Real block_vz_max = get_velocity_block_vz_max(velocity_block);
      
      if (vx < block_vx_min || vx >= block_vx_max
<<<<<<< HEAD
       || vy < block_vy_min || vy >= block_vy_max
       || vz < block_vz_min || vz >= block_vz_max
=======
          || vy < block_vy_min || vy >= block_vy_max
          || vz < block_vz_min || vz >= block_vz_max
>>>>>>> aaba9b5e
         ) {
         return error_velocity_cell;
      }

      const velocity_block_indices_t indices = {{
         (unsigned int) floor((vx - block_vx_min) / ((block_vx_max - block_vx_min) / block_vx_length)),
<<<<<<< HEAD
         (unsigned int) floor((vy - block_vy_min) / ((block_vy_max - block_vy_min) / block_vy_length)),
         (unsigned int) floor((vz - block_vz_min) / ((block_vz_max - block_vz_min) / block_vz_length))
=======
           (unsigned int) floor((vy - block_vy_min) / ((block_vy_max - block_vy_min) / block_vy_length)),
           (unsigned int) floor((vz - block_vz_min) / ((block_vz_max - block_vz_min) / block_vz_length))
>>>>>>> aaba9b5e
      }};
      
      return SpatialCell::get_velocity_cell(indices);
   }

   /*!
    Returns the edge where given velocity cell in the given velocity block starts.
    TODO: move these to velocity cell class?
    */
   inline Real SpatialCell::get_velocity_cell_vx_min(
      const vmesh::GlobalID velocity_block,
      const unsigned int velocity_cell
   ) {
      if (velocity_cell == error_velocity_cell) {
         return std::numeric_limits<Real>::quiet_NaN();
      }
      
      const velocity_cell_indices_t indices = get_velocity_cell_indices(velocity_cell);
      if (indices[0] == error_velocity_cell_index) {
         return std::numeric_limits<Real>::quiet_NaN();
      }
      
      const Real block_vx_min = get_velocity_block_vx_min(velocity_block);
      const Real block_vx_max = get_velocity_block_vx_max(velocity_block);
      
      return block_vx_min + (block_vx_max - block_vx_min) / block_vx_length * indices[0];
   }

   /*!
    Returns the edge where given velocity cell in the given velocity block ends.
    */
   inline Real SpatialCell::get_velocity_cell_vx_max(
      const vmesh::GlobalID velocity_block,
      const unsigned int velocity_cell
   ) {
      if (velocity_cell == error_velocity_cell) {
         return std::numeric_limits<Real>::quiet_NaN();
      }
      
      const velocity_cell_indices_t indices = get_velocity_cell_indices(velocity_cell);
      if (indices[0] == error_velocity_cell_index) {
         return std::numeric_limits<Real>::quiet_NaN();
      }
      
      const Real block_vx_min = get_velocity_block_vx_min(velocity_block);
      const Real block_vx_max = get_velocity_block_vx_max(velocity_block);

      return block_vx_min + (block_vx_max - block_vx_min) / block_vx_length * (indices[0] + 1);
   }

   /*!
    Returns the edge where given velocity cell in the given velocity block starts.
    */
   inline Real SpatialCell::get_velocity_cell_vy_min(
      const vmesh::GlobalID velocity_block,
      const unsigned int velocity_cell
   ) {
      if (velocity_cell == error_velocity_cell) {
         return std::numeric_limits<Real>::quiet_NaN();
      }
      
      const velocity_cell_indices_t indices = get_velocity_cell_indices(velocity_cell);
      if (indices[1] == error_velocity_cell_index) {
         return std::numeric_limits<Real>::quiet_NaN();
      }
      
      const Real block_vy_min = get_velocity_block_vy_min(velocity_block);
      const Real block_vy_max = get_velocity_block_vy_max(velocity_block);
      
      return block_vy_min + (block_vy_max - block_vy_min) / block_vy_length * indices[1];
   }

   /*!
    Returns the edge where given velocity cell in the given velocity block ends.
    */
   inline Real SpatialCell::get_velocity_cell_vy_max(
      const vmesh::GlobalID velocity_block,
      const unsigned int velocity_cell
   ) {
      if (velocity_cell == error_velocity_cell) {
         return std::numeric_limits<Real>::quiet_NaN();
      }
      
      const velocity_cell_indices_t indices = get_velocity_cell_indices(velocity_cell);
      if (indices[1] == error_velocity_cell_index) {
         return std::numeric_limits<Real>::quiet_NaN();
      }
      
      const Real block_vy_min = get_velocity_block_vy_min(velocity_block);
      const Real block_vy_max = get_velocity_block_vy_max(velocity_block);
      
      return block_vy_min + (block_vy_max - block_vy_min) / block_vy_length * (indices[1] + 1);
   }

   /*!
    Returns the edge where given velocity cell in the given velocity block starts.
    */
   inline Real SpatialCell::get_velocity_cell_vz_min(
      const vmesh::GlobalID velocity_block,
      const unsigned int velocity_cell
   ) {
      if (velocity_cell == error_velocity_cell) {
         return std::numeric_limits<Real>::quiet_NaN();
      }
      
      const velocity_cell_indices_t indices = get_velocity_cell_indices(velocity_cell);
      if (indices[2] == error_velocity_cell_index) {
         return std::numeric_limits<Real>::quiet_NaN();
      }
      
      const Real block_vz_min = get_velocity_block_vz_min(velocity_block);
      const Real block_vz_max = get_velocity_block_vz_max(velocity_block);
      
      return block_vz_min + (block_vz_max - block_vz_min) / block_vz_length * indices[2];
   }

   /*!
    Returns the edge where given velocity cell in the given velocity block ends.
    */
   inline Real SpatialCell::get_velocity_cell_vz_max(
      const vmesh::GlobalID velocity_block,
      const unsigned int velocity_cell
   ) {
      if (velocity_cell == error_velocity_cell) {
         return std::numeric_limits<Real>::quiet_NaN();
      }
      
      const velocity_cell_indices_t indices = get_velocity_cell_indices(velocity_cell);
      if (indices[2] == error_velocity_cell_index) {
         return std::numeric_limits<Real>::quiet_NaN();
      }
      
      const Real block_vz_min = get_velocity_block_vz_min(velocity_block);
      const Real block_vz_max = get_velocity_block_vz_max(velocity_block);

      return block_vz_min + (block_vz_max - block_vz_min) / block_vz_length * (indices[2] + 1);
   }
   
   inline const Real* SpatialCell::get_velocity_grid_min_limits() {
      return vmesh::VelocityMesh<vmesh::GlobalID,vmesh::LocalID>::getMeshMinLimits();
<<<<<<< HEAD
=======
   }
   
   inline const Real* SpatialCell::get_velocity_grid_max_limits() {
      return vmesh::VelocityMesh<vmesh::GlobalID,vmesh::LocalID>::getMeshMaxLimits();
>>>>>>> aaba9b5e
   }

   inline void SpatialCell::initialize_mesh(Real v_limits[6],unsigned int meshSize[3],unsigned int blockSize[3],Real f_min,uint8_t maxRefLevel) {
      vmesh::VelocityMesh<vmesh::GlobalID,vmesh::LocalID>::initialize(v_limits,meshSize,blockSize,maxRefLevel);
      velocity_block_min_value = f_min;
   }

   inline unsigned int SpatialCell::invalid_block_index() {
      return vmesh::VelocityMesh<vmesh::GlobalID,vmesh::LocalID>::invalidBlockIndex();
   }

   inline vmesh::GlobalID SpatialCell::invalid_global_id() {
      return vmesh::VelocityMesh<vmesh::GlobalID,vmesh::LocalID>::invalidGlobalID();
   }

   inline vmesh::GlobalID SpatialCell::invalid_local_id() {
      return vmesh::VelocityMesh<vmesh::GlobalID,vmesh::LocalID>::invalidLocalID();
   }

   inline SpatialCell::SpatialCell() {
      /*
       Block list and cache always have room for all blocks
       */
      this->mpi_number_of_blocks=0;
      this->sysBoundaryLayer=0; /*!< Default value, layer not yet initialized*/
      for (unsigned int i=0; i<WID3; ++i) null_block_data[i] = 0.0;
      for (unsigned int i=0; i<WID3; ++i) null_block_fx[i] = 0.0;
      
      // reset spatial cell parameters
      for (unsigned int i = 0; i < CellParams::N_SPATIAL_CELL_PARAMS; i++) {
         this->parameters[i]=0.0;
      }
      
      // reset spatial cell derivatives
      for (unsigned int i = 0; i < fieldsolver::N_SPATIAL_CELL_DERIVATIVES; i++) {
         this->derivatives[i]=0;
      }
      
      // reset BVOL derivatives
      for (unsigned int i = 0; i < bvolderivatives::N_BVOL_DERIVATIVES; i++) {
         this->derivativesBVOL[i]=0;
      }
      //is transferred by default
      this->mpiTransferEnabled=true;
   }
   
   inline SpatialCell::SpatialCell(const SpatialCell& other):
     initialized(other.initialized),
     mpiTransferEnabled(other.mpiTransferEnabled),
     mpi_number_of_blocks(other.mpi_number_of_blocks),
     mpi_velocity_block_list(other.mpi_velocity_block_list),
     velocity_block_with_content_list(other.velocity_block_with_content_list),
     velocity_block_with_no_content_list(other.velocity_block_with_no_content_list),
     sysBoundaryFlag(other.sysBoundaryFlag),
     sysBoundaryLayer(other.sysBoundaryLayer),
     vmesh(other.vmesh), blockContainer(other.blockContainer) {
      //       phiprof::initializeTimer("SpatialCell copy", "SpatialCell copy");
      //       phiprof::start("SpatialCell copy");
      // 
      //copy parameters
      for(unsigned int i=0;i< CellParams::N_SPATIAL_CELL_PARAMS;i++){
         parameters[i]=other.parameters[i];
      }
      //copy derivatives
      for(unsigned int i=0;i< fieldsolver::N_SPATIAL_CELL_DERIVATIVES;i++){
         derivatives[i]=other.derivatives[i];
      }
      //copy BVOL derivatives
      for(unsigned int i=0;i< bvolderivatives::N_BVOL_DERIVATIVES;i++){
         derivativesBVOL[i]=other.derivativesBVOL[i];
      }
      
      //set null block data
      for (unsigned int i=0; i<WID3; ++i) null_block_data[i] = 0.0;
      for (unsigned int i=0; i<WID3; ++i) null_block_fx[i] = 0.0;
      //         phiprof::stop("SpatialCell copy");
     }

   /*!
    Returns the number of given velocity blocks that exist.
    */
   inline size_t SpatialCell::count(const vmesh::GlobalID& block) const {
      return vmesh.count(block);
   }

   /*!
    Returns the number of existing velocity blocks.
    */
   inline size_t SpatialCell::size(void) const {
      return vmesh.size();
   }
   
   /*!
    Sets the given value to a velocity cell at given coordinates.
    * 
    Creates the velocity block at given coordinates if it doesn't exist.
    */
   inline void SpatialCell::set_value(const Real vx, const Real vy, const Real vz, const Realf value) {
      const vmesh::GlobalID blockGID = get_velocity_block(vx, vy, vz);
      if (count(blockGID) == 0) {
         if (!this->add_velocity_block(blockGID)) {
            std::cerr << "Couldn't add velocity block " << blockGID << std::endl;
            abort();
         }
      }
      
      const vmesh::LocalID blockLID = get_velocity_block_local_id(blockGID);
      if (blockLID == invalid_local_id()) {
         std::cerr << __FILE__ << ":" << __LINE__
            << " block_ptr == NULL" << std::endl;
         abort();
      }

      const unsigned int cell = get_velocity_cell(blockGID, vx, vy, vz);
      get_data(blockLID)[cell] = value;
   }

//TODO - thread safe set/increment functions which do not create blocks automatically

   /*! Sets the value of a particular cell in a block. The block is
    *  created if it does not exist. This version is faster than
    *  the velocity value based version.
    *
    * This function is not thread safe due to the creation of
    * blocks.
    * 
    \param block Block index of velocity-cell
    \param cell  Cell index (0..WID3-1) of velocity-cell in block
    \param value Value that is set for velocity-cell
    */
   inline void SpatialCell::set_value(const vmesh::GlobalID& blockGID,const unsigned int cell, const Realf value) {
      if (count(blockGID) == 0) {
         if (!this->add_velocity_block(blockGID)) {
            std::cerr << "Couldn't add velocity block " << blockGID << std::endl;
            abort();
         }
      }
      const vmesh::LocalID blockLID = get_velocity_block_local_id(blockGID);
      if (blockLID == invalid_local_id()) {
         std::cerr << __FILE__ << ":" << __LINE__
            << " block_ptr == NULL" << std::endl;
         abort();
      }
      get_data(blockLID)[cell] = value;
   }
   
   /*!
    Increments the value of velocity cell at given coordinate-
    * 
    Creates the velocity block at given coordinates if it doesn't exist.
    */
   inline void SpatialCell::increment_value(const Real vx, const Real vy, const Real vz, const Realf value) {
      const vmesh::GlobalID blockGID = get_velocity_block(vx, vy, vz);
      if (count(blockGID) == 0) {
<<<<<<< HEAD
      if (!this->add_velocity_block(blockGID)) {
         std::cerr << "Couldn't add velocity block " << blockGID << std::endl;
         abort();
      }
      }
      const vmesh::LocalID blockLID = get_velocity_block_local_id(blockGID);
      if (blockLID == invalid_local_id()) {
      std::cerr << __FILE__ << ":" << __LINE__
         << " block_ptr == NULL" << std::endl;
      abort();
=======
         if (!this->add_velocity_block(blockGID)) {
            std::cerr << "Couldn't add velocity block " << blockGID << std::endl;
            abort();
         }
      }
      const vmesh::LocalID blockLID = get_velocity_block_local_id(blockGID);
      if (blockLID == invalid_local_id()) {
         std::cerr << __FILE__ << ":" << __LINE__
           << " block_ptr == NULL" << std::endl;
         abort();
>>>>>>> aaba9b5e
      }

      const unsigned int cell = get_velocity_cell(blockGID, vx, vy, vz);
      get_data(blockLID)[cell] += value;
   }

   /*!
    Increments the value of velocity cell at given index
    * 
    Creates the velocity block if it doesn't exist.
    */
   inline void SpatialCell::increment_value(const vmesh::GlobalID& blockGID,const unsigned int cell, const Real value) {
      if (count(blockGID) == 0) {
         if (!this->add_velocity_block(blockGID)) {
            std::cerr << "Couldn't add velocity block " << blockGID << std::endl;
            abort();
         }
      }
      const vmesh::LocalID blockLID = get_velocity_block_local_id(blockGID);
      if (blockLID == invalid_local_id()) {
         std::cerr << __FILE__ << ":" << __LINE__
            << " block_ptr == NULL" << std::endl;
         abort();
      }
      get_data(blockLID)[cell] += value;
   }

   /*!
    * Gets the value of a velocity cell at given coordinates.
    * 
    * Returns 0 if it doesn't exist.
    */
   inline Real SpatialCell::get_value(const Real vx, const Real vy, const Real vz) const {
      const vmesh::GlobalID blockGID = get_velocity_block(vx, vy, vz);
      if (count(blockGID) == 0) {
         return 0.0;
      }
      const vmesh::LocalID blockLID = get_velocity_block_local_id(blockGID);
      //const Velocity_Block block_ptr = at(block);
      if (blockLID == invalid_local_id()) {
      //if (block_ptr.is_null() == true) {
         std::cerr << __FILE__ << ":" << __LINE__
            << " block_ptr == NULL" << std::endl; 
         abort();
      }

      const unsigned int cell = get_velocity_cell(blockGID, vx, vy, vz);
      // Cast to real: Note block_ptr->data[cell] is Realf type
      const Real value = get_data(blockLID)[cell];
      return value;
   }
   
   /*! get mpi datatype for sending the cell data. */
   inline boost::tuple<void*, int, MPI_Datatype> SpatialCell::get_mpi_datatype(
      const CellID cellID/*cell_id*/,
      const int sender_rank/*sender*/,
      const int receiver_rank/*receiver*/,
      const bool receiving,
      const int neighborhood
   ) {
      std::vector<MPI_Aint> displacements;
      std::vector<int> block_lengths;
      vmesh::LocalID block_index = 0;
      
      /*create datatype for actual data if we are in the first two layers around a boundary, or if we send for thw whole system*/
      if (this->mpiTransferEnabled && (SpatialCell::mpiTransferAtSysBoundaries==false || this->sysBoundaryLayer ==1 || this->sysBoundaryLayer ==2 )) {
         //add data to send/recv to displacement and block length lists
         if ((SpatialCell::mpi_transfer_type & Transfer::VEL_BLOCK_LIST_STAGE1) != 0) {
            //first copy values in case this is the send operation
            this->mpi_number_of_blocks = blockContainer.size();

            // send velocity block list size
            displacements.push_back((uint8_t*) &(this->mpi_number_of_blocks) - (uint8_t*) this);
            block_lengths.push_back(sizeof(vmesh::LocalID));
         }

         if ((SpatialCell::mpi_transfer_type & Transfer::VEL_BLOCK_LIST_STAGE2) != 0) {
            // STAGE1 should have been done, otherwise we have problems...
            if (receiving) {
               //mpi_number_of_blocks transferred earlier
               this->mpi_velocity_block_list.resize(this->mpi_number_of_blocks);
            } else {
               //resize to correct size (it will avoid reallociation if it is big enough, I assume)
               this->mpi_number_of_blocks = blockContainer.size();
               this->mpi_velocity_block_list.resize(blockContainer.size());
               
               //copy values if this is the send operation
               for (vmesh::LocalID i=0; i<blockContainer.size(); ++i) {
            this->mpi_velocity_block_list[i] = vmesh.getGlobalID(i);
               }
            }

            // send velocity block list
            displacements.push_back((uint8_t*) &(this->mpi_velocity_block_list[0]) - (uint8_t*) this);
            block_lengths.push_back(sizeof(vmesh::GlobalID) * this->mpi_number_of_blocks);
         }
         
         if ((SpatialCell::mpi_transfer_type & Transfer::VEL_BLOCK_WITH_CONTENT_STAGE1) !=0) {
            //Communicate size of list so that buffers can be allocated on receiving side
            if (!receiving) this->velocity_block_with_content_list_size = this->velocity_block_with_content_list.size();
            displacements.push_back((uint8_t*) &(this->velocity_block_with_content_list_size) - (uint8_t*) this);
            block_lengths.push_back(sizeof(vmesh::LocalID));
         }
         if ((SpatialCell::mpi_transfer_type & Transfer::VEL_BLOCK_WITH_CONTENT_STAGE2) !=0) {
            if (receiving) {
               this->velocity_block_with_content_list.resize(this->velocity_block_with_content_list_size);
            }
            
            //velocity_block_with_content_list_size should first be updated, before this can be done (STAGE1)
            displacements.push_back((uint8_t*) &(this->velocity_block_with_content_list[0]) - (uint8_t*) this);
            block_lengths.push_back(sizeof(vmesh::GlobalID)*this->velocity_block_with_content_list_size);
         }
         
         if ((SpatialCell::mpi_transfer_type & Transfer::VEL_BLOCK_DATA) !=0) {
            displacements.push_back((uint8_t*) get_data() - (uint8_t*) this);
            block_lengths.push_back(sizeof(Realf) * VELOCITY_BLOCK_LENGTH * blockContainer.size());
         }
         
         if ((SpatialCell::mpi_transfer_type & Transfer::VEL_BLOCK_DATA_TO_FLUXES) != 0) {
            if (receiving) {
               displacements.push_back((uint8_t*) get_fx() - (uint8_t*) this);
            } else {
               displacements.push_back((uint8_t*) get_data() - (uint8_t*) this);
            }
            block_lengths.push_back(sizeof(Realf) * VELOCITY_BLOCK_LENGTH * blockContainer.size());
         }
         
         if ((SpatialCell::mpi_transfer_type & Transfer::NEIGHBOR_VEL_BLOCK_FLUXES) != 0) {
            /*We are actually transfering the data of a
            * neighbor. The values of neighbor_block_data
            * and neighbor_number_of_blocks should be set in
            * solver.*/               
            displacements.push_back((uint8_t*) this->neighbor_block_data - (uint8_t*) this);               
            block_lengths.push_back(sizeof(Realf) * VELOCITY_BLOCK_LENGTH* this->neighbor_number_of_blocks);
         }
         
         // send  spatial cell parameters
         if ((SpatialCell::mpi_transfer_type & Transfer::CELL_PARAMETERS)!=0){
            displacements.push_back((uint8_t*) &(this->parameters[0]) - (uint8_t*) this);
            block_lengths.push_back(sizeof(Real) * CellParams::N_SPATIAL_CELL_PARAMS);
         }
         
         // send  spatial cell dimensions
         if ((SpatialCell::mpi_transfer_type & Transfer::CELL_DIMENSIONS)!=0){
            displacements.push_back((uint8_t*) &(this->parameters[CellParams::DX]) - (uint8_t*) this);
            block_lengths.push_back(sizeof(Real) * 3);
         }
         
         // send  BGBX BGBY BGBZ and all edge-averaged BGBs
         if ((SpatialCell::mpi_transfer_type & Transfer::CELL_BGB)!=0){
            displacements.push_back((uint8_t*) &(this->parameters[CellParams::BGBX]) - (uint8_t*) this);
            block_lengths.push_back(sizeof(Real) * 3);
            displacements.push_back((uint8_t*) &(this->parameters[CellParams::BGBX_000_010]) - (uint8_t*) this);
            block_lengths.push_back(sizeof(Real) * 24);
         }
         
         // send  BGBXVOL BGBYVOL BGBZVOL PERBXVOL PERBYVOL PERBZVOL
         if ((SpatialCell::mpi_transfer_type & Transfer::CELL_BVOL)!=0){
            displacements.push_back((uint8_t*) &(this->parameters[CellParams::BGBXVOL]) - (uint8_t*) this);
            block_lengths.push_back(sizeof(Real) * 6);
         }
         
         // send  EX, EY EZ
         if ((SpatialCell::mpi_transfer_type & Transfer::CELL_E)!=0){
            displacements.push_back((uint8_t*) &(this->parameters[CellParams::EX]) - (uint8_t*) this);
            block_lengths.push_back(sizeof(Real) * 3);
         }
         
         // send  EX_DT2, EY_DT2, EZ_DT2
         if ((SpatialCell::mpi_transfer_type & Transfer::CELL_EDT2)!=0){
            displacements.push_back((uint8_t*) &(this->parameters[CellParams::EX_DT2]) - (uint8_t*) this);
            block_lengths.push_back(sizeof(Real) * 3);
         }
         
         // send  PERBX, PERBY, PERBZ
         if ((SpatialCell::mpi_transfer_type & Transfer::CELL_PERB)!=0){
            displacements.push_back((uint8_t*) &(this->parameters[CellParams::PERBX]) - (uint8_t*) this);
            block_lengths.push_back(sizeof(Real) * 3);
         }
         
         // send  PERBX_DT2, PERBY_DT2, PERBZ_DT2
         if ((SpatialCell::mpi_transfer_type & Transfer::CELL_PERBDT2)!=0){
            displacements.push_back((uint8_t*) &(this->parameters[CellParams::PERBX_DT2]) - (uint8_t*) this);
            block_lengths.push_back(sizeof(Real) * 3);
         }
         
         // send RHO, RHOVX, RHOVY, RHOVZ
         if ((SpatialCell::mpi_transfer_type & Transfer::CELL_RHO_RHOV)!=0){
            displacements.push_back((uint8_t*) &(this->parameters[CellParams::RHO]) - (uint8_t*) this);
            block_lengths.push_back(sizeof(Real) * 4);
         }
         
         // send RHO_DT2, RHOVX_DT2, RHOVY_DT2, RHOVZ_DT2
         if ((SpatialCell::mpi_transfer_type & Transfer::CELL_RHODT2_RHOVDT2)!=0){
            displacements.push_back((uint8_t*) &(this->parameters[CellParams::RHO_DT2]) - (uint8_t*) this);
            block_lengths.push_back(sizeof(Real) * 4);
         }
         
         // send  spatial cell derivatives
         if ((SpatialCell::mpi_transfer_type & Transfer::CELL_DERIVATIVES)!=0){
            displacements.push_back((uint8_t*) &(this->derivatives[0]) - (uint8_t*) this);
            block_lengths.push_back(sizeof(Real) * fieldsolver::N_SPATIAL_CELL_DERIVATIVES);
         }
         
         // send  spatial cell BVOL derivatives
         if ((SpatialCell::mpi_transfer_type & Transfer::CELL_BVOL_DERIVATIVES)!=0){
            displacements.push_back((uint8_t*) &(this->derivativesBVOL[0]) - (uint8_t*) this);
            block_lengths.push_back(sizeof(Real) * bvolderivatives::N_BVOL_DERIVATIVES);
         }
         
         if ((SpatialCell::mpi_transfer_type & Transfer::CELL_IOLOCALCELLID)!=0){
            displacements.push_back((uint8_t*) &(this->ioLocalCellId) - (uint8_t*) this);
            block_lengths.push_back(sizeof(uint64_t));
         }
         
         // send Hall term components
         if ((SpatialCell::mpi_transfer_type & Transfer::CELL_HALL_TERM)!=0){
            displacements.push_back((uint8_t*) &(this->parameters[CellParams::EXHALL_000_100]) - (uint8_t*) this);
            block_lengths.push_back(sizeof(Real) * 12);
         }
         
         // send P tensor diagonal components
         if ((SpatialCell::mpi_transfer_type & Transfer::CELL_P)!=0){
            displacements.push_back((uint8_t*) &(this->parameters[CellParams::P_11]) - (uint8_t*) this);
            block_lengths.push_back(sizeof(Real) * 3);
         }
         
         if ((SpatialCell::mpi_transfer_type & Transfer::CELL_PDT2)!=0){
            displacements.push_back((uint8_t*) &(this->parameters[CellParams::P_11_DT2]) - (uint8_t*) this);
            block_lengths.push_back(sizeof(Real) * 3);
         }
         
         // send  sysBoundaryFlag
         if ((SpatialCell::mpi_transfer_type & Transfer::CELL_SYSBOUNDARYFLAG)!=0){
            displacements.push_back((uint8_t*) &(this->sysBoundaryFlag) - (uint8_t*) this);
            block_lengths.push_back(sizeof(uint));
            displacements.push_back((uint8_t*) &(this->sysBoundaryLayer) - (uint8_t*) this);
            block_lengths.push_back(sizeof(uint));
         }
         
         if ((SpatialCell::mpi_transfer_type & Transfer::VEL_BLOCK_PARAMETERS) !=0) {
            displacements.push_back((uint8_t*) get_block_parameters() - (uint8_t*) this);
            block_lengths.push_back(sizeof(Real) * size() * BlockParams::N_VELOCITY_BLOCK_PARAMS);
         }
      }
      
      void* address = this;
      int count;
      MPI_Datatype datatype;
      
      if (displacements.size() > 0) {
         count = 1;
         MPI_Type_create_hindexed(
            displacements.size(),
            &block_lengths[0],
            &displacements[0],
            MPI_BYTE,
            &datatype
         );
      } else {
         count = 0;
         datatype = MPI_BYTE;
      }

      return boost::make_tuple(address,count,datatype);
   }

   /*!
    Returns true if given velocity block has enough of a distribution function.
    Returns false if the value of the distribution function is too low in every
    sense in given block.
    Also returns false if given block doesn't exist or is an error block.
    */
   inline bool SpatialCell::compute_block_has_content(const vmesh::GlobalID& blockGID) const {
      if (blockGID == invalid_global_id() || count(blockGID) == 0) return false;
      
      bool has_content = false;
      const vmesh::LocalID blockLID = get_velocity_block_local_id(blockGID);
      const Realf* block_data = blockContainer.getData(blockLID);
      for (unsigned int i=0; i<VELOCITY_BLOCK_LENGTH; ++i) {
         if (block_data[i] >= SpatialCell::velocity_block_min_value) {
            has_content = true;
            break;
         }
      }

      return has_content;
   }
   
   /*!
    Update the two lists containing blocks with content, and blocks without content.
    */
   inline void SpatialCell::update_velocity_block_content_lists(void) {
      this->velocity_block_with_content_list.clear();
      this->velocity_block_with_no_content_list.clear();
      
      for (vmesh::LocalID block_index=0; block_index<vmesh.size(); ++block_index) {
         const vmesh::GlobalID globalID = vmesh.getGlobalID(block_index);
         if (this->compute_block_has_content(globalID)){
            this->velocity_block_with_content_list.push_back(globalID);
         } else {
            this->velocity_block_with_no_content_list.push_back(globalID);
         }
      }
   }

   inline bool SpatialCell::checkMesh() {
      return vmesh.check();
   }

   /*!
    Removes all velocity blocks from this spatial cell and frees memory in the cell
    */
   inline void SpatialCell::clear(void) {
      vmesh.clear();
      blockContainer.clear();

      // use the swap trick to force c++ to release the memory held by the vectors & maps
      std::vector<vmesh::GlobalID>().swap(this->mpi_velocity_block_list);
   }

   /*!  Purges extra capacity from block vectors. It sets size to
    num_blocks * block_allocation_factor  (if capacity greater than this), and also forces capacity to this new smaller value.
    \return True on success
    */
   inline bool SpatialCell::shrink_to_fit() {
      const size_t amount = 2 + blockContainer.size() * blockContainer.getBlockAllocationFactor();

      // Allow capacity to be a bit large than needed by number of blocks, shrink otherwise
      if (blockContainer.capacity() > amount * VELOCITY_BLOCK_LENGTH) return blockContainer.recapacitate(amount);
      return true;
   }

         /*!
     This function will resize (increase) block data if needed, resize happen
     in steps of block_allocation_chunk. It will always preserve
     space for one extra block, resize can happen after adding the
     block. We need up-to-date velocity_block_list as
     set_block_data_pointers needs it.
     If there is only free space left for 1 additional block (extra
     block should not be needed, but there for safety), resize it
     so that we have free space for block_allocation_chunk blocks.

     This function never decreases memory space. To do that one should
     call shrink_to_fit(!)
     
   */
   inline void SpatialCell::resize_block_data() {
      std::cerr << "resize_block_data(): error not implemented" << std::endl;
      exit(1);
      /*
      if ((this->number_of_blocks+1)*VELOCITY_BLOCK_LENGTH >= this->block_data.size()){
         // Resize so that free space is block_allocation_chunk blocks, and at least two in case of having zero blocks
         int new_size = 2 + this->number_of_blocks * block_allocation_factor;
         this->block_data.resize(new_size*VELOCITY_BLOCK_LENGTH);
         this->block_fx.resize(new_size*VELOCITY_BLOCK_LENGTH);
         blocks.resize(new_size);

         // Fix block pointers if a reallocation occured
         for (unsigned int block_index=0; block_index<this->number_of_blocks; ++block_index){
            set_block_data_pointers(block_index);
         }
      }*/
   }

   /*!
    Return the memory consumption in bytes as reported using the size()
    functions of the containers in spatial cell
    */
   inline uint64_t SpatialCell::get_cell_memory_size() {
      const uint64_t VEL_BLOCK_SIZE = 2*WID3*sizeof(Realf) + BlockParams::N_VELOCITY_BLOCK_PARAMS*sizeof(Real);
      uint64_t size = 0;
      size += vmesh.sizeInBytes();
      size += blockContainer.sizeInBytes();
      size += 2 * WID3 * sizeof(Realf);
      size += mpi_velocity_block_list.size() * sizeof(vmesh::GlobalID);
      size += velocity_block_with_content_list.size() * sizeof(vmesh::GlobalID);
      size += velocity_block_with_no_content_list.size() * sizeof(vmesh::GlobalID);
      size += CellParams::N_SPATIAL_CELL_PARAMS * sizeof(Real);
      size += fieldsolver::N_SPATIAL_CELL_DERIVATIVES * sizeof(Real);
      size += bvolderivatives::N_BVOL_DERIVATIVES * sizeof(Real);
      return size;
   }
   
   /*!
    Return the memory consumption in bytes as reported using
    the size() functions of the containers in spatial cell
    */
   inline uint64_t SpatialCell::get_cell_memory_capacity() {
      const uint64_t VEL_BLOCK_SIZE = 2*WID3*sizeof(Realf) + BlockParams::N_VELOCITY_BLOCK_PARAMS*sizeof(Real);
      uint64_t capacity = 0;
      capacity += vmesh.capacityInBytes();
      capacity += blockContainer.capacityInBytes();
      capacity += 2 * WID3 * sizeof(Realf);
      capacity += mpi_velocity_block_list.capacity()  * sizeof(vmesh::GlobalID);
      capacity += velocity_block_with_content_list.capacity()  * sizeof(vmesh::GlobalID);
      capacity += velocity_block_with_no_content_list.capacity()  * sizeof(vmesh::GlobalID);
      capacity += CellParams::N_SPATIAL_CELL_PARAMS * sizeof(Real);
      capacity += fieldsolver::N_SPATIAL_CELL_DERIVATIVES * sizeof(Real);
      capacity += bvolderivatives::N_BVOL_DERIVATIVES * sizeof(Real);
      return capacity;
   }

<<<<<<< HEAD
   /*!
    Returns a block at given offsets from given block.
    * 
    Returns error_velocity_block if the returned block
    would be outside of the velocity grid or all given
    offsets are 0.
    */
   inline vmesh::GlobalID SpatialCell::get_velocity_block_from_offsets(
      const vmesh::GlobalID& block,
      const int x_offset, 
      const int y_offset, 
      const int z_offset
   ) {
      #warning This function needs to be redefined for AMR mesh
      if (x_offset == 0  &&  y_offset == 0 && z_offset == 0) {
         return invalid_global_id();
      }
      
      const velocity_block_indices_t indices = get_velocity_block_indices(block);
      if (indices[0] == invalid_block_index()) {
         return invalid_global_id();
      }
      
      const velocity_block_indices_t neighbor_indices = {{
         indices[0] + x_offset,
         indices[1] + y_offset,
         indices[2] + z_offset
      }};
      
      if (neighbor_indices[0] == invalid_block_index()) {
         return invalid_global_id();
      }

      return get_velocity_block(neighbor_indices);
   }

   /*!  Adds "important" and removes "unimportant" velocity blocks
    to/from this cell.
    * 
    velocity_block_with_content_list needs to be up to date in local and remote cells.
    velocity_block_with_no_content_list needs to be up to date in local cells.
        
    update_velocity_block_with_content_lists() should have
    been called with the current distribution function values, and then the contetn list transferred.
    * 
    Removes all velocity blocks from this spatial cell which don't
    have content and don't have spatial or velocity neighbors with
    content.  Adds neighbors for all velocity blocks which do have
    content (including spatial neighbors).  All cells in
    spatial_neighbors are assumed to be neighbors of this cell.
    *
    
    This function is thread-safe when called for different cells
    per thread. We need the block_has_content vector from
    neighbouring cells, but these are not written to here. We only
    modify local cell.
    */
/*   inline void SpatialCell::adjust_velocity_blocks(const std::vector<SpatialCell*>& spatial_neighbors, bool doDeleteEmptyBlocks) {
      //  This set contains all those cellids which have neighbors in any
      //  of the 6-dimensions Actually, we would only need to add
      //  local blocks with no content here, as blocks with content
      //  do not need to be created and also will not be removed as
      //  we only check for removal for blocks with no content
      boost::unordered_set<vmesh::GlobalID> neighbors_have_content;
      
      //add neighbor content info for velocity space neighbors to map. We loop over blocks
      //with content and raise the neighbors_have_content for
      //itself, and for all its neighbors
      for (vmesh::LocalID block_index=0; block_index<velocity_block_with_content_list.size(); ++block_index) {
         vmesh::GlobalID block = velocity_block_with_content_list[block_index];
         const velocity_block_indices_t indices = get_velocity_block_indices(block);
         neighbors_have_content.insert(block); //also add the cell itself
         for (int offset_vx=-P::sparseBlockAddWidthV;offset_vx<=P::sparseBlockAddWidthV;offset_vx++)
            for (int offset_vy=-P::sparseBlockAddWidthV;offset_vy<=P::sparseBlockAddWidthV;offset_vy++)
            for (int offset_vz=-P::sparseBlockAddWidthV;offset_vz<=P::sparseBlockAddWidthV;offset_vz++){                  
            const vmesh::GlobalID neighbor_block = get_velocity_block({{indices[0] + offset_vx, indices[1] + offset_vy, indices[2] + offset_vz}});
            neighbors_have_content.insert(neighbor_block); //add all potential ngbrs of this block with content
         }
      }
      //add neighbor content info for spatial space neighbors to map. We loop over
      //neighbor cell lists with existing blocks, and raise the
      //flag for the local block with same block id
      for (std::vector<SpatialCell*>::const_iterator neighbor = spatial_neighbors.begin();
         neighbor != spatial_neighbors.end(); neighbor++ ) {
         for (vmesh::LocalID block_index=0;block_index< (*neighbor)->velocity_block_with_content_list.size();block_index++) {
            vmesh::GlobalID block = (*neighbor)->velocity_block_with_content_list[block_index];
            neighbors_have_content.insert(block);
         }
      }
      
      // REMOVE all blocks in this cell without content + without neighbors with content
      // better to do it in the reverse order, as then blocks at the
      // end are removed first, and we may avoid copying extra
      // data.
      if (doDeleteEmptyBlocks) {
         for (int block_index= this->velocity_block_with_no_content_list.size()-1; block_index>=0; --block_index) {
            const vmesh::GlobalID blockGID = this->velocity_block_with_no_content_list[block_index];
            const vmesh::LocalID blockLID = get_velocity_block_local_id(blockGID);
            boost::unordered_set<vmesh::GlobalID>::iterator it = neighbors_have_content.find(blockGID);
            if (it == neighbors_have_content.end()) {
               //No content, and also no neighbor have content -> remove
               //increment rho loss counters
               const Real* block_parameters = get_block_parameters(blockLID);
               const Real DV3 = block_parameters[BlockParams::DVX]
                        * block_parameters[BlockParams::DVY]
                        * block_parameters[BlockParams::DVZ];
               Real sum=0;
               for (unsigned int i=0; i<WID3; ++i) sum += get_data(blockLID)[i];
                  this->parameters[CellParams::RHOLOSSADJUST] += DV3*sum;

               // and finally remove block
               this->remove_velocity_block(blockGID);
            }
         }
      }
      
      // ADD all blocks with neighbors in spatial or velocity space (if it exists then the block is unchanged)
      for (boost::unordered_set<vmesh::GlobalID>::iterator it=neighbors_have_content.begin(); it != neighbors_have_content.end(); ++it) {
         this->add_velocity_block(*it);
      }
   }
*/
=======
>>>>>>> aaba9b5e
   inline void SpatialCell::adjustSingleCellVelocityBlocks() {
      //neighbor_ptrs is empty as we do not have any consistent
      //data in neighbours yet, adjustments done only based on velocity
      //space. Do not delete blocks, because otherwise we might loose teneous flow in spatial space
      std::vector<SpatialCell*> neighbor_ptrs;
      this->update_velocity_block_content_lists();
      this->adjust_velocity_blocks(neighbor_ptrs,false);
   }

   //set block data pointers data and fx for block
   //velocity_block_list[block_index], so that they point to the
   //same index as in block_list in the block_data and block_fx
   //which contain all data for all blocks. It just sets the
   //pointers and does not care about what is there earlier.
   //velocity_block_list needs to be up-to-date.
   //We also set block_list_index here to the correct position
   inline void SpatialCell::set_block_data_pointers(int block_index) { }
      
   /*!
    Adds an empty velocity block into this spatial cell.
    Returns true if given block was added or already exists.
    Returns false if given block is invalid or would be outside
    of the velocity grid.
    */
   inline bool SpatialCell::add_velocity_block(const vmesh::GlobalID& block) {
      // Block insert will fail, if the block already exists, or if 
      // there are too many blocks in the spatial cell
      bool success = true;
      if (vmesh.push_back(block) == false) {
         return false;
      }

      const vmesh::LocalID VBC_LID = blockContainer.push_back();

      // Set block data to zero values:
      Realf* data = blockContainer.getData(VBC_LID);
      for (int i=0; i<WID*WID*WID; ++i) data[i] = 0;

      // Set block parameters:
      Real* parameters = get_block_parameters(vmesh.getLocalID(block));
      parameters[BlockParams::VXCRD] = get_velocity_block_vx_min(block);
      parameters[BlockParams::VYCRD] = get_velocity_block_vy_min(block);
      parameters[BlockParams::VZCRD] = get_velocity_block_vz_min(block);
      vmesh::VelocityMesh<vmesh::GlobalID,vmesh::LocalID>::getCellSize(block,&(parameters[BlockParams::DVX]));

      // The following call 'should' be the fastest, but is actually 
      // much slower that the parameter setting above
      //vmesh::VelocityMesh<vmesh::GlobalID,vmesh::LocalID>::getBlockInfo(block,get_block_parameters( blockContainer.push_back() ));
      return success;
   }
   
   inline void SpatialCell::add_velocity_blocks(const std::vector<vmesh::GlobalID>& blocks) {
      // Add blocks to mesh
      const uint8_t adds = vmesh.push_back(blocks);
      if (adds == 0) {
	 std::cerr << "skip octant creation" << std::endl;
	 return;
      }
      
      #ifdef DEBUG_SPATIAL_CELL
         if (adds != 8) {
	    std::cerr << "add_velocity_blocks failed to add 8 blocks!" << std::endl;
	    exit(1);
	 }
      #endif

      // Add blocks to block container
      vmesh::LocalID startLID = blockContainer.push_back(blocks.size());
      Real* parameters = blockContainer.getParameters(startLID);

      #ifdef DEBUG_SPATIAL_CELL
         if (vmesh.size() != blockContainer.size()) {
	    std::cerr << "size mismatch in " << __FILE__ << ' ' << __LINE__ << std::endl; exit(1);
	 }
      #endif

      // Set block parameters
      for (size_t b=0; b<blocks.size(); ++b) {
	 parameters[BlockParams::VXCRD] = get_velocity_block_vx_min(blocks[b]);
	 parameters[BlockParams::VYCRD] = get_velocity_block_vy_min(blocks[b]);
	 parameters[BlockParams::VZCRD] = get_velocity_block_vz_min(blocks[b]);
	 vmesh::VelocityMesh<vmesh::GlobalID,vmesh::LocalID>::getCellSize(blocks[b],&(parameters[BlockParams::DVX]));
	 parameters += BlockParams::N_VELOCITY_BLOCK_PARAMS;
      }
   }

   inline bool SpatialCell::add_velocity_block_octant(const vmesh::GlobalID& blockGID) {
      // Return immediately if the block already exists or if an 
      // invalid block is attempted to be created:
      const vmesh::LocalID invalid = vmesh::VelocityMesh<vmesh::GlobalID,vmesh::LocalID>::invalidLocalID();
      if (vmesh.getLocalID(blockGID) != invalid) return false;
      if (vmesh.count(blockGID) > 0) return false;
      
      /*
      // If parent exists, refine it:
      const vmesh::GlobalID parentGID = vmesh::VelocityMesh<vmesh::GlobalID,vmesh::LocalID>::getParent(blockGID);
      if (parentGID != blockGID) {
	 if (vmesh.getLocalID(parentGID) != invalid) {
	    std::map<vmesh::GlobalID,vmesh::LocalID> insertedBlocks;
	    refine_block(parentGID,insertedBlocks);
	    return true;
	 }
      }*/

      // Attempt to add the block and its siblings. The vector
      // siblings also includes this block.
      // 
      // Note: These functions do not check for errors, such as creation of invalid blocks.
      // Creating all siblings at once is faster than creating one sibling at a time (16% difference)
      //std::vector<vmesh::GlobalID> siblings;
      //vmesh::VelocityMesh<vmesh::GlobalID,vmesh::LocalID>::getSiblings(blockGID,siblings);
      //add_velocity_blocks(siblings);

//      for (size_t s=0; s<siblings.size(); ++s) {
//	 add_velocity_block(siblings[s]);
	 /*if (siblings[s] != vmesh::VelocityMesh<vmesh::GlobalID,vmesh::LocalID>::invalidGlobalID()) {
	    // Check that the children of the sibling do not exist. 
	    // If they do, the block volume is already covered by 
	    // more refined blocks:
	    bool createBlock = true;
	    std::vector<vmesh::GlobalID> children;
	    vmesh.getChildren(siblings[s],children);
	    for (size_t c=0; c<children.size(); ++c) {
	       if (vmesh.getLocalID(children[c]) != invalid) {
		  createBlock = false;
		  break;
	       }
	    }
	    if (createBlock == true) add_velocity_block(siblings[s]);
	    add_velocity_block(siblings[s]);
	 }*/
//      }
    
<<<<<<< HEAD
      #warning DEBUG here fixme
      int32_t refLevel = vmesh.getRefinementLevel(blockGID);
      vmesh::GlobalID currentBlock = blockGID;
      do {
	 std::vector<vmesh::GlobalID> siblings;
	 vmesh::VelocityMesh<vmesh::GlobalID,vmesh::LocalID>::getSiblings(currentBlock,siblings);
	 for (size_t s=0; s<siblings.size(); ++s) add_velocity_block(siblings[s]);

	 currentBlock = vmesh.getParent(currentBlock);
	 --refLevel;
=======
      int32_t refLevel = vmesh.getRefinementLevel(blockGID);
      vmesh::GlobalID currentBlock = blockGID;
      do {
         std::vector<vmesh::GlobalID> siblings;
         vmesh::VelocityMesh<vmesh::GlobalID,vmesh::LocalID>::getSiblings(currentBlock,siblings);
         for (size_t s=0; s<siblings.size(); ++s) add_velocity_block(siblings[s]);

         currentBlock = vmesh.getParent(currentBlock);
         --refLevel;
>>>>>>> aaba9b5e
      } while (refLevel > 0);

      return true;
   }

   /*!
    Removes given block from the velocity grid.
    Does nothing if given block doesn't exist.
    */
   inline void SpatialCell::remove_velocity_block(const vmesh::GlobalID& block) {
      if (block == invalid_global_id()) {
<<<<<<< HEAD
         std::cerr << "not removing, block " << block << " is invalid" << std::endl;
         return;
      }
      if (count(block) == 0) {
         std::cerr << "not removing, block " << block << " does now exist" << std::endl;
=======
         //std::cerr << "not removing, block " << block << " is invalid" << std::endl;
         return;
      }
      if (count(block) == 0) {
         //std::cerr << "not removing since block " << block << " does not exist" << std::endl;
>>>>>>> aaba9b5e
         return;
      }

      // Get local ID of the removed block, and local ID of the last block:
      const vmesh::LocalID removedLID = vmesh.getLocalID(block);
      const vmesh::LocalID lastLID = vmesh.size()-1;
      
<<<<<<< HEAD
      #ifdef DEBUG_SPATIAL_CELL
         if (removedLID == invalid_local_id()) {
	    std::cerr << "ERROR: remove_velocity_block tried to remove GID=" << block << " but it does not exist" << std::endl;
	    exit(1);
	 }
      #endif
      
=======
>>>>>>> aaba9b5e
      vmesh.copy(lastLID,removedLID);
      vmesh.pop();

      blockContainer.copy(lastLID,removedLID);
      blockContainer.pop();
   }

<<<<<<< HEAD
   inline void SpatialCell::get_mesh(vmesh::VelocityMesh<vmesh::GlobalID,vmesh::LocalID>& vmesh,
				     vmesh::VelocityBlockContainer<vmesh::LocalID>& blockContainer) {
=======
   inline const vmesh::VelocityMesh<vmesh::GlobalID,vmesh::LocalID>& SpatialCell::get_mesh() const {
      return vmesh;
   }
   
   inline void SpatialCell::get_mesh(vmesh::VelocityMesh<vmesh::GlobalID,vmesh::LocalID>& vmesh,
                                     vmesh::VelocityBlockContainer<vmesh::LocalID>& blockContainer) {
>>>>>>> aaba9b5e
      vmesh = this->vmesh;
      blockContainer = this->blockContainer;
   }

   inline void SpatialCell::swap(vmesh::VelocityMesh<vmesh::GlobalID,vmesh::LocalID>& vmesh,
<<<<<<< HEAD
				 vmesh::VelocityBlockContainer<vmesh::LocalID>& blockContainer) {
=======
                                 vmesh::VelocityBlockContainer<vmesh::LocalID>& blockContainer) {
>>>>>>> aaba9b5e
      this->vmesh.swap(vmesh);
      this->blockContainer.swap(blockContainer);
   }

   /*!       
    Prepares this spatial cell to receive the velocity grid over MPI.
    * 
    At this stage we have received a new blocklist over MPI into
    mpi_velocity_block_list, but the rest of the cell structures
    have not been adapted to this new list. Here we re-initialize
    the cell with empty blocks based on the new list
    */
   inline void SpatialCell::prepare_to_receive_blocks(void) {
      vmesh.setGrid(mpi_velocity_block_list);
      blockContainer.setSize(mpi_velocity_block_list.size());

      // Set velocity block parameters:
      for (vmesh::LocalID blockLID=0; blockLID<size(); ++blockLID) {
         const vmesh::GlobalID blockGID = get_velocity_block_global_id(blockLID);
         get_block_parameters(blockLID)[BlockParams::VXCRD] = get_velocity_block_vx_min(blockGID);
         get_block_parameters(blockLID)[BlockParams::VYCRD] = get_velocity_block_vy_min(blockGID);
         get_block_parameters(blockLID)[BlockParams::VZCRD] = get_velocity_block_vz_min(blockGID);
         vmesh::VelocityMesh<vmesh::GlobalID,vmesh::LocalID>::getCellSize(blockGID,&(get_block_parameters(blockLID)[BlockParams::DVX]));
      }
   }

   /*!
    Sets the type of data to transfer by mpi_datatype.
    */
   inline void SpatialCell::set_mpi_transfer_type(const uint64_t type,bool atSysBoundaries) {
      SpatialCell::mpi_transfer_type = type;
      SpatialCell::mpiTransferAtSysBoundaries = atSysBoundaries;
   }

   /*!
    Gets the type of data that will be transferred by mpi_datatype.
    */
   inline uint64_t SpatialCell::get_mpi_transfer_type(void) {
      return SpatialCell::mpi_transfer_type;
   }
   
   /*!
    Set if this cell is transferred/received using MPI in the next communication phase.
    */
   inline void SpatialCell::set_mpi_transfer_enabled(bool transferEnabled) {
      this->mpiTransferEnabled=transferEnabled;
   }
   
   inline bool SpatialCell::velocity_block_has_children(const vmesh::GlobalID& blockGID) const {
      return vmesh.hasChildren(blockGID);
   }

   inline SpatialCell& SpatialCell::operator=(const SpatialCell&) { 
      return *this;
   }

} // namespaces

#endif<|MERGE_RESOLUTION|>--- conflicted
+++ resolved
@@ -35,10 +35,7 @@
    #include "velocity_mesh_amr.h"
 #endif
 
-<<<<<<< HEAD
-=======
 #include "amr_refinement_criteria.h"
->>>>>>> aaba9b5e
 #include "velocity_blocks.h"
 #include "velocity_block_container.h"
 
@@ -134,12 +131,8 @@
       SpatialCell(const SpatialCell& other);
 
       // Following functions return velocity grid metadata //
-<<<<<<< HEAD
-      template<int PAD> void fetch_data(const vmesh::GlobalID& blockGID,const Realf* src,Realf* array);
-=======
       template<int PAD> void fetch_data(const vmesh::GlobalID& blockGID,const vmesh::VelocityMesh<vmesh::GlobalID,vmesh::LocalID>& vmesh,
                                         const Realf* src,Realf* array);
->>>>>>> aaba9b5e
       template<int PAD>	void fetch_acc_data(const vmesh::GlobalID& blockGID,const int& dim,
 					    vmesh::VelocityMesh<vmesh::GlobalID,vmesh::LocalID>& vmesh,
 					    const Realf* src,Realf* array,Real cellSizeFractions[2]);
@@ -188,10 +181,7 @@
       static Real get_velocity_cell_vz_min(const vmesh::GlobalID velocity_block,const unsigned int velocity_cell);
       static Real get_velocity_cell_vz_max(const vmesh::GlobalID velocity_block,const unsigned int velocity_cell);
       static const Real* get_velocity_grid_min_limits();
-<<<<<<< HEAD
-=======
       static const Real* get_velocity_grid_max_limits();
->>>>>>> aaba9b5e
       static void initialize_mesh(Real v_limits[6],unsigned int meshSize[3],unsigned int blockSize[3],Real f_min,uint8_t maxRefLevel);
       static unsigned int invalid_block_index();
       static vmesh::GlobalID invalid_global_id();
@@ -221,17 +211,10 @@
       size_t size(void) const;
       void remove_velocity_block(const vmesh::GlobalID& block);
       void swap(vmesh::VelocityMesh<vmesh::GlobalID,vmesh::LocalID>& vmesh,
-<<<<<<< HEAD
-		vmesh::VelocityBlockContainer<vmesh::LocalID>& blockContainer);
-
-      void get_mesh(vmesh::VelocityMesh<vmesh::GlobalID,vmesh::LocalID>& vmesh,
-		    vmesh::VelocityBlockContainer<vmesh::LocalID>& blockContainer);
-=======
-                vmesh::VelocityBlockContainer<vmesh::LocalID>& blockContainer);
+      vmesh::VelocityBlockContainer<vmesh::LocalID>& blockContainer);
       const vmesh::VelocityMesh<vmesh::GlobalID,vmesh::LocalID>& get_mesh() const;
       void get_mesh(vmesh::VelocityMesh<vmesh::GlobalID,vmesh::LocalID>& vmesh,
                     vmesh::VelocityBlockContainer<vmesh::LocalID>& blockContainer);
->>>>>>> aaba9b5e
       Real get_value(const Real vx, const Real vy, const Real vz) const;
       void increment_value(const Real vx, const Real vy, const Real vz, const Realf value);
       void increment_value(const vmesh::GlobalID& block,const unsigned int cell, const Real value);      
@@ -281,11 +264,8 @@
       SpatialCell& operator=(const SpatialCell&);
       
       bool compute_block_has_content(const vmesh::GlobalID& block) const;
-<<<<<<< HEAD
       vmesh::GlobalID get_velocity_block_from_offsets(const vmesh::GlobalID& block,const int x_offset,
                                                       const int y_offset,const int z_offset);
-=======
->>>>>>> aaba9b5e
       void merge_values_recursive(vmesh::GlobalID parentGID,vmesh::GlobalID blockGID,uint8_t refLevel,bool recursive,const Realf* data,
 				  std::set<vmesh::GlobalID>& blockRemovalList);
       void resize_block_data();
@@ -515,10 +495,6 @@
    }
    
    template<int PAD> inline
-<<<<<<< HEAD
-   void SpatialCell::fetch_data(const vmesh::GlobalID& blockGID,const Realf* src,Realf* array) {
-      const vmesh::LocalID blockLID = get_velocity_block_local_id(blockGID);
-=======
    void SpatialCell::fetch_data(const vmesh::GlobalID& blockGID,
                                 const vmesh::VelocityMesh<vmesh::GlobalID,vmesh::LocalID>& vmesh,
                                 const Realf* src,Realf* array) {
@@ -529,16 +505,11 @@
          std::cerr << "ERROR: invalid local id in " << __FILE__ << ' ' << __LINE__ << std::endl;
          exit(1);
       }
->>>>>>> aaba9b5e
 
       // Copy values from this block:
       const Realf* ptr = src + blockLID*WID3;
       for (int k=0; k<WID; ++k) for (int j=0; j<WID; ++j) for (int i=0; i<WID; ++i) {
-<<<<<<< HEAD
-	 array[vblock::padIndex<PAD>(i+PAD,j+PAD,k+PAD)] = ptr[vblock::index(i,j,k)];
-=======
          array[vblock::padIndex<PAD>(i+PAD,j+PAD,k+PAD)] = ptr[vblock::index(i,j,k)];
->>>>>>> aaba9b5e
       }
 
       uint8_t refLevel;
@@ -550,54 +521,6 @@
       int32_t refLevelDiff;
 
       Real crd;
-<<<<<<< HEAD
-      
-      for (int i_nbr_off=-1; i_nbr_off<2; i_nbr_off+=2) {
-	 vmesh.getNeighborsExistingAtOffset(blockGID,i_nbr_off,+0,+0,nbrIDs,refLevelDiff);
-	 Real pos[3];
-	 if (i_nbr_off < 0) crd = WID-0.5-(PAD-1);
-	 else crd = 0.5;
-
-	 uint32_t i_trgt = 0;
-	 if (i_nbr_off > 0) i_trgt = WID+PAD;
-
-	 if (nbrIDs.size() > 0) {
-	    if (refLevelDiff == -1) { // nbr one level coarser, interpolate
-	       if (nbrIDs[0] == invalid_local_id()) ptr = null_block_data;
-	       else ptr = src + nbrIDs[0]*WID3;
-	       for (uint32_t i=0; i<PAD; ++i) for (uint32_t k=0; k<WID; ++k) for (uint32_t j=0; j<WID; ++j) {
-		  pos[0] = crd + i;
-		  pos[1] = 2*(j_block%2) + j/2 + 0.5;
-		  pos[2] = 2*(k_block%2) + k/2 + 0.5;
-		  array[vblock::padIndex<PAD>(i_trgt+i,j+PAD,k+PAD)] = vblock::interp_yz<vblock::interpmethod::NGP>(pos,ptr);
-	       }
-	    } else if (refLevelDiff == 0) { // nbr at same level, simple data copy
-	       if (nbrIDs[0] == invalid_local_id()) ptr = null_block_data;
-	       else ptr = src + nbrIDs[0]*WID3;
-	       uint32_t i_src = 0;
-	       if (i_nbr_off < 0) i_src = WID-PAD;
-	       for (uint32_t i=0; i<PAD; ++i) for (uint32_t k=0; k<WID; ++k) for (uint32_t j=0; j<WID; ++j) {
-		  array[vblock::padIndex<PAD>(i_trgt+i,j+PAD,k+PAD)] = ptr[vblock::index(i_src+i,j,k)];
-	       }
-	    } else if (refLevelDiff == +1) { // nbr one level more refined, interpolate from four neighbors
-	       for (uint32_t i=0; i<PAD; ++i) for (uint32_t k=0; k<WID; ++k) for (uint32_t j=0; j<WID; ++j) {
-		  int index = (k/2)*2 + j/2;
-		  if (nbrIDs[index] == invalid_local_id()) ptr = null_block_data;
-		  else ptr = src + nbrIDs[index]*WID3;
-
-		  pos[0] = crd + i;
-		  pos[1] = 2*(j%2) + 1;
-		  pos[2] = 2*(k%2) + 1;
-		  array[vblock::padIndex<PAD>(i_trgt+i,j+PAD,k+PAD)] = vblock::interp_yz<vblock::interpmethod::CIC>(pos,ptr);
-	       }
-	    }
-	 } else { // Neighbor does not exist, return zero values
-	    for (uint32_t i=0; i<PAD; ++i) for (uint32_t k=0; k<WID; ++k) for (uint32_t j=0; j<WID; ++j) {
-	       array[vblock::padIndex<PAD>(i_trgt+i,j+PAD,k+PAD)] = 0.0;
-	    }
-	 }
-=======
-
       for (int i_nbr_off=-1; i_nbr_off<2; i_nbr_off+=2) {
          vmesh.getNeighborsExistingAtOffset(blockGID,i_nbr_off,+0,+0,nbrIDs,refLevelDiff);
          Real pos[3];
@@ -642,103 +565,10 @@
                array[vblock::padIndex<PAD>(i_trgt+i,j+PAD,k+PAD)] = 0.0;
             }
          }
->>>>>>> aaba9b5e
       }
 
       // Copy values from y face neighbors:
       for (int j_nbr_off=-1; j_nbr_off<2; j_nbr_off+=2) {
-<<<<<<< HEAD
-	 vmesh.getNeighborsExistingAtOffset(blockGID,+0,j_nbr_off,+0,nbrIDs,refLevelDiff);
-	 Real pos[3];
-	 if (j_nbr_off < 0) crd = WID-0.5-(PAD-1);
-	 else crd = 0.5;
-	 
-	 uint32_t j_trgt = 0;
-	 if (j_nbr_off > 0) j_trgt = WID+PAD;
-
-	 if (nbrIDs.size() > 0) {
-	    if (refLevelDiff == -1) { // nbr one level coarser, interpolate
-	       if (nbrIDs[0] == invalid_local_id()) ptr = null_block_data;
-	       else ptr = src + nbrIDs[0]*WID3;
-	       for (uint32_t j=0; j<PAD; ++j) for (uint32_t k=0; k<WID; ++k) for (uint32_t i=0; i<WID; ++i) {
-		  pos[0] = 2*(i_block%2) + i/2 + 0.5;
-		  pos[1] = crd + j;
-		  pos[2] = 2*(k_block%2) + k/2 + 0.5;
-		  array[vblock::padIndex<PAD>(i+PAD,j_trgt+j,k+PAD)] = vblock::interp_xz<vblock::interpmethod::NGP>(pos,ptr);
-	       }
-	    } else if (refLevelDiff == 0) { // nbr at same level, simple data copy
-	       if (nbrIDs[0] == invalid_local_id()) ptr = null_block_data;
-	       else ptr = src + nbrIDs[0]*WID3;
-	       uint32_t j_src = 0;
-	       if (j_nbr_off < 0) j_src = WID-PAD;
-	       for (uint32_t j=0; j<PAD; ++j) for (uint32_t k=0; k<WID; ++k) for (uint32_t i=0; i<WID; ++i) {
-		  array[vblock::padIndex<PAD>(i+PAD,j_trgt+j,k+PAD)] = ptr[vblock::index(i,j_src+j,k)];
-	       }
-	    } else if (refLevelDiff == +1) { // nbr one level more refined, interpolate from four neighbors
-	       for (uint32_t j=0; j<PAD; ++j) for (uint32_t k=0; k<WID; ++k) for (uint32_t i=0; i<WID; ++i) {
-		  int index = (k/2)*2 + i/2;
-		  if (nbrIDs[index] == invalid_local_id()) ptr = null_block_data;
-		  else ptr = src + nbrIDs[index]*WID3;
-
-		  pos[0] = 2*(i%2) + 1;
-		  pos[1] = crd + j;
-		  pos[2] = 2*(k%2) + 1;
-		  array[vblock::padIndex<PAD>(i+PAD,j_trgt+j,k+PAD)] = vblock::interp_xz<vblock::interpmethod::CIC>(pos,ptr);
-	       }
-	    }
-	 } else { // Neighbor does not exist, return zero values
-	    for (uint32_t j=0; j<PAD; ++j) for (uint32_t k=0; k<WID; ++k) for (uint32_t i=0; i<WID; ++i) {
-	       array[vblock::padIndex<PAD>(i+PAD,j_trgt+j,k+PAD)] = 0.0;
-	    }
-	 }
-      }
-      
-      // Copy values from z face neighbors:
-      for (int k_nbr_off=-1; k_nbr_off<2; k_nbr_off+=2) {
-	 vmesh.getNeighborsExistingAtOffset(blockGID,+0,+0,k_nbr_off,nbrIDs,refLevelDiff);
-	 Real pos[3];
-	 uint32_t k_trgt = 0;
-	 if (k_nbr_off > 0) k_trgt = WID+PAD;
-
-	 if (k_nbr_off < 0) crd = WID-0.5-(PAD-1);
-	 else crd = 0.5;
-
-	 if (nbrIDs.size() > 0) {
-	    if (refLevelDiff == -1) { // nbr one level coarser, interpolate
-	       if (nbrIDs[0] == invalid_local_id()) ptr = null_block_data;
-	       else ptr = src + nbrIDs[0]*WID3;
-	       for (uint32_t k=0; k<PAD; ++k) for (uint32_t j=0; j<WID; ++j) for (uint32_t i=0; i<WID; ++i) {
-		  pos[0] = 2*(i_block%2) + i/2 + 0.5;
-		  pos[1] = 2*(j_block%2) + j/2 + 0.5;
-		  pos[2] = crd + k;
-		  array[vblock::padIndex<PAD>(i+PAD,j+PAD,k_trgt+k)] = vblock::interp_xy<vblock::interpmethod::NGP>(pos,ptr);
-	       }
-	    } else if (refLevelDiff == 0) { // nbr at same level, simple data copy
-	       if (nbrIDs[0] == invalid_local_id()) ptr = null_block_data;
-	       else ptr = src + nbrIDs[0]*WID3;
-	       uint32_t k_src = 0;
-	       if (k_nbr_off < 0) k_src = WID-PAD;
-	       for (uint32_t k=0; k<PAD; ++k) for (uint32_t j=0; j<WID; ++j) for (uint32_t i=0; i<WID; ++i) {
-		  array[vblock::padIndex<PAD>(i+PAD,j+PAD,k_trgt+k)] = ptr[vblock::index(i,j,k_src+k)];
-	       }
-	    } else if (refLevelDiff == +1) { // nbr one level more refined, interpolate from four neighbors
-	       for (uint32_t k=0; k<PAD; ++k) for (uint32_t j=0; j<WID; ++j) for (uint32_t i=0; i<WID; ++i) {
-		  int index = (j/2)*2 + i/2;
-		  if (nbrIDs[index] == invalid_local_id()) ptr = null_block_data;
-		  else ptr = src + nbrIDs[index]*WID3;
-
-		  pos[0] = 2*(i%2) + 1;
-		  pos[1] = 2*(j%2) + 1;
-		  pos[2] = crd + k;
-		  array[vblock::padIndex<PAD>(i+PAD,j+PAD,k_trgt+k)] = vblock::interp_xy<vblock::interpmethod::CIC>(pos,ptr);
-	       }
-	    }
-	 } else { // Neighbor does not exist, return zero values
-	    for (uint32_t k=0; k<PAD; ++k) for (uint32_t j=0; j<WID; ++j) for (uint32_t i=0; i<WID; ++i) {
-	       array[vblock::padIndex<PAD>(i+PAD,j+PAD,k_trgt+k)] = 0.0;
-	    }
-	 }
-=======
          vmesh.getNeighborsExistingAtOffset(blockGID,+0,j_nbr_off,+0,nbrIDs,refLevelDiff);
          Real pos[3];
          if (j_nbr_off < 0) crd = WID-0.5-(PAD-1);
@@ -829,7 +659,6 @@
                array[vblock::padIndex<PAD>(i+PAD,j+PAD,k_trgt+k)] = 0.0;
             }
          }
->>>>>>> aaba9b5e
       }
    }
    
@@ -939,23 +768,14 @@
    inline vmesh::GlobalID SpatialCell::get_velocity_block(const Real vx,const Real vy,const Real vz,const uint8_t& refLevel) {
       Real coords[3] = {vx,vy,vz};
       return vmesh::VelocityMesh<vmesh::GlobalID,vmesh::LocalID>::getGlobalID(refLevel,coords);
-<<<<<<< HEAD
    }
    
    inline vmesh::GlobalID SpatialCell::get_velocity_block(const Real* coords,const uint8_t& refLevel) {
       return vmesh::VelocityMesh<vmesh::GlobalID,vmesh::LocalID>::getGlobalID(refLevel,coords);
    }
    
-=======
-   }
-   
-   inline vmesh::GlobalID SpatialCell::get_velocity_block(const Real* coords,const uint8_t& refLevel) {
-      return vmesh::VelocityMesh<vmesh::GlobalID,vmesh::LocalID>::getGlobalID(refLevel,coords);
-   }
-   
->>>>>>> aaba9b5e
    inline vmesh::GlobalID SpatialCell::get_velocity_block_child(const vmesh::GlobalID& blockGID,const uint8_t& refLevel,
-								const int& i_cell,const int& j_cell,const int& k_cell) {
+                                                                const int& i_cell,const int& j_cell,const int& k_cell) {
       uint8_t ref = refLevel;
 
       vmesh::LocalID i_child,j_child,k_child;
@@ -1089,19 +909,11 @@
     error_velocity_cell if outside of given velocity block.
     */
    inline unsigned int SpatialCell::get_velocity_cell(
-<<<<<<< HEAD
-      const vmesh::GlobalID velocity_block,
-      const Real vx,
-      const Real vy,
-      const Real vz
-   ) {
-=======
                                                       const vmesh::GlobalID velocity_block,
                                                       const Real vx,
                                                       const Real vy,
                                                       const Real vz
                                                      ) {
->>>>>>> aaba9b5e
       const Real block_vx_min = get_velocity_block_vx_min(velocity_block);
       const Real block_vx_max = get_velocity_block_vx_max(velocity_block);
       const Real block_vy_min = get_velocity_block_vy_min(velocity_block);
@@ -1110,26 +922,16 @@
       const Real block_vz_max = get_velocity_block_vz_max(velocity_block);
       
       if (vx < block_vx_min || vx >= block_vx_max
-<<<<<<< HEAD
-       || vy < block_vy_min || vy >= block_vy_max
-       || vz < block_vz_min || vz >= block_vz_max
-=======
           || vy < block_vy_min || vy >= block_vy_max
           || vz < block_vz_min || vz >= block_vz_max
->>>>>>> aaba9b5e
          ) {
          return error_velocity_cell;
       }
 
       const velocity_block_indices_t indices = {{
          (unsigned int) floor((vx - block_vx_min) / ((block_vx_max - block_vx_min) / block_vx_length)),
-<<<<<<< HEAD
          (unsigned int) floor((vy - block_vy_min) / ((block_vy_max - block_vy_min) / block_vy_length)),
          (unsigned int) floor((vz - block_vz_min) / ((block_vz_max - block_vz_min) / block_vz_length))
-=======
-           (unsigned int) floor((vy - block_vy_min) / ((block_vy_max - block_vy_min) / block_vy_length)),
-           (unsigned int) floor((vz - block_vz_min) / ((block_vz_max - block_vz_min) / block_vz_length))
->>>>>>> aaba9b5e
       }};
       
       return SpatialCell::get_velocity_cell(indices);
@@ -1270,13 +1072,10 @@
    
    inline const Real* SpatialCell::get_velocity_grid_min_limits() {
       return vmesh::VelocityMesh<vmesh::GlobalID,vmesh::LocalID>::getMeshMinLimits();
-<<<<<<< HEAD
-=======
    }
    
    inline const Real* SpatialCell::get_velocity_grid_max_limits() {
       return vmesh::VelocityMesh<vmesh::GlobalID,vmesh::LocalID>::getMeshMaxLimits();
->>>>>>> aaba9b5e
    }
 
    inline void SpatialCell::initialize_mesh(Real v_limits[6],unsigned int meshSize[3],unsigned int blockSize[3],Real f_min,uint8_t maxRefLevel) {
@@ -1431,18 +1230,6 @@
    inline void SpatialCell::increment_value(const Real vx, const Real vy, const Real vz, const Realf value) {
       const vmesh::GlobalID blockGID = get_velocity_block(vx, vy, vz);
       if (count(blockGID) == 0) {
-<<<<<<< HEAD
-      if (!this->add_velocity_block(blockGID)) {
-         std::cerr << "Couldn't add velocity block " << blockGID << std::endl;
-         abort();
-      }
-      }
-      const vmesh::LocalID blockLID = get_velocity_block_local_id(blockGID);
-      if (blockLID == invalid_local_id()) {
-      std::cerr << __FILE__ << ":" << __LINE__
-         << " block_ptr == NULL" << std::endl;
-      abort();
-=======
          if (!this->add_velocity_block(blockGID)) {
             std::cerr << "Couldn't add velocity block " << blockGID << std::endl;
             abort();
@@ -1453,7 +1240,6 @@
          std::cerr << __FILE__ << ":" << __LINE__
            << " block_ptr == NULL" << std::endl;
          abort();
->>>>>>> aaba9b5e
       }
 
       const unsigned int cell = get_velocity_cell(blockGID, vx, vy, vz);
@@ -1857,7 +1643,6 @@
       return capacity;
    }
 
-<<<<<<< HEAD
    /*!
     Returns a block at given offsets from given block.
     * 
@@ -1980,8 +1765,7 @@
       }
    }
 */
-=======
->>>>>>> aaba9b5e
+
    inline void SpatialCell::adjustSingleCellVelocityBlocks() {
       //neighbor_ptrs is empty as we do not have any consistent
       //data in neighbours yet, adjustments done only based on velocity
@@ -2115,18 +1899,6 @@
 	 }*/
 //      }
     
-<<<<<<< HEAD
-      #warning DEBUG here fixme
-      int32_t refLevel = vmesh.getRefinementLevel(blockGID);
-      vmesh::GlobalID currentBlock = blockGID;
-      do {
-	 std::vector<vmesh::GlobalID> siblings;
-	 vmesh::VelocityMesh<vmesh::GlobalID,vmesh::LocalID>::getSiblings(currentBlock,siblings);
-	 for (size_t s=0; s<siblings.size(); ++s) add_velocity_block(siblings[s]);
-
-	 currentBlock = vmesh.getParent(currentBlock);
-	 --refLevel;
-=======
       int32_t refLevel = vmesh.getRefinementLevel(blockGID);
       vmesh::GlobalID currentBlock = blockGID;
       do {
@@ -2136,7 +1908,6 @@
 
          currentBlock = vmesh.getParent(currentBlock);
          --refLevel;
->>>>>>> aaba9b5e
       } while (refLevel > 0);
 
       return true;
@@ -2148,19 +1919,11 @@
     */
    inline void SpatialCell::remove_velocity_block(const vmesh::GlobalID& block) {
       if (block == invalid_global_id()) {
-<<<<<<< HEAD
-         std::cerr << "not removing, block " << block << " is invalid" << std::endl;
-         return;
-      }
-      if (count(block) == 0) {
-         std::cerr << "not removing, block " << block << " does now exist" << std::endl;
-=======
          //std::cerr << "not removing, block " << block << " is invalid" << std::endl;
          return;
       }
       if (count(block) == 0) {
          //std::cerr << "not removing since block " << block << " does not exist" << std::endl;
->>>>>>> aaba9b5e
          return;
       }
 
@@ -2168,16 +1931,6 @@
       const vmesh::LocalID removedLID = vmesh.getLocalID(block);
       const vmesh::LocalID lastLID = vmesh.size()-1;
       
-<<<<<<< HEAD
-      #ifdef DEBUG_SPATIAL_CELL
-         if (removedLID == invalid_local_id()) {
-	    std::cerr << "ERROR: remove_velocity_block tried to remove GID=" << block << " but it does not exist" << std::endl;
-	    exit(1);
-	 }
-      #endif
-      
-=======
->>>>>>> aaba9b5e
       vmesh.copy(lastLID,removedLID);
       vmesh.pop();
 
@@ -2185,27 +1938,18 @@
       blockContainer.pop();
    }
 
-<<<<<<< HEAD
-   inline void SpatialCell::get_mesh(vmesh::VelocityMesh<vmesh::GlobalID,vmesh::LocalID>& vmesh,
-				     vmesh::VelocityBlockContainer<vmesh::LocalID>& blockContainer) {
-=======
    inline const vmesh::VelocityMesh<vmesh::GlobalID,vmesh::LocalID>& SpatialCell::get_mesh() const {
       return vmesh;
    }
    
    inline void SpatialCell::get_mesh(vmesh::VelocityMesh<vmesh::GlobalID,vmesh::LocalID>& vmesh,
                                      vmesh::VelocityBlockContainer<vmesh::LocalID>& blockContainer) {
->>>>>>> aaba9b5e
       vmesh = this->vmesh;
       blockContainer = this->blockContainer;
    }
 
    inline void SpatialCell::swap(vmesh::VelocityMesh<vmesh::GlobalID,vmesh::LocalID>& vmesh,
-<<<<<<< HEAD
-				 vmesh::VelocityBlockContainer<vmesh::LocalID>& blockContainer) {
-=======
                                  vmesh::VelocityBlockContainer<vmesh::LocalID>& blockContainer) {
->>>>>>> aaba9b5e
       this->vmesh.swap(vmesh);
       this->blockContainer.swap(blockContainer);
    }
