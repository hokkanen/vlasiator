/*
 * This file is part of Vlasiator.
 * Copyright 2010-2016 Finnish Meteorological Institute
 *
 * For details of usage, see the COPYING file and read the "Rules of the Road"
 * at http://www.physics.helsinki.fi/vlasiator/
 *
 * This program is free software; you can redistribute it and/or modify
 * it under the terms of the GNU General Public License as published by
 * the Free Software Foundation; either version 2 of the License, or
 * (at your option) any later version.

 * This program is distributed in the hope that it will be useful,
 * but WITHOUT ANY WARRANTY; without even the implied warranty of
 * MERCHANTABILITY or FITNESS FOR A PARTICULAR PURPOSE.  See the
 * GNU General Public License for more details.

 * You should have received a copy of the GNU General Public License along
 * with this program; if not, write to the Free Software Foundation, Inc.,
 * 51 Franklin Street, Fifth Floor, Boston, MA 02110-1301 USA.
 */

#ifndef PARAMETERS_H
#define PARAMETERS_H
#include <limits>
#include <mpi.h>
#include <stdint.h>
#include <string>
#include <vector>
#include <map>
#include "fsgrid.hpp"

#include "definitions.h"

const uint64_t INVALID_CELLID = 0;

struct Parameters {
   static int geometry; /**< Simulation geometry, one of the values defined in
                         * geometry::Setup. Defaults to geometry::XYZ6D.*/
   static Real xmin;    /*!< X-coordinate of the lower left corner of the spatial grid. */
   static Real xmax;    /*!< X-coordinate of the upper right corner of the spatial grid. */
   static Real ymin;    /*!< Y-coordinate of the lower left corner of the spatial grid. */
   static Real ymax;    /*!< Y-coordinate of the upper right corner of the spatial grid. */
   static Real zmin;    /*!< Z-coordinate of the lower left corner of the spatial grid. */
   static Real zmax;    /*!< Z-coordinate of the upper right corner of the spatial grid. */
   static Real dx_ini;  /*!< Initial size of spatial cell in x-direction. */
   static Real dy_ini;  /*!< Initial size of spatial cell in y-direction. */
   static Real dz_ini;  /*!< Initial size of spatial cell in z-direction. */

   static uint xcells_ini; /*!< Initial number of spatial cells in x-direction. */
   static uint ycells_ini; /*!< Initial number of spatial cells in y-direction. */
   static uint zcells_ini; /*!< Initial number of spatial cells in z-direction. */

   static Real t;     /*!< Current simulation time. */
   static Real t_min; /*!< Initial simulation time. */
   static Real t_max; /*!< Maximum simulation time. */
   static Real dt;    /*!< The value of the timestep to use in propagation. If CflLimit defined then it is dynamically
                         updated during simulation*/
   static Real vlasovSolverMaxCFL;   /*!< The maximum CFL limit for propagation of distribution function. Used to set
                                        timestep if useCFLlimit is true. */
   static Real vlasovSolverMinCFL;   /*!< The minimum CFL limit for propagation of distribution function. Used to set
                                        timestep if useCFLlimit is true. */
   static Real fieldSolverMinCFL;    /*!< The minimum CFL limit for propagation of fields. Used to set timestep if
                                        useCFLlimit is true.*/
   static Real fieldSolverMaxCFL;    /*!< The maximum CFL limit for propagation of fields. Used to set timestep if
                                        useCFLlimit is true.*/
   static uint fieldSolverSubcycles; /*!< The number of field solver subcycles to compute.*/

   static uint tstep_min; /*!< Timestep when simulation starts, needed for restarts.*/
   static uint tstep_max; /*!< Maximum timestep. */
   static uint tstep;     /*!< The number of the current timestep. 0=initial state. */

   static bool meshRepartitioned;         /*!< If true, mesh was repartitioned on this time step.*/
   static std::vector<CellID> localCells; /*!< Cached copy of spatial cell IDs on this process.*/

   static bool adaptGPUWID;         /*!< If true, GPU runs with WID=8 use halved velocity block counts.*/

   static uint diagnosticInterval;
   static std::vector<std::string> systemWriteName;  /*!< Names for the different classes of grid output*/
   static std::vector<std::string> systemWritePath;  /*!< Save this series in this location. Default is ./ */
   static std::vector<Real> systemWriteTimeInterval; /*!< Interval in simusecond for output for each class*/
   static std::vector<int>
       systemWriteDistributionWriteStride; /*!< Every this many cells write out their velocity space in each class. */
   static std::vector<int>
       systemWriteDistributionWriteXlineStride; /*!< Every this many lines of cells along the x direction write out
                                                   their velocity space in each class. */
   static std::vector<int>
       systemWriteDistributionWriteYlineStride; /*!< Every this many lines of cells along the y direction write out
                                                   their velocity space in each class. */
   static std::vector<int>
       systemWriteDistributionWriteZlineStride; /*!< Every this many lines of cells along the z direction write out
                                                   their velocity space in each class. */
   static std::vector<Real>
       systemWriteDistributionWriteShellRadius; /*!< At cells intersecting spheres with those radii centred at the
                                                   origin write out their velocity space in each class. */
   static std::vector<int>
       systemWriteDistributionWriteShellStride; /*!< Every this many cells for those on selected shells write out their
                                                   velocity space in each class. */
   static std::vector<bool> systemWriteFsGrid; /*!< Write fg_ variables in this file class or not.*/
   static bool systemWriteAllDROs; /*!< Write all output DROs or not.*/
   static bool diagnosticWriteAllDROs; /*!< Write all diagnostic DROs or not.*/
   static std::vector<int> systemWrites;        /*!< How many files have been written of each class*/
   static std::vector<std::pair<std::string, std::string>>
       systemWriteHints; /*!< Collection of MPI-IO hints passed for non-restart IO. Pairs of key-value strings. */
   static std::vector<std::pair<std::string, std::string>>
       restartReadHints; /*!< Collection of MPI-IO hints passed for restart IO. Pairs of key-value strings. */
   static std::vector<std::pair<std::string, std::string>>
       restartWriteHints; /*!< Collection of MPI-IO hints passed for restart IO. Pairs of key-value strings. */

   static bool writeInitialState; /*!< If true, initial state is written. This is useful for debugging as the restarts
                                     are always written out after propagation of 0.5dt in real space.*/
   static bool writeFullBGB; /*!< If true, write full BGB components and derivatives in a dedicated file, then exit.*/
   static Real saveRestartWalltimeInterval; /*!< Interval in walltime seconds for restart data*/
   static uint exitAfterRestarts;           /*!< Exit after this many restarts*/
   static uint64_t vlsvBufferSize;          /*!< Buffer size in bytes passed to VLSV writer. */
   static int restartStripeFactor;          /*!< stripe_factor for restart writing*/
   static int systemStripeFactor;             /*!< stripe_factor for bulk and initial grid writing*/
   static std::string restartWritePath; /*!< Path to the location where restart files should be written. Defaults to the
                                           local directory, also if the specified destination is not writeable. */

   static uint transmit;
   /*!< Indicates the data that needs to be transmitted to remote nodes.
    * This is created with bitwise or from the values defined in
    * namespace Transmit.*/

   static bool recalculateStencils; /*!< If true, MPI stencils should be recalculated because of load balancing.*/

   static bool propagateField;              /*!< If true, magnetic field is propagated during the simulation.*/
   static bool propagateVlasovAcceleration; /*!< If true, distribution function is propagated in velocity space during
                                               the simulation.*/
   static bool propagateVlasovTranslation;  /*!< If true, distribution function is propagated in ordinary space during
                                               the simulation.*/

   static Real maxWaveVelocity;         /*!< Maximum wave velocity allowed in LDZ. */
   static uint maxFieldSolverSubcycles; /*!< Maximum allowed field solver subcycles. */
   static Real resistivity;             /*!< Resistivity in Ohm's law eta*J term. */
   static uint ohmHallTerm; /*!< Enable/choose spatial order of Hall term in Ohm's law JXB term. 0: off, 1: 1st spatial
                               order, 2: 2nd spatial order. */
   static uint ohmGradPeTerm; /*!< Enable/choose spatial order of the electron pressure gradient term in Ohm's law. 0:
                                 off, 1: 1st spatial order. */
   static Real electronTemperature; /*!< Upstream electron temperature to be used for the electron pressure gradient
                                       term (K). */
   static Real
       electronDensity; /*!< Upstream electron density to be used for the electron pressure gradient term (m^-3). */
   static Real electronPTindex; /*!> Polytropic index for electron pressure gradient term. 0 is isobaric, 1 is
                                   isothermal, 1.667 is adiabatic electrons */

   static bool fieldSolverDiffusiveEterms; /*!< Enable resistive terms in the computation of E*/

   static Real maxSlAccelerationRotation; /*!< Maximum rotation in acceleration for semilagrangian solver*/
   static int maxSlAccelerationSubcycles; /*!< Maximum number of subcycles in acceleration*/
   static bool vlasovAccelerateMaxwellianBoundaries; /*!< Accelerate also Maxwellian boundary cells*/

   static Real hallMinimumRhom; /*!< Minimum mass density value used in the field solver.*/
   static Real hallMinimumRhoq; /*!< Minimum charge density value used for the Hall and electron pressure gradient terms
                                   in the Lorentz force and in the field solver.*/

   static std::string loadBalanceAlgorithm; /*!< Algorithm to be used for load balance.*/
   static std::map<std::string, std::string> loadBalanceOptions;  // Other Load balancing options
   static uint rebalanceInterval;           /*!< Load rebalance interval (steps). */
   static bool prepareForRebalance; /**< If true, propagators should measure their time consumption in preparation
                                     * for mesh repartitioning.*/

   static std::vector<std::string>
       outputVariableList; /*!< List of data reduction operators (DROs) to add to the grid file output.*/
   static std::vector<std::string>
       diagnosticVariableList; /*!< List of data reduction operators (DROs) to add to the diagnostic runtime output.*/

   static std::string restartFileName; /*!< If defined, restart from this file*/
   static bool isRestart;              /*!< true if this is a restart, false otherwise */
   static int writeAsFloat;            /*!< true if writing into VLSV in floats instead of doubles, false otherwise */
   static int
       writeRestartAsFloat;     /*!< true if writing into restart files in floats instead of doubles, false otherwise */
   static bool dynamicTimestep; /*!< If true, timestep is set based on  CFL limit */

   static std::string projectName; /*!< Project to be used in this run. */

   static bool bailout_write_restart; /*!< If true, write a restart file on bailout. Gets reset when sending a STOP
                                         (true) or a KILL (false). */
   static Real bailout_min_dt;        /*!< Minimum time step below which bailout occurs (s). */
   static Real bailout_max_memory;    /*!< Maximum amount of memory used per node (in GiB) over which bailout occurs. */
   static uint bailout_velocity_space_wall_margin; /*!< Safety margin in number of blocks off the v-space wall beyond which bailout occurs. */

<<<<<<< HEAD
   static uint amrMaxSpatialRefLevel;
=======
   static uint vamrMaxVelocityRefLevel; /**< Maximum velocity mesh refinement level, defaults to 0.*/
   static Realf vamrCoarsenLimit; /**< If the value of refinement criterion is below this value, block can be coarsened.
                                  * The value must be smaller than vamrRefineLimit.*/
   static Realf vamrRefineLimit;  /**< If the value of refinement criterion is larger than this value, block should be
                                  * refined.  The value must be larger than vamrCoarsenLimit.*/
   static std::string vamrVelRefCriterion; /**< Name of the velocity block refinement criterion function.*/

   static int amrMaxSpatialRefLevel; /*!< Absolute maximum refinement level (conditions the fsgrid resolution), cannot be exceeded after initial setup of the grids. */
   static int amrMaxAllowedSpatialRefLevel; /*!< Maximum currently allowed refinement level for restart or dynamic refinement. */
>>>>>>> 72ccb813
   static bool adaptRefinement;
   static bool refineOnRestart;
   static bool forceRefinement;
   static bool shouldFilter;
   static bool useAlpha;
   static Real alphaRefineThreshold;
   static Real alphaCoarsenThreshold;
   static bool useJPerB;
   static Real jperbRefineThreshold;
   static Real jperbCoarsenThreshold;
   static uint refineCadence;
   static Real refineAfter;
   static Real refineRadius;
   static Real alphaDRhoWeight;
   static Real alphaDUWeight;
   static Real alphaDPSqWeight;
   static Real alphaDBSqWeight;
   static Real alphaDBWeight;
   static int maxFilteringPasses;
<<<<<<< HEAD
   static uint amrBoxHalfWidthX;
   static uint amrBoxHalfWidthY;
   static uint amrBoxHalfWidthZ;
   static Realf amrBoxCenterX;
   static Realf amrBoxCenterY;
   static Realf amrBoxCenterZ;

=======
   static int amrBoxNumber;
   static std::vector<uint> amrBoxHalfWidthX;
   static std::vector<uint> amrBoxHalfWidthY;
   static std::vector<uint> amrBoxHalfWidthZ;
   static std::vector<Realf> amrBoxCenterX;
   static std::vector<Realf> amrBoxCenterY;
   static std::vector<Realf> amrBoxCenterZ;
   static std::vector<int> amrBoxMaxLevel;
>>>>>>> 72ccb813
   static bool amrTransShortPencils;        /*!< Use short or longpencils in AMR translation.*/
   static std::vector<std::string> blurPassString;
   static std::vector<int> numPasses;

   static std::array<FsGridTools::Task_t,3> manualFsGridDecomposition;
   static std::array<FsGridTools::Task_t,3> overrideReadFsGridDecomposition;
   
   static bool computeCurvature; /*<! Boolean flag, if true the curvature of magnetic field is computed. */

   /*! \brief Add the global parameters.
    *
    * This function adds all the parameters that are loaded at a global level.
    * More are being loaded e.g. in the projects and in the system boundary conditions.
    *
    * Note that due to the large number of parameters added here, no code is added to check
    * for consistency when they are read later. Please make sure when coding new parameters
    * here that the options in getParameters match the ones added here.
    *
    * \sa getParameters
    */
   static bool addParameters();

   /*! \brief Get the global parameters.
    *
    * This function gets all the parameters loaded at a global level.
    * More are being loaded e.g. in the projects and in the system boundary conditions.
    *
    * Note that due to the large number of parameters read here, no code is added to check
    * for consistency with the loaded options, or the code here would become much less
    * readable. Please make sure when coding new parameters here that the options in
    * addParameters match the ones read here.
    *
    * \param firstPass determines whether to only parse out particle populations (first pass),
    *                  to parse all other parameters.
    * \sa addParameters
    */
   static void getParameters();
};

#endif<|MERGE_RESOLUTION|>--- conflicted
+++ resolved
@@ -181,19 +181,8 @@
    static Real bailout_max_memory;    /*!< Maximum amount of memory used per node (in GiB) over which bailout occurs. */
    static uint bailout_velocity_space_wall_margin; /*!< Safety margin in number of blocks off the v-space wall beyond which bailout occurs. */
 
-<<<<<<< HEAD
-   static uint amrMaxSpatialRefLevel;
-=======
-   static uint vamrMaxVelocityRefLevel; /**< Maximum velocity mesh refinement level, defaults to 0.*/
-   static Realf vamrCoarsenLimit; /**< If the value of refinement criterion is below this value, block can be coarsened.
-                                  * The value must be smaller than vamrRefineLimit.*/
-   static Realf vamrRefineLimit;  /**< If the value of refinement criterion is larger than this value, block should be
-                                  * refined.  The value must be larger than vamrCoarsenLimit.*/
-   static std::string vamrVelRefCriterion; /**< Name of the velocity block refinement criterion function.*/
-
    static int amrMaxSpatialRefLevel; /*!< Absolute maximum refinement level (conditions the fsgrid resolution), cannot be exceeded after initial setup of the grids. */
    static int amrMaxAllowedSpatialRefLevel; /*!< Maximum currently allowed refinement level for restart or dynamic refinement. */
->>>>>>> 72ccb813
    static bool adaptRefinement;
    static bool refineOnRestart;
    static bool forceRefinement;
@@ -213,15 +202,6 @@
    static Real alphaDBSqWeight;
    static Real alphaDBWeight;
    static int maxFilteringPasses;
-<<<<<<< HEAD
-   static uint amrBoxHalfWidthX;
-   static uint amrBoxHalfWidthY;
-   static uint amrBoxHalfWidthZ;
-   static Realf amrBoxCenterX;
-   static Realf amrBoxCenterY;
-   static Realf amrBoxCenterZ;
-
-=======
    static int amrBoxNumber;
    static std::vector<uint> amrBoxHalfWidthX;
    static std::vector<uint> amrBoxHalfWidthY;
@@ -230,7 +210,6 @@
    static std::vector<Realf> amrBoxCenterY;
    static std::vector<Realf> amrBoxCenterZ;
    static std::vector<int> amrBoxMaxLevel;
->>>>>>> 72ccb813
    static bool amrTransShortPencils;        /*!< Use short or longpencils in AMR translation.*/
    static std::vector<std::string> blurPassString;
    static std::vector<int> numPasses;
