/*
 * This file is part of Vlasiator.
 * Copyright 2010-2016 Finnish Meteorological Institute
 *
 * For details of usage, see the COPYING file and read the "Rules of the Road"
 * at http://vlasiator.fmi.fi/
 *
 * This program is free software; you can redistribute it and/or modify
 * it under the terms of the GNU General Public License as published by
 * the Free Software Foundation; either version 2 of the License, or
 * (at your option) any later version.

 * This program is distributed in the hope that it will be useful,
 * but WITHOUT ANY WARRANTY; without even the implied warranty of
 * MERCHANTABILITY or FITNESS FOR A PARTICULAR PURPOSE.  See the
 * GNU General Public License for more details.

 * You should have received a copy of the GNU General Public License along
 * with this program; if not, write to the Free Software Foundation, Inc.,
 * 51 Franklin Street, Fifth Floor, Boston, MA 02110-1301 USA.
 */

#ifndef PARAMETERS_H
#define PARAMETERS_H
#include <limits>
#include <mpi.h>
#include <stdint.h>
#include <string>
#include <vector>

#include "definitions.h"

const uint64_t INVALID_CELLID = 0;

struct Parameters {
   static int geometry; /**< Simulation geometry, one of the values defined in 
                         * geometry::Setup. Defaults to geometry::XYZ6D.*/
   static Real xmin;  /*!< X-coordinate of the lower left corner of the spatial grid. */
   static Real xmax;  /*!< X-coordinate of the upper right corner of the spatial grid. */
   static Real ymin;  /*!< Y-coordinate of the lower left corner of the spatial grid. */
   static Real ymax;  /*!< Y-coordinate of the upper right corner of the spatial grid. */
   static Real zmin;  /*!< Z-coordinate of the lower left corner of the spatial grid. */
   static Real zmax;  /*!< Z-coordinate of the upper right corner of the spatial grid. */
   static Real dx_ini; /*!< Initial size of spatial cell in x-direction. */
   static Real dy_ini; /*!< Initial size of spatial cell in y-direction. */
   static Real dz_ini; /*!< Initial size of spatial cell in z-direction. */

   static uint xcells_ini; /*!< Initial number of spatial cells in x-direction. */
   static uint ycells_ini; /*!< Initial number of spatial cells in y-direction. */
   static uint zcells_ini; /*!< Initial number of spatial cells in z-direction. */

   static Real backstreamradius; /*!< Radius of the maxwellian distribution. Used for calculating rho of the backstream population. */
   static Real backstreamvx; /*!< X coordinate of the origin of the maxwellian distribution. Used for calculating rho of the backstream population. */
   static Real backstreamvy; /*!< Y coordinate of the origin of the maxwellian distribution. Used for calculating rho of the backstream population. */
   static Real backstreamvz; /*!< Z coordinate of the origin of the maxwellian distribution. Used for calculating rho of the backstream population. */
   
   static Real t;                    /*!< Current simulation time. */
   static Real t_min;                    /*!< Initial simulation time. */
   static Real t_max;                    /*!< Maximum simulation time. */
   static Real dt;                   /*!< The value of the timestep to use in propagation. If CflLimit defined then it is dynamically updated during simulation*/
   static Real vlasovSolverMaxCFL;   /*!< The maximum CFL limit for propagation of distribution function. Used to set timestep if useCFLlimit is true. */
   static Real vlasovSolverMinCFL;   /*!< The minimum CFL limit for propagation of distribution function. Used to set timestep if useCFLlimit is true. */
   static Real fieldSolverMinCFL;     /*!< The minimum CFL limit for propagation of fields. Used to set timestep if useCFLlimit is true.*/
   static Real fieldSolverMaxCFL;     /*!< The maximum CFL limit for propagation of fields. Used to set timestep if useCFLlimit is true.*/
   static int fieldSolverSubcycles;     /*!< The number of field solver subcycles to compute.*/

   static uint tstep_min;           /*!< Timestep when simulation starts, needed for restarts.*/
   static uint tstep_max;           /*!< Maximum timestep. */
   static uint tstep;               /*!< The number of the current timestep. 0=initial state. */

   static bool meshRepartitioned;         /*!< If true, mesh was repartitioned on this time step.*/
   static std::vector<CellID> localCells; /*!< Cached copy of spatial cell IDs on this process.*/

   static uint diagnosticInterval;
   static std::vector<std::string> systemWriteName; /*!< Names for the different classes of grid output*/
   static std::vector<std::string> systemWritePath; /*!< Save this series in this location. Default is ./ */
   static std::vector<Real> systemWriteTimeInterval;/*!< Interval in simusecond for output for each class*/
   static std::vector<int> systemWriteDistributionWriteStride; /*!< Every this many cells write out their velocity space in each class. */
   static std::vector<int> systemWriteDistributionWriteXlineStride; /*!< Every this many lines of cells along the x direction write out their velocity space in each class. */
   static std::vector<int> systemWriteDistributionWriteYlineStride; /*!< Every this many lines of cells along the y direction write out their velocity space in each class. */
   static std::vector<int> systemWriteDistributionWriteZlineStride; /*!< Every this many lines of cells along the z direction write out their velocity space in each class. */
   static std::vector<int> systemWrites; /*!< How many files have been written of each class*/
   
   static bool writeInitialState;           /*!< If true, initial state is written. This is useful for debugging as the restarts are always written out after propagation of 0.5dt in real space.*/
   static Real saveRestartWalltimeInterval; /*!< Interval in walltime seconds for restart data*/
   static uint exitAfterRestarts;           /*!< Exit after this many restarts*/
   static int restartStripeFactor;          /*!< stripe_factor for restart writing*/
   static std::string restartWritePath;          /*!< Path to the location where restart files should be written. Defaults to the local directory, also if the specified destination is not writeable. */
   
   static uint transmit;
   /*!< Indicates the data that needs to be transmitted to remote nodes.
    * This is created with bitwise or from the values defined in 
    * namespace Transmit.*/
   
   static bool recalculateStencils; /*!< If true, MPI stencils should be recalculated because of load balancing.*/
   
   static bool propagateField;      /*!< If true, magnetic field is propagated during the simulation.*/
   static bool propagatePotential;  /*!< If true, electrostatic potential is solved during the simulation.*/
   static bool propagateVlasovAcceleration;     /*!< If true, distribution function is propagated in velocity space during the simulation.*/
   static bool propagateVlasovTranslation;      /*!< If true, distribution function is propagated in ordinary space during the simulation.*/

   static Real maxWaveVelocity; /*!< Maximum wave velocity allowed in LDZ. */
   static int maxFieldSolverSubcycles; /*!< Maximum allowed field solver subcycles. */
   static Real resistivity; /*!< Resistivity in Ohm's law eta*J term. */
   static uint ohmHallTerm; /*!< Enable/choose spatial order of Hall term in Ohm's law JXB term. 0: off, 1: 1st spatial order, 2: 2nd spatial order. */
   static uint ohmGradPeTerm; /*!< Enable/choose spatial order of the electron pressure gradient term in Ohm's law. 0: off, 1: 1st spatial order. */
   static Real electronTemperature; /*!< Constant electron temperature to be used for the electron pressure gradient term (K). */
   static bool fieldSolverDiffusiveEterms; /*!< Enable resistive terms in the computation of E*/
   
   static Real maxSlAccelerationRotation; /*!< Maximum rotation in acceleration for semilagrangian solver*/
   static int maxSlAccelerationSubcycles; /*!< Maximum number of subcycles in acceleration*/

<<<<<<< HEAD
   static Real hallMinimumRhom;  /*!< Minimum mass density value used in the field solver.*/
   static Real hallMinimumRhoq;  /*!< Minimum charge density value used for the Hall and electron pressure gradient terms in the Lorentz force and in the field solver.*/
   static Real sparseMinValue; /*!< (DEPRECATED) Minimum value of distribution function in any cell of a velocity 
                                * block for the block to be considered to have content.
                                * This value is only used for default particle species.*/
   static int sparseBlockAddWidthV; /*!< Number of layers of blocks that are kept in velocity space around the blocks with content */
   static bool sparse_conserve_mass; /*!< If true, density is scaled to conserve mass when removing blocks*/
   static int  sparseDynamicAlgorithm; /*!< Type of algorithm used for calculating the dynamic minValue; 0 = none, 1 = linear algorithm based on minValue and rho, 2 = linear algorithm based on minValue and Blocks, (Example linear algorithm: minValue = rho / sparse.dynamicValue * sparse.minValue)*/
   static Real sparseDynamicBulkValue1; /*!< Minimum value for the dynamic algorithm range, so for example if dynamicAlgorithm=1 then for sparse.dynamicMinValue = 1e3, sparse.dynamicMaxValue=1e5, we apply the algorithm to cells for which 1e3<cell.rho<1e5*/
   static Real sparseDynamicBulkValue2; /*!< Maximum value for the dynamic algorithm range, so for example if dynamicAlgorithm=1 then for sparse.dynamicMinValue = 1e3, sparse.dynamicMaxValue=1e5, we apply the algorithm to cells for which 1e3<cell.rho<1e5*/
   static Real sparseDynamicMinValue1; /*!< The minimum value for the minValue*/
   static Real sparseDynamicMinValue2; /*!< The maximum value for the minValue*/
=======
   static Real hallMinimumRho;  /*!< Minimum rho value used for the Hall and electron pressure gradient terms in the Lorentz force and in the field solver.*/
>>>>>>> 625a64c2
   
   static std::string loadBalanceAlgorithm; /*!< Algorithm to be used for load balance.*/
   static std::string loadBalanceTolerance; /*!< Load imbalance tolerance. */ 
   static uint rebalanceInterval; /*!< Load rebalance interval (steps). */
   static bool prepareForRebalance; /**< If true, propagators should measure their time consumption in preparation
                                     * for mesh repartitioning.*/

   static std::vector<std::string> outputVariableList; /*!< List of data reduction operators (DROs) to add to the grid file output.*/
   static std::vector<std::string> diagnosticVariableList; /*!< List of data reduction operators (DROs) to add to the diagnostic runtime output.*/
   
   static std::string restartFileName; /*!< If defined, restart from this file*/
   static bool isRestart; /*!< true if this is a restart, false otherwise */
   static int writeAsFloat; /*!< true if writing into VLSV in floats instead of doubles, false otherwise */
   static bool dynamicTimestep; /*!< If true, timestep is set based on  CFL limit */
   
   static std::string projectName; /*!< Project to be used in this run. */
   
   static bool bailout_write_restart; /*!< If true, write a restart file on bailout. Gets reset when sending a STOP (true) or a KILL (false). */
   static Real bailout_min_dt; /*!< Minimum time step below which bailout occurs (s). */
   static Real bailout_max_memory; /*!< Maximum amount of memory used per node (in GiB) over which bailout occurs. */

   static uint amrMaxVelocityRefLevel;    /**< Maximum velocity mesh refinement level, defaults to 0.*/
   static Realf amrCoarsenLimit;          /**< If the value of refinement criterion is below this value, block can be coarsened.
                                           * The value must be smaller than amrRefineLimit.*/
   static Realf amrRefineLimit;           /**< If the value of refinement criterion is larger than this value, block should be refined.
                                           * The value must be larger than amrCoarsenLimit.*/
   static std::string amrVelRefCriterion; /**< Name of the velocity block refinement criterion function.*/

   /*! \brief Add the global parameters.
    * 
    * This function adds all the parameters that are loaded at a global level.
    * More are being loaded e.g. in the projects and in the system boundary conditions.
    * 
    * Note that due to the large number of parameters added here, no code is added to check
    * for consistency when they are read later. Please make sure when coding new parameters
    * here that the options in getParameters match the ones added here.
    * 
    * \sa getParameters
    */
   static bool addParameters();
   
   /*! \brief Get the global parameters.
    * 
    * This function gets all the parameters loaded at a global level.
    * More are being loaded e.g. in the projects and in the system boundary conditions.
    * 
    * Note that due to the large number of parameters read here, no code is added to check
    * for consistency with the loaded options, or the code here would become much less
    * readable. Please make sure when coding new parameters here that the options in
    * addParameters match the ones read here.
    * 
    * \param firstPass determines whether to only parse out particle populations (first pass),
    *                  to parse all other parameters.
    * \sa addParameters
    */
   static bool getParameters();
};

#endif<|MERGE_RESOLUTION|>--- conflicted
+++ resolved
@@ -109,23 +109,9 @@
    
    static Real maxSlAccelerationRotation; /*!< Maximum rotation in acceleration for semilagrangian solver*/
    static int maxSlAccelerationSubcycles; /*!< Maximum number of subcycles in acceleration*/
-
-<<<<<<< HEAD
+   
    static Real hallMinimumRhom;  /*!< Minimum mass density value used in the field solver.*/
    static Real hallMinimumRhoq;  /*!< Minimum charge density value used for the Hall and electron pressure gradient terms in the Lorentz force and in the field solver.*/
-   static Real sparseMinValue; /*!< (DEPRECATED) Minimum value of distribution function in any cell of a velocity 
-                                * block for the block to be considered to have content.
-                                * This value is only used for default particle species.*/
-   static int sparseBlockAddWidthV; /*!< Number of layers of blocks that are kept in velocity space around the blocks with content */
-   static bool sparse_conserve_mass; /*!< If true, density is scaled to conserve mass when removing blocks*/
-   static int  sparseDynamicAlgorithm; /*!< Type of algorithm used for calculating the dynamic minValue; 0 = none, 1 = linear algorithm based on minValue and rho, 2 = linear algorithm based on minValue and Blocks, (Example linear algorithm: minValue = rho / sparse.dynamicValue * sparse.minValue)*/
-   static Real sparseDynamicBulkValue1; /*!< Minimum value for the dynamic algorithm range, so for example if dynamicAlgorithm=1 then for sparse.dynamicMinValue = 1e3, sparse.dynamicMaxValue=1e5, we apply the algorithm to cells for which 1e3<cell.rho<1e5*/
-   static Real sparseDynamicBulkValue2; /*!< Maximum value for the dynamic algorithm range, so for example if dynamicAlgorithm=1 then for sparse.dynamicMinValue = 1e3, sparse.dynamicMaxValue=1e5, we apply the algorithm to cells for which 1e3<cell.rho<1e5*/
-   static Real sparseDynamicMinValue1; /*!< The minimum value for the minValue*/
-   static Real sparseDynamicMinValue2; /*!< The maximum value for the minValue*/
-=======
-   static Real hallMinimumRho;  /*!< Minimum rho value used for the Hall and electron pressure gradient terms in the Lorentz force and in the field solver.*/
->>>>>>> 625a64c2
    
    static std::string loadBalanceAlgorithm; /*!< Algorithm to be used for load balance.*/
    static std::string loadBalanceTolerance; /*!< Load imbalance tolerance. */ 
