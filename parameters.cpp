/*
 * This file is part of Vlasiator.
 * Copyright 2010-2016 Finnish Meteorological Institute
 *
 * For details of usage, see the COPYING file and read the "Rules of the Road"
 * at http://www.physics.helsinki.fi/vlasiator/
 *
 * This program is free software; you can redistribute it and/or modify
 * it under the terms of the GNU General Public License as published by
 * the Free Software Foundation; either version 2 of the License, or
 * (at your option) any later version.
 *
 * This program is distributed in the hope that it will be useful,
 * but WITHOUT ANY WARRANTY; without even the implied warranty of
 * MERCHANTABILITY or FITNESS FOR A PARTICULAR PURPOSE.  See the
 * GNU General Public License for more details.
 *
 * You should have received a copy of the GNU General Public License along
 * with this program; if not, write to the Free Software Foundation, Inc.,
 * 51 Franklin Street, Fifth Floor, Boston, MA 02110-1301 USA.
 */

#include "parameters.h"
#include "object_wrapper.h"
#include "particle_species.h"
#include "readparameters.h"
#include <algorithm>
#include <cstdlib>
#include <iostream>
#include <limits>
#include <set>
#include <unistd.h>

#include "fieldtracing/fieldtracing.h"

#ifndef NAN
#define NAN 0
#endif

using namespace std;

typedef Parameters P;

// Using numeric_limits<Real>::max() leads to FP exceptions inside boost programoptions, use a slightly smaller value to
// avoid...

const Real LARGE_REAL = 1e20;
// Define static members:
int P::geometry = geometry::XYZ6D;
Real P::xmin = NAN;
Real P::xmax = NAN;
Real P::ymin = NAN;
Real P::ymax = NAN;
Real P::zmin = NAN;
Real P::zmax = NAN;
Real P::dx_ini = NAN;
Real P::dy_ini = NAN;
Real P::dz_ini = NAN;

uint P::xcells_ini = numeric_limits<uint>::max();
uint P::ycells_ini = numeric_limits<uint>::max();
uint P::zcells_ini = numeric_limits<uint>::max();

Real P::t = 0;
Real P::t_min = 0;
Real P::t_max = LARGE_REAL;
Real P::dt = NAN;
Real P::vlasovSolverMaxCFL = NAN;
Real P::vlasovSolverMinCFL = NAN;
Real P::fieldSolverMaxCFL = NAN;
Real P::fieldSolverMinCFL = NAN;
uint P::fieldSolverSubcycles = 1;

bool P::amrTransShortPencils = false;

uint P::tstep = 0;
uint P::tstep_min = 0;
uint P::tstep_max = 0;
uint P::diagnosticInterval = numeric_limits<uint>::max();
bool P::writeInitialState = true;

bool P::meshRepartitioned = true;
bool P::prepareForRebalance = false;
vector<CellID> P::localCells;

vector<string> P::systemWriteName;
vector<string> P::systemWritePath;
vector<Real> P::systemWriteTimeInterval;
vector<int> P::systemWriteDistributionWriteStride;
vector<int> P::systemWriteDistributionWriteXlineStride;
vector<int> P::systemWriteDistributionWriteYlineStride;
vector<int> P::systemWriteDistributionWriteZlineStride;
vector<Real> P::systemWriteDistributionWriteShellRadius;
vector<int> P::systemWriteDistributionWriteShellStride;
vector<int> P::systemWrites;
vector<pair<string, string>> P::systemWriteHints;
vector<pair<string, string>> P::restartWriteHints;

Real P::saveRestartWalltimeInterval = -1.0;
uint P::exitAfterRestarts = numeric_limits<uint>::max();
uint64_t P::vlsvBufferSize = 0;
int P::restartStripeFactor = 0;
int P::systemStripeFactor = 0;
string P::restartWritePath = string("");

uint P::transmit = 0;

bool P::recalculateStencils = true;
bool P::propagateVlasovAcceleration = true;
bool P::propagateVlasovTranslation = true;
bool P::propagateField = true;

bool P::dynamicTimestep = true;

Real P::maxWaveVelocity = 0.0;
uint P::maxFieldSolverSubcycles = 0.0;
int P::maxSlAccelerationSubcycles = 0.0;
Real P::resistivity = NAN;
bool P::fieldSolverDiffusiveEterms = true;
uint P::ohmHallTerm = 0;
uint P::ohmGradPeTerm = 0;
Real P::electronTemperature = 0.0;
Real P::electronDensity = 0.0;
Real P::electronPTindex = 1.0;

string P::restartFileName = string("");
bool P::isRestart = false;
int P::writeAsFloat = false;
int P::writeRestartAsFloat = false;
string P::loadBalanceAlgorithm = string("");
string P::loadBalanceTolerance = string("");
uint P::rebalanceInterval = numeric_limits<uint>::max();

vector<string> P::outputVariableList;
vector<string> P::diagnosticVariableList;

string P::projectName = string("");

bool P::vlasovAccelerateMaxwellianBoundaries = false;
Real P::maxSlAccelerationRotation = 10.0;
Real P::hallMinimumRhom = physicalconstants::MASS_PROTON;
Real P::hallMinimumRhoq = physicalconstants::CHARGE;

bool P::bailout_write_restart = false;
Real P::bailout_min_dt = NAN;
Real P::bailout_max_memory = 1073741824.;
uint P::bailout_velocity_space_wall_margin = 0;

uint P::amrMaxVelocityRefLevel = 0;
Realf P::amrRefineLimit = 1.0;
Realf P::amrCoarsenLimit = 0.5;
string P::amrVelRefCriterion = string("");
uint P::amrMaxSpatialRefLevel = 0;
bool P::adaptRefinement = false;
bool P::refineOnRestart = false;
bool P::forceRefinement = false;
bool P::shouldFilter = false;
Real P::refineThreshold = 1.0;
Real P::unrefineThreshold = 0.0;
uint P::refineMultiplier = 10;
Real P::refineAfter = 0.0;
Real P::refineRadius = LARGE_REAL;
bool P::useJPerB = true;
Real P::JPerBModifier = 0.0;
int P::maxFilteringPasses = 0;
uint P::amrBoxHalfWidthX = 1;
uint P::amrBoxHalfWidthY = 1;
uint P::amrBoxHalfWidthZ = 1;
Realf P::amrBoxCenterX = 0.0;
Realf P::amrBoxCenterY = 0.0;
Realf P::amrBoxCenterZ = 0.0;
vector<string> P::blurPassString;
std::vector<int> P::numPasses; //numpasses

std::string tracerString; /*!< Fieldline tracer to use for coupling ionosphere and magnetosphere */
bool P::computeCurvature;

bool P::addParameters() {
   typedef Readparameters RP;
   // the other default parameters we read through the add/get interface
   RP::add("io.diagnostic_write_interval", "Write diagnostic output every arg time steps", numeric_limits<uint>::max());

   RP::addComposing(
       "io.system_write_t_interval",
       "Save the simulation every arg simulated seconds. Negative values disable writes. [Define for all groups.]");
   RP::addComposing("io.system_write_file_name",
                    "Save the simulation to this file name series. [Define for all groups.]");
   RP::addComposing("io.system_write_path",
                    "Save this series in this location. Default is ./ [Define for all groups or none.]");
   RP::addComposing("io.system_write_distribution_stride",
                    "Every this many cells write out their velocity space. 0 is none. [Define for all groups.]");
   RP::addComposing("io.system_write_distribution_xline_stride",
                    "Every this many lines of cells along the x direction write out their velocity space. 0 is none. "
                    "[Define for all groups.]");
   RP::addComposing("io.system_write_distribution_yline_stride",
                    "Every this many lines of cells along the y direction write out their velocity space. 0 is none. "
                    "[Define for all groups.]");
   RP::addComposing("io.system_write_distribution_zline_stride",
                    "Every this many lines of cells along the z direction write out their velocity space. 0 is none. "
                    "[Define for all groups.]");
   RP::addComposing("io.system_write_distribution_shell_radius",
                    "At cells intersecting spheres with those radii centred at the origin write out their velocity "
                    "space. 0 is none.");
   RP::addComposing("io.system_write_distribution_shell_stride",
                    "Every this many cells for those on selected shells write out their velocity space. 0 is none.");
   RP::addComposing(
       "io.system_write_mpiio_hint_key",
       "MPI-IO hint key passed to the non-restart IO. Has to be matched by io.system_write_mpiio_hint_value.");
   RP::addComposing(
       "io.system_write_mpiio_hint_value",
       "MPI-IO hint value passed to the non-restart IO. Has to be matched by io.system_write_mpiio_hint_key.");
   RP::addComposing(
       "io.restart_write_mpiio_hint_key",
       "MPI-IO hint key passed to the restart IO. Has to be matched by io.restart_write_mpiio_hint_value.");
   RP::addComposing(
       "io.restart_write_mpiio_hint_value",
       "MPI-IO hint value passed to the restart IO. Has to be matched by io.restart_write_mpiio_hint_key.");

   RP::add("io.write_initial_state",
           "Write initial state, not even the 0.5 dt propagation is done. Do not use for restarting. ", false);

   RP::add("io.restart_walltime_interval",
           "Save the complete simulation in given walltime intervals. Negative values disable writes.", -1.0);
   RP::add("io.number_of_restarts", "Exit the simulation after certain number of walltime-based restarts.",
           numeric_limits<uint>::max());
   RP::add("io.vlsv_buffer_size",
           "Buffer size passed to VLSV writer (bytes, up to uint64_t), default 0 as this is sensible on sisu", 0);
   RP::add("io.write_restart_stripe_factor", "Stripe factor for restart and initial grid writing. Default 0 to inherit.", 0);
   RP::add("io.write_system_stripe_factor", "Stripe factor for bulk file writing. Default 0 to inherit.", 0);
   RP::add("io.write_as_float", "If true, write in floats instead of doubles", false);
   RP::add("io.restart_write_path",
           "Path to the location where restart files should be written. Defaults to the local directory, also if the "
           "specified destination is not writeable.",
           string("./"));

   RP::add("propagate_field", "Propagate magnetic field during the simulation", true);
   RP::add("propagate_vlasov_acceleration",
           "Propagate distribution functions during the simulation in velocity space. If false, it is propagated with "
           "zero length timesteps.",
           true);
   RP::add("propagate_vlasov_translation",
           "Propagate distribution functions during the simulation in ordinary space. If false, it is propagated with "
           "zero length timesteps.",
           true);
   RP::add("dynamic_timestep", "If true,  timestep is set based on  CFL limits (default on)", true);
   RP::add("hallMinimumRho",
           "Minimum rho value used for the Hall and electron pressure gradient terms in the Lorentz force and in the "
           "field solver. Default is very low and has no effect in practice.",
           1.0);
   RP::add("project",
           "Specify the name of the project to use. Supported to date (20150610): Alfven Diffusion Dispersion "
           "Distributions Firehose Flowthrough Fluctuations Harris KHB Larmor Magnetosphere Multipeak Riemann1 Shock "
           "Shocktest Template test_fp testHall test_trans VelocityBox verificationLarmor",
           string(""));

   RP::add("restart.write_as_float", "If true, write restart fields in floats instead of doubles", false);
   RP::add("restart.filename", "Restart from this vlsv file. No restart if empty file.", string(""));

   RP::add("gridbuilder.geometry", "Simulation geometry XY4D,XZ4D,XY5D,XZ5D,XYZ6D", string("XYZ6D"));
   RP::add("gridbuilder.x_min", "Minimum value of the x-coordinate.", NAN);
   RP::add("gridbuilder.x_max", "Minimum value of the x-coordinate.", NAN);
   RP::add("gridbuilder.y_min", "Minimum value of the y-coordinate.", NAN);
   RP::add("gridbuilder.y_max", "Minimum value of the y-coordinate.", NAN);
   RP::add("gridbuilder.z_min", "Minimum value of the z-coordinate.", NAN);
   RP::add("gridbuilder.z_max", "Minimum value of the z-coordinate.", NAN);
   RP::add("gridbuilder.x_length", "Number of cells in x-direction in initial grid.", 0);
   RP::add("gridbuilder.y_length", "Number of cells in y-direction in initial grid.", 0);
   RP::add("gridbuilder.z_length", "Number of cells in z-direction in initial grid.", 0);

   RP::add("gridbuilder.dt", "Initial timestep in seconds.", 0.0);

   RP::add("gridbuilder.t_max",
           "Maximum simulation time, in seconds. If timestep_max limit is hit first this time will never be reached",
           LARGE_REAL);
   RP::add("gridbuilder.timestep_max",
           "Max. value for timesteps. If t_max limit is hit first, this step will never be reached",
           numeric_limits<uint>::max());

   // Field solver parameters
   RP::add("fieldsolver.maxWaveVelocity",
           "Maximum wave velocity allowed in the fastest velocity determination in m/s, default unlimited", LARGE_REAL);
   RP::add("fieldsolver.maxSubcycles", "Maximum allowed field solver subcycles", 1);
   RP::add("fieldsolver.resistivity", "Resistivity for the eta*J term in Ohm's law.", 0.0);
   RP::add("fieldsolver.diffusiveEterms", "Enable diffusive terms in the computation of E", true);
   RP::add(
       "fieldsolver.ohmHallTerm",
       "Enable/choose spatial order of the Hall term in Ohm's law. 0: off, 1: 1st spatial order, 2: 2nd spatial order",
       0);
   RP::add(
       "fieldsolver.ohmGradPeTerm",
       "Enable/choose spatial order of the electron pressure gradient term in Ohm's law. 0: off, 1: 1st spatial order.",
       0);
   RP::add("fieldsolver.electronTemperature",
           "Upstream electron temperature to be used for the electron pressure gradient term (K).", 0.0);
   RP::add("fieldsolver.electronDensity",
           "Upstream electron density to be used for the electron pressure gradient term (m^-3).", 0.0);
   RP::add("fieldsolver.electronPTindex",
           "Polytropic index for electron pressure gradient term. 0 is isobaric, 1 is isothermal, 1.667 is adiabatic "
           "electrons, ",
           0.0);
   RP::add("fieldsolver.maxCFL",
           "The maximum CFL limit for field propagation. Used to set timestep if dynamic_timestep is true.", 0.5);
   RP::add("fieldsolver.minCFL",
           "The minimum CFL limit for field propagation. Used to set timestep if dynamic_timestep is true.", 0.4);

   // Vlasov solver parameters
   RP::add("vlasovsolver.maxSlAccelerationRotation",
           "Maximum rotation angle (degrees) allowed by the Semi-Lagrangian solver (Use >25 values with care)", 25.0);
   RP::add("vlasovsolver.maxSlAccelerationSubcycles", "Maximum number of subcycles for acceleration", 1);
   RP::add("vlasovsolver.maxCFL",
           "The maximum CFL limit for vlasov propagation in ordinary space. Used to set timestep if dynamic_timestep "
           "is true.",
           0.99);
   RP::add("vlasovsolver.minCFL",
           "The minimum CFL limit for vlasov propagation in ordinary space. Used to set timestep if dynamic_timestep "
           "is true.",
           0.8);
   RP::add("vlasovsolver.accelerateMaxwellianBoundaries",
           "Propagate maxwellian boundary cell contents in velocity space. Default false.",
           false);

   // Load balancing parameters
   RP::add("loadBalance.algorithm", "Load balancing algorithm to be used", string("RCB"));
   RP::add("loadBalance.tolerance", "Load imbalance tolerance", string("1.05"));
   RP::add("loadBalance.rebalanceInterval", "Load rebalance interval (steps)", 10);

   // Output variable parameters
   // NOTE Do not remove the : before the list of variable names as this is parsed by tools/check_vlasiator_cfg.sh

   RP::addComposing("variables.output",
                    string() +
                        "List of data reduction operators (DROs) to add to the grid file output.  Each variable to be "
                        "added has to be on a new line output = XXX. Names are case insensitive.  " +
                        "Available (20221221): " + "fg_b fg_b_background fg_b_perturbed fg_e " +
                        "vg_rhom vg_rhoq populations_vg_rho " + "fg_rhom fg_rhoq " + "vg_v fg_v populations_vg_v " +
                        "populations_vg_moments_thermal populations_vg_moments_nonthermal " +
                        "populations_vg_effectivesparsitythreshold populations_vg_rho_loss_adjust " +
                        "populations_vg_energydensity populations_vg_precipitationdifferentialflux " +
                        "populations_vg_heatflux " +  
                        "vg_maxdt_acceleration vg_maxdt_translation populations_vg_maxdt_acceleration "
                        "populations_vg_maxdt_translation " +
                        "fg_maxdt_fieldsolver " + "vg_rank fg_rank fg_amr_level vg_loadbalance_weight " +
                        "vg_boundarytype fg_boundarytype vg_boundarylayer fg_boundarylayer " +
                        "populations_vg_blocks vg_f_saved " + "populations_vg_acceleration_subcycles " +
                        "vg_e_vol fg_e_vol " +
                        "fg_e_hall vg_e_gradpe fg_b_vol vg_b_vol vg_b_background_vol vg_b_perturbed_vol " +
<<<<<<< HEAD
                        "vg_pressure fg_pressure populations_vg_ptensor " + "b_vol_derivatives " +
                        "ig_fac ig_latitude ig_cellarea ig_upmappedarea ig_sigmap ig_sigmah ig_rhom " +
                        "ig_electronTemp ig_potential ig_solverinternals ig_upmappedcodecoords ig_upmappedb ig_potential"+
                        "ig_inplanecurrent ig_e"+
                        "vg_amr_drho vg_amr_du vg_amr_dpsq vg_amr_dbsq vg_amr_db vg_amr_alpha vg_amr_reflevel vg_amr_bperj"+
                        "vg_gridcoordinates fg_gridcoordinates ");
=======
                        "vg_pressure fg_pressure populations_vg_ptensor " + "vg_b_vol_derivatives fg_derivs " +
                        "ig_fac ig_latitude ig_chi0 ig_cellarea ig_upmappedarea ig_sigmap ig_sigmah ig_sigmaparallel ig_rhon " +
                        "ig_electrontemp ig_solverinternals ig_upmappednodecoords ig_upmappedb ig_openclosed ig_potential "+
                        "ig_precipitation ig_deltaphi "+
                        "ig_inplanecurrent ig_b ig_e vg_drift vg_ionospherecoupling vg_connection vg_fluxrope fg_curvature "+
                        "vg_amr_drho vg_amr_du vg_amr_dpsq vg_amr_dbsq vg_amr_db vg_amr_alpha vg_amr_reflevel vg_amr_jperb "+
                        "vg_amr_translate_comm vg_gridcoordinates fg_gridcoordinates meshdata");
>>>>>>> bcb048c0

   RP::addComposing(
       "variables_deprecated.output",
       string() + "List of deprecated names for data reduction operators (DROs). Names are case insensitive. " +
           "Available (20190521): " + "B BackgroundB fg_BackgroundB PerturbedB fg_PerturbedB " + "E " +
           "Rhom Rhoq populations_Rho " + "V populations_V " +
           "populations_moments_Backstream populations_moments_NonBackstream " +
           "populations_moments_thermal populations_moments_nonthermal " +
           "populations_minvalue populations_EffectiveSparsityThreshold populations_RhoLossAdjust "
           "populations_rho_loss_adjust" +
           "populations_EnergyDensity populations_PrecipitationFlux populations_precipitationdifferentialflux" +
           "LBweight vg_lbweight vg_loadbalanceweight MaxVdt MaxRdt populations_MaxVdt populations_MaxRdt " +
           "populations_maxdt_acceleration populations_maxdt_translation MaxFieldsdt fg_maxfieldsdt" +
           "MPIrank FsGridRank " + "FsGridBoundaryType BoundaryType FsGridBoundaryLayer BoundaryLayer " +
           "populations_Blocks fSaved vg_fsaved" + "populations_accSubcycles populations_acceleration_subcycles" +
           "VolE vg_VolE Evol E_vol fg_VolE fg_Evol " +
           "HallE fg_HallE GradPeE e_gradpe VolB vg_VolB fg_VolB B_vol Bvol vg_Bvol fg_volB fg_Bvol " +
           "BackgroundVolB PerturbedVolB " + "Pressure vg_Pressure fg_Pressure populations_PTensor " +
           "BVOLderivs b_vol_derivs");

   // NOTE Do not remove the : before the list of variable names as this is parsed by tools/check_vlasiator_cfg.sh
   RP::addComposing("variables.diagnostic",
                    string() +
                        "List of data reduction operators (DROs) to add to the diagnostic runtime output. Each "
                        "variable to be added has to be on a new line diagnostic = XXX. Names are case insensitive. " +
                        "Available (20221221): " + "populations_vg_blocks " +
                        "vg_rhom populations_vg_rho_loss_adjust " + "vg_loadbalance_weight " +
                        "vg_maxdt_acceleration vg_maxdt_translation " + "fg_maxdt_fieldsolver " +
                        "populations_vg_maxdt_acceleration populations_vg_maxdt_translation " +
                        "populations_vg_maxdistributionfunction populations_vg_mindistributionfunction");

   RP::addComposing("variables_deprecated.diagnostic",
                    string() +
                        "List of deprecated data reduction operators (DROs) to add to the diagnostic runtime output. "
                        "Names are case insensitive. " +
                        "Available (20201111): " + "rhom populations_rholossadjust populations_rho_loss_adjust " +
                        "populations_blocks lbweight loadbalance_weight " + "vg_lbweight vg_loadbalanceweight " +
                        "maxvdt maxdt_acceleration " + "maxrdt maxdt_translation " +
                        "populations_maxvdt populations_maxrdt " +
                        "populations_maxdt_acceleration populations_maxdt_translation " +
                        "populations_maxdistributionfunction populations_mindistributionfunction " +
                        "maxfieldsdt maxdt_fieldsolver fg_maxfieldsdt");

   // bailout parameters
   RP::add("bailout.write_restart",
           "If 1, write a restart file on bailout. Gets reset when sending a STOP (1) or a KILL (0).", true);
   RP::add("bailout.min_dt", "Minimum time step below which bailout occurs (s).", 1e-6);
   RP::add("bailout.max_memory", "Maximum amount of memory used per node (in GiB) over which bailout occurs.",
           1073741824.);
   RP::add("bailout.velocity_space_wall_block_margin", "Distance from the velocity space limits in blocks, if the distribution function reaches that distance from the wall we bail out to avoid hitting the wall.", 1);

   // Refinement parameters
   RP::add("AMR.vel_refinement_criterion", "Name of the velocity refinement criterion", string(""));
   RP::add("AMR.max_velocity_level", "Maximum velocity mesh refinement level", (uint)0);
   RP::add("AMR.refine_limit",
           "If the refinement criterion function returns a larger value than this, block is refined", (Realf)1.0);
   RP::add("AMR.coarsen_limit",
           "If the refinement criterion function returns a smaller value than this, block can be coarsened",
           (Realf)0.5);
   RP::add("AMR.max_spatial_level", "Maximum spatial mesh refinement level", (uint)0);
   RP::add("AMR.should_refine","If false, do not refine Vlasov grid regardless of max spatial level",true);
   RP::add("AMR.adapt_refinement","If true, re-refine vlasov grid every refine_multiplier load balance", false);
   RP::add("AMR.refine_on_restart","If true, re-refine vlasov grid on restart", false);
   RP::add("AMR.force_refinement","If true, refine/unrefine the vlasov grid to match the config on restart", false);
   RP::add("AMR.should_filter","If true, filter vlasov grid with boxcar filter on restart",false);
   RP::add("AMR.refine_threshold","Determines the minimum value of the refinement parameter to refine cells", 1.0);
   RP::add("AMR.unrefine_threshold","Determines the maximum value of the refinement parameter to unrefine cells", 0.0);
   RP::add("AMR.refine_multiplier","Refine every nth load balance", 10);
   RP::add("AMR.refine_after","Start refinement after this many simulation seconds", 0.0);
   RP::add("AMR.refine_radius","Maximum distance from Earth to refine", LARGE_REAL);
   RP::add("AMR.use_J_per_B","Use J/B_perp as an additional refinement parameter", false);
   RP::add("AMR.J_per_B_modifier","Factor to add to log2(J / B_perp) in refinement.", 0.0);
   RP::add("AMR.box_half_width_x", "Half width of the box that is refined (for testing)", (uint)1);
   RP::add("AMR.box_half_width_y", "Half width of the box that is refined (for testing)", (uint)1);
   RP::add("AMR.box_half_width_z", "Half width of the box that is refined (for testing)", (uint)1);
   RP::add("AMR.box_center_x", "x coordinate of the center of the box that is refined (for testing)", 0.0);
   RP::add("AMR.box_center_y", "y coordinate of the center of the box that is refined (for testing)", 0.0);
   RP::add("AMR.box_center_z", "z coordinate of the center of the box that is refined (for testing)", 0.0);
   RP::add("AMR.transShortPencils", "if true, use one-cell pencils", false);
   RP::addComposing("AMR.filterpasses", string("AMR filter passes for each individual refinement level"));
   
   RP::add("fieldtracing.fieldLineTracer", "Field line tracing method to use for coupling ionosphere and magnetosphere (options are: Euler, BS)", std::string("Euler"));
   RP::add("fieldtracing.tracer_max_allowed_error", "Maximum allowed error for the adaptive field line tracers ", 1000);
   RP::add("fieldtracing.tracer_max_attempts", "Maximum allowed attempts for the adaptive field line tracers", 100);
   RP::add("fieldtracing.tracer_min_dx", "Minimum allowed field line tracer step length for the adaptive field line tracers (m)", 100e3);
   RP::add("fieldtracing.tracer_max_incomplete_fieldlines_fullbox", "Maximum fraction of field lines left incomplete when stopping tracing loop. Defaults to zero to process all, can be slow at scale!", 0);
   RP::add("fieldtracing.use_reconstruction_cache", "Use the cache to store reconstruction coefficients. (0: don't, 1: use)", 0);
   RP::add("fieldtracing.fluxrope_max_curvature_radii_to_trace", "Maximum number of seedpoint curvature radii to trace forward and backward from each DCCRG cell to find flux ropes", 10);
   RP::add("fieldtracing.fluxrope_max_curvature_radii_extent", "Maximum extent in seedpoint curvature radii from the seed a field line is allowed to extend to be counted as a flux rope", 2);
   RP::add("fieldtracing.fluxrope_max_m_to_trace", "Maximum distance to trace forward and backward from each DCCRG cell to find flux ropes, safeguard for areas with very large curvature radii (m)", 1e8);

   return true;
}

void Parameters::getParameters() {
   typedef Readparameters RP;
   // get numerical values of the parameters
   RP::get("io.diagnostic_write_interval", P::diagnosticInterval);
   RP::get("io.system_write_t_interval", P::systemWriteTimeInterval);
   RP::get("io.system_write_file_name", P::systemWriteName);
   RP::get("io.system_write_path", P::systemWritePath);
   RP::get("io.system_write_distribution_stride", P::systemWriteDistributionWriteStride);
   RP::get("io.system_write_distribution_xline_stride", P::systemWriteDistributionWriteXlineStride);
   RP::get("io.system_write_distribution_yline_stride", P::systemWriteDistributionWriteYlineStride);
   RP::get("io.system_write_distribution_zline_stride", P::systemWriteDistributionWriteZlineStride);
   RP::get("io.system_write_distribution_shell_radius", P::systemWriteDistributionWriteShellRadius);
   RP::get("io.system_write_distribution_shell_stride", P::systemWriteDistributionWriteShellStride);
   RP::get("io.write_initial_state", P::writeInitialState);
   RP::get("io.restart_walltime_interval", P::saveRestartWalltimeInterval);
   RP::get("io.number_of_restarts", P::exitAfterRestarts);
   RP::get("io.vlsv_buffer_size", P::vlsvBufferSize);
   RP::get("io.write_restart_stripe_factor", P::restartStripeFactor);
   RP::get("io.write_system_stripe_factor", P::systemStripeFactor);
   RP::get("io.restart_write_path", P::restartWritePath);
   RP::get("io.write_as_float", P::writeAsFloat);

   // Checks for validity of io and restart parameters
   int myRank;
   MPI_Comm_rank(MPI_COMM_WORLD, &myRank);
   const string prefix = string("./");
   if (access(&(P::restartWritePath[0]), W_OK) != 0) {
      if (myRank == MASTER_RANK) {
         cerr << "ERROR restart write path " << P::restartWritePath << " not writeable, defaulting to local directory."
              << endl;
      }
      P::restartWritePath = prefix;
   }
   size_t maxSize = 0;
   maxSize = max(maxSize, P::systemWriteTimeInterval.size());
   maxSize = max(maxSize, P::systemWriteName.size());
   maxSize = max(maxSize, P::systemWritePath.size());
   maxSize = max(maxSize, P::systemWriteDistributionWriteStride.size());
   maxSize = max(maxSize, P::systemWriteDistributionWriteXlineStride.size());
   maxSize = max(maxSize, P::systemWriteDistributionWriteYlineStride.size());
   maxSize = max(maxSize, P::systemWriteDistributionWriteZlineStride.size());
   if (P::systemWriteTimeInterval.size() != maxSize) {
      if (myRank == MASTER_RANK) {
         cerr << "ERROR io.system_write_t_interval should be defined for all file types." << endl;
         MPI_Abort(MPI_COMM_WORLD, 1);
      }
   }
   if (P::systemWriteName.size() != maxSize) {
      if (myRank == MASTER_RANK) {
         cerr << "ERROR io.system_write_file_name should be defined for all file types." << endl;
         MPI_Abort(MPI_COMM_WORLD, 1);
      }
   }
   if (P::systemWritePath.size() != maxSize && P::systemWritePath.size() != 0) {
      if (myRank == MASTER_RANK) {
         cerr << "ERROR io.system_write_path should be defined for all file types or none at all." << endl;
         MPI_Abort(MPI_COMM_WORLD, 1);
      }
   }
   if (P::systemWriteDistributionWriteStride.size() != maxSize) {
      if (myRank == MASTER_RANK) {
         cerr << "ERROR io.system_write_distribution_stride should be defined for all file types." << endl;
         MPI_Abort(MPI_COMM_WORLD, 1);
      }
   }
   if (P::systemWriteDistributionWriteXlineStride.size() != maxSize) {
      if (myRank == MASTER_RANK) {
         cerr << "ERROR io.system_write_distribution_xline_stride should be defined for all file types." << endl;
         MPI_Abort(MPI_COMM_WORLD, 1);
      }
   }
   if (P::systemWriteDistributionWriteYlineStride.size() != maxSize) {
      if (myRank == MASTER_RANK) {
         cerr << "ERROR io.system_write_distribution_yline_stride should be defined for all file types." << endl;
         MPI_Abort(MPI_COMM_WORLD, 1);
      }
   }
   if (P::systemWriteDistributionWriteZlineStride.size() != maxSize) {
      if (myRank == MASTER_RANK) {
         cerr << "ERROR io.system_write_distribution_zline_stride should be defined for all file types." << endl;
         MPI_Abort(MPI_COMM_WORLD, 1);
      }
   }
   if (P::systemWriteDistributionWriteShellStride.size() != P::systemWriteDistributionWriteShellRadius.size()) {
      if (myRank == MASTER_RANK) {
         cerr << "ERROR You should set the same number of io.system_write_distribution_shell_stride "
              << "and io.system_write_distribution_shell_radius." << endl;
         MPI_Abort(MPI_COMM_WORLD, 1);
      }
   }
   if (P::systemWritePath.size() == 0) {
      for (uint i = 0; i < P::systemWriteName.size(); i++) {
         P::systemWritePath.push_back(string("./"));
      }
   } else {
      for (uint i = 0; i < P::systemWritePath.size(); i++) {
         if (access(&(P::systemWritePath.at(i)[0]), W_OK) != 0) {
            if (myRank == MASTER_RANK) {
               cerr << "ERROR " << P::systemWriteName.at(i) << " write path " << P::systemWritePath.at(i)
                    << " not writeable, defaulting to local directory." << endl;
            }
            P::systemWritePath.at(i) = prefix;
         }
      }
   }

   vector<string> mpiioKeys, mpiioValues;
   RP::get("io.system_write_mpiio_hint_key", mpiioKeys);
   RP::get("io.system_write_mpiio_hint_value", mpiioValues);

   if (mpiioKeys.size() != mpiioValues.size()) {
      if (myRank == MASTER_RANK) {
         cerr << "WARNING the number of io.system_write_mpiio_hint_key and io.system_write_mpiio_hint_value do not "
                 "match. Disregarding these options."
              << endl;
      }
   } else {
      for (uint i = 0; i < mpiioKeys.size(); i++) {
         P::systemWriteHints.push_back({mpiioKeys[i], mpiioValues[i]});
      }
   }

   mpiioKeys.clear();
   mpiioValues.clear();
   RP::get("io.restart_write_mpiio_hint_key", mpiioKeys);
   RP::get("io.restart_write_mpiio_hint_value", mpiioValues);
   
   if (mpiioKeys.size() != mpiioValues.size()) {
      if (myRank == MASTER_RANK) {
         cerr << "WARNING the number of io.restart_write_mpiio_hint_key and io.restart_write_mpiio_hint_value do not "
                 "match. Disregarding these options."
              << endl;
      }
   } else {
      for (uint i = 0; i < mpiioKeys.size(); i++) {
         P::restartWriteHints.push_back({mpiioKeys[i], mpiioValues[i]});
      }
   }

   RP::get("propagate_field", P::propagateField);
   RP::get("propagate_vlasov_acceleration", P::propagateVlasovAcceleration);
   RP::get("propagate_vlasov_translation", P::propagateVlasovTranslation);
   RP::get("dynamic_timestep", P::dynamicTimestep);
   Real hallRho;
   RP::get("hallMinimumRho", hallRho);
   P::hallMinimumRhom = hallRho * physicalconstants::MASS_PROTON;
   P::hallMinimumRhoq = hallRho * physicalconstants::CHARGE;
   RP::get("restart.write_as_float", P::writeRestartAsFloat);
   RP::get("restart.filename", P::restartFileName);
   P::isRestart = (P::restartFileName != string(""));

   RP::get("project", P::projectName);
   if (RP::helpRequested) {
      P::projectName = string("Magnetosphere");
   }

   /*get numerical values, let Readparameters handle the conversions*/
   string geometryString;

   RP::get("gridbuilder.geometry", geometryString);
   RP::get("gridbuilder.x_min", P::xmin);
   RP::get("gridbuilder.x_max", P::xmax);
   RP::get("gridbuilder.y_min", P::ymin);
   RP::get("gridbuilder.y_max", P::ymax);
   RP::get("gridbuilder.z_min", P::zmin);
   RP::get("gridbuilder.z_max", P::zmax);
   RP::get("gridbuilder.x_length", P::xcells_ini);
   RP::get("gridbuilder.y_length", P::ycells_ini);
   RP::get("gridbuilder.z_length", P::zcells_ini);

   RP::get("AMR.max_velocity_level", P::amrMaxVelocityRefLevel);
   RP::get("AMR.max_spatial_level", P::amrMaxSpatialRefLevel);
   RP::get("AMR.adapt_refinement",P::adaptRefinement);
   RP::get("AMR.refine_on_restart",P::refineOnRestart);
   RP::get("AMR.force_refinement",P::forceRefinement);
   RP::get("AMR.should_filter",P::shouldFilter);
   RP::get("AMR.refine_threshold",P::refineThreshold);
   RP::get("AMR.unrefine_threshold",P::unrefineThreshold);
   RP::get("AMR.refine_multiplier",P::refineMultiplier);
   RP::get("AMR.refine_after",P::refineAfter);
   RP::get("AMR.refine_radius",P::refineRadius);
   RP::get("AMR.use_J_per_B",P::useJPerB);
   RP::get("AMR.J_per_B_modifier",P::JPerBModifier);
   RP::get("AMR.box_half_width_x", P::amrBoxHalfWidthX);
   RP::get("AMR.box_half_width_y", P::amrBoxHalfWidthY);
   RP::get("AMR.box_half_width_z", P::amrBoxHalfWidthZ);
   RP::get("AMR.box_center_x", P::amrBoxCenterX);
   RP::get("AMR.box_center_y", P::amrBoxCenterY);
   RP::get("AMR.box_center_z", P::amrBoxCenterZ);
   RP::get("AMR.vel_refinement_criterion", P::amrVelRefCriterion);
   RP::get("AMR.refine_limit", P::amrRefineLimit);
   RP::get("AMR.coarsen_limit", P::amrCoarsenLimit);
   RP::get("AMR.transShortPencils", P::amrTransShortPencils);
   RP::get("AMR.filterpasses", P::blurPassString);

   // If we are in an AMR run we need to set up the filtering scheme.
   if (P::amrMaxSpatialRefLevel>0){
      bool isEmpty = blurPassString.size() == 0;
      if (!isEmpty){
         //sanity check=> user should define a pass for every level
         if (blurPassString.size() != P::amrMaxSpatialRefLevel + 1) {
            cerr << "Filter Passes=" << blurPassString.size() << "\t" << "AMR Levels=" << P::amrMaxSpatialRefLevel + 1 << endl;
            cerr << "FilterPasses do not match AMR levels. \t" << " in " << __FILE__ << ":" << __LINE__ << endl;
            MPI_Abort(MPI_COMM_WORLD, 1);
         }
         //sort the filtering passes per refLevel
         numPasses.clear();
         //Parse to a vector of ints
         for (auto pass : blurPassString){
            P::numPasses.push_back(stoi(pass));
         }
         sort(numPasses.begin(),numPasses.end(),greater<int>());
      }else{
         //here we will default to manually constructing the number of passes
         numPasses.clear();
         auto g_sequence=[](int size){
            int retval=1;
            while(size!=0){
               retval*=2;
               size-=1;
            }
            return retval;
         };
         int maxPasses=g_sequence(P::amrMaxSpatialRefLevel-1);
         for (uint refLevel=0; refLevel<=P::amrMaxSpatialRefLevel; refLevel++){
            numPasses.push_back(maxPasses);
            maxPasses/=2; 
         }
         //Overwrite passes for the highest refLevel. We do not want to filter there.
         numPasses[P::amrMaxSpatialRefLevel] = 0;
      }
         P::maxFilteringPasses = numPasses[0];
   }

   if (geometryString == "XY4D") {
      P::geometry = geometry::XY4D;
   } else if (geometryString == "XZ4D") {
      P::geometry = geometry::XZ4D;
   } else if (geometryString == "XY5D") {
      P::geometry = geometry::XY5D;
   } else if (geometryString == "XZ5D") {
      P::geometry = geometry::XZ5D;
   } else if (geometryString == "XYZ6D") {
      P::geometry = geometry::XYZ6D;
   } else {
      cerr << "Unknown simulation geometry " << geometryString << " in " << __FILE__ << ":" << __LINE__ << endl;
      MPI_Abort(MPI_COMM_WORLD, 1);
   }

   if (P::amrCoarsenLimit >= P::amrRefineLimit) {
      cerr << "amrRefineLimit must be smaller than amrCoarsenLimit!" << endl;
      MPI_Abort(MPI_COMM_WORLD, 1);
   }
   if (P::xmax < P::xmin || (P::ymax < P::ymin || P::zmax < P::zmin)) {
      cerr << "Box domain error!" << endl;
      MPI_Abort(MPI_COMM_WORLD, 1);
   }

   // Set some parameter values.
   P::dx_ini = (P::xmax - P::xmin) / P::xcells_ini;
   P::dy_ini = (P::ymax - P::ymin) / P::ycells_ini;
   P::dz_ini = (P::zmax - P::zmin) / P::zcells_ini;

   RP::get("gridbuilder.dt", P::dt);

   RP::get("gridbuilder.t_max", P::t_max);
   RP::get("gridbuilder.timestep_max", P::tstep_max);

   if (P::dynamicTimestep)
      P::dt = 0.0; // if dynamic timestep then first dt is always 0

   // if we are restarting, t,t_min, tstep, tstep_min will be overwritten in readGrid
   P::t_min = 0;
   P::t = P::t_min;
   P::tstep_min = 0;
   P::tstep = P::tstep_min;

   // Get field solver parameters
   RP::get("fieldsolver.maxWaveVelocity", P::maxWaveVelocity);
   RP::get("fieldsolver.maxSubcycles", P::maxFieldSolverSubcycles);
   RP::get("fieldsolver.resistivity", P::resistivity);
   RP::get("fieldsolver.diffusiveEterms", P::fieldSolverDiffusiveEterms);
   RP::get("fieldsolver.ohmHallTerm", P::ohmHallTerm);
   RP::get("fieldsolver.ohmGradPeTerm", P::ohmGradPeTerm);
   RP::get("fieldsolver.electronTemperature", P::electronTemperature);
   RP::get("fieldsolver.electronDensity", P::electronDensity);
   RP::get("fieldsolver.electronPTindex", P::electronPTindex);
   RP::get("fieldsolver.maxCFL", P::fieldSolverMaxCFL);
   RP::get("fieldsolver.minCFL", P::fieldSolverMinCFL);
   // Get Vlasov solver parameters
   RP::get("vlasovsolver.maxSlAccelerationRotation", P::maxSlAccelerationRotation);
   RP::get("vlasovsolver.maxSlAccelerationSubcycles", P::maxSlAccelerationSubcycles);
   RP::get("vlasovsolver.maxCFL", P::vlasovSolverMaxCFL);
   RP::get("vlasovsolver.minCFL", P::vlasovSolverMinCFL);
   RP::get("vlasovsolver.accelerateMaxwellianBoundaries",  P::vlasovAccelerateMaxwellianBoundaries);

   // Get load balance parameters
   RP::get("loadBalance.algorithm", P::loadBalanceAlgorithm);
   RP::get("loadBalance.tolerance", P::loadBalanceTolerance);
   RP::get("loadBalance.rebalanceInterval", P::rebalanceInterval);

   // Get output variable parameters
   RP::get("variables.output", P::outputVariableList);
   RP::get("variables.diagnostic", P::diagnosticVariableList);

   // Filter duplicate variable names
   set<string> dummy(P::outputVariableList.begin(), P::outputVariableList.end());
   P::outputVariableList.clear();
   P::outputVariableList.insert(P::outputVariableList.end(), dummy.begin(), dummy.end());
   dummy.clear();

   dummy.insert(P::diagnosticVariableList.begin(), P::diagnosticVariableList.end());
   P::diagnosticVariableList.clear();
   P::diagnosticVariableList.insert(P::diagnosticVariableList.end(), dummy.begin(), dummy.end());

   // Get parameters related to bailout
   RP::get("bailout.write_restart", P::bailout_write_restart);
   RP::get("bailout.min_dt", P::bailout_min_dt);
   RP::get("bailout.max_memory", P::bailout_max_memory);
   RP::get("bailout.velocity_space_wall_block_margin", P::bailout_velocity_space_wall_margin);
   if(P::bailout_velocity_space_wall_margin > MAX_BLOCKS_PER_DIM / 2 && myRank == MASTER_RANK) {
      std::cerr << "bailout.velocity_space_wall_block_margin is larger than 0.5 * MAX_BLOCKS_PER_DIM, aborting." << std::endl;
      abort();
   }

   for (size_t s = 0; s < P::systemWriteName.size(); ++s) {
      P::systemWrites.push_back(0);
   }
   
   RP::get("fieldtracing.fieldLineTracer", tracerString);
   RP::get("fieldtracing.tracer_max_allowed_error", FieldTracing::fieldTracingParameters.max_allowed_error);
   RP::get("fieldtracing.tracer_max_attempts", FieldTracing::fieldTracingParameters.max_field_tracer_attempts);
   RP::get("fieldtracing.tracer_min_dx", FieldTracing::fieldTracingParameters.min_tracer_dx);
   RP::get("fieldtracing.tracer_max_incomplete_fieldlines_fullbox", FieldTracing::fieldTracingParameters.max_incomplete_lines_fullbox);
   RP::get("fieldtracing.use_reconstruction_cache", FieldTracing::fieldTracingParameters.useCache);
   RP::get("fieldtracing.fluxrope_max_curvature_radii_to_trace", FieldTracing::fieldTracingParameters.fte_max_curvature_radii_to_trace);
   RP::get("fieldtracing.fluxrope_max_curvature_radii_extent", FieldTracing::fieldTracingParameters.fte_max_curvature_radii_extent);
   RP::get("fieldtracing.fluxrope_max_m_to_trace", FieldTracing::fieldTracingParameters.fte_max_m_to_trace);
   
   if(tracerString == "Euler") {
      FieldTracing::fieldTracingParameters.tracingMethod = FieldTracing::Euler;
   } else if (tracerString == "ADPT_Euler") {
      FieldTracing::fieldTracingParameters.tracingMethod = FieldTracing::ADPT_Euler;
   } else if (tracerString == "BS") {
      FieldTracing::fieldTracingParameters.tracingMethod = FieldTracing::BS;
   } else if (tracerString == "DP") {
      FieldTracing::fieldTracingParameters.tracingMethod = FieldTracing::DPrince;
   } else {
      cerr << __FILE__ << ":" << __LINE__ << " ERROR: Unknown value for fieldtracing.fieldLineTracer: " << tracerString << endl;
      abort();
   }
}<|MERGE_RESOLUTION|>--- conflicted
+++ resolved
@@ -344,22 +344,13 @@
                         "populations_vg_blocks vg_f_saved " + "populations_vg_acceleration_subcycles " +
                         "vg_e_vol fg_e_vol " +
                         "fg_e_hall vg_e_gradpe fg_b_vol vg_b_vol vg_b_background_vol vg_b_perturbed_vol " +
-<<<<<<< HEAD
-                        "vg_pressure fg_pressure populations_vg_ptensor " + "b_vol_derivatives " +
-                        "ig_fac ig_latitude ig_cellarea ig_upmappedarea ig_sigmap ig_sigmah ig_rhom " +
-                        "ig_electronTemp ig_potential ig_solverinternals ig_upmappedcodecoords ig_upmappedb ig_potential"+
-                        "ig_inplanecurrent ig_e"+
-                        "vg_amr_drho vg_amr_du vg_amr_dpsq vg_amr_dbsq vg_amr_db vg_amr_alpha vg_amr_reflevel vg_amr_bperj"+
-                        "vg_gridcoordinates fg_gridcoordinates ");
-=======
                         "vg_pressure fg_pressure populations_vg_ptensor " + "vg_b_vol_derivatives fg_derivs " +
                         "ig_fac ig_latitude ig_chi0 ig_cellarea ig_upmappedarea ig_sigmap ig_sigmah ig_sigmaparallel ig_rhon " +
                         "ig_electrontemp ig_solverinternals ig_upmappednodecoords ig_upmappedb ig_openclosed ig_potential "+
                         "ig_precipitation ig_deltaphi "+
                         "ig_inplanecurrent ig_b ig_e vg_drift vg_ionospherecoupling vg_connection vg_fluxrope fg_curvature "+
                         "vg_amr_drho vg_amr_du vg_amr_dpsq vg_amr_dbsq vg_amr_db vg_amr_alpha vg_amr_reflevel vg_amr_jperb "+
-                        "vg_amr_translate_comm vg_gridcoordinates fg_gridcoordinates meshdata");
->>>>>>> bcb048c0
+                        "vg_amr_translate_comm vg_gridcoordinates fg_gridcoordinates ");
 
    RP::addComposing(
        "variables_deprecated.output",
