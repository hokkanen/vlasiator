--- conflicted
+++ resolved
@@ -148,7 +148,6 @@
 Realf P::amrRefineLimit = 1.0;
 Realf P::amrCoarsenLimit = 0.5;
 string P::amrVelRefCriterion = string("");
-<<<<<<< HEAD
 uint P::amrMaxSpatialRefLevel = 0;
 bool P::adaptRefinement = false;
 bool P::refineOnRestart = false;
@@ -161,10 +160,7 @@
 Real P::refineRadius = LARGE_REAL;
 bool P::useJPerB = true;
 Real P::JPerBModifier = 0.0;
-=======
-int P::amrMaxSpatialRefLevel = 0;
 int P::maxFilteringPasses = 0;
->>>>>>> 76d777ea
 uint P::amrBoxHalfWidthX = 1;
 uint P::amrBoxHalfWidthY = 1;
 uint P::amrBoxHalfWidthZ = 1;
