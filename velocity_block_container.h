--- conflicted
+++ resolved
@@ -84,17 +84,10 @@
 
 #ifdef USE_GPU // for GPU version
       void gpu_Allocate(vmesh::LocalID size);
-<<<<<<< HEAD
       void gpu_prefetchHost(gpuStream_t stream);
       void gpu_prefetchDevice(gpuStream_t stream);
+      void gpu_prefetchMetadataHost(gpuStream_t stream);
       void gpu_attachToStream(gpuStream_t stream);
-=======
-      void gpu_Allocate();
-      void gpu_prefetchHost();
-      void gpu_prefetchDevice();
-      void gpu_prefetchMetadataHost();
-      void gpu_attachToStream(gpuStream_t stream=0);
->>>>>>> c382f51b
       void gpu_detachFromStream();
       void print_addresses();
       void gpu_memAdvise(int device, gpuStream_t stream);
@@ -425,34 +418,21 @@
       parameters->optimizeUMCPU(stream);
       return;
    }
-
-<<<<<<< HEAD
+   inline void VelocityBlockContainer::gpu_prefetchMetadataHost(gpuStream_t stream=0) {
+      if (stream==0) {
+         gpuStream_t stream = gpu_getStream();
+      }
+      block_data->optimizeMetadataCPU(stream);
+      parameters->optimizeMetadataCPU(stream);
+      return;
+   }
+
    inline void VelocityBlockContainer::gpu_prefetchDevice(gpuStream_t stream=0) {
       if (stream==0) {
          gpuStream_t stream = gpu_getStream();
       }
-      //phiprof::Timer vbcPrefetchTimer {"prefetch VBC"};
-      block_data->optimizeUMGPU(stream);
-      parameters->optimizeUMGPU(stream);
-      CHK_ERR( gpuStreamSynchronize(stream) );
-=======
-   inline void VelocityBlockContainer::gpu_prefetchHost() {
-      //if (numberOfBlocks==0) return; // This size check in itself causes a page fault
-      block_data->optimizeCPU(gpu_getStream());
-      parameters->optimizeCPU(gpu_getStream());
-      return;
-   }
-   inline void VelocityBlockContainer::gpu_prefetchMetadataHost() {
-      block_data->optimizeMetadataCPU(gpu_getStream());
-      parameters->optimizeMetadataCPU(gpu_getStream());
-      return;
-   }
-
-   inline void VelocityBlockContainer::gpu_prefetchDevice() {
-      //if (numberOfBlocks==0) return; // This size check in itself causes a page fault
-      block_data->optimizeGPU(gpu_getStream());
-      parameters->optimizeGPU(gpu_getStream());
->>>>>>> c382f51b
+      block_data->optimizeUMGPU(stream);
+      parameters->optimizeUMGPU(stream);
       return;
    }
 
